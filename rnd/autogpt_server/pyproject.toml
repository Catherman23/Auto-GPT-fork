[tool.poetry]
name = "autogpt_server"
version = "0.1.0"
description = "An Agentic Experience"
authors = [
    "SwiftyOS <craig.swift@agpt.co>",
    "Nicholas Tindle <nicholas.tindle@agpt.co>",
]
readme = "README.md"

[tool.poetry.dependencies]
python = "^3.10"
click = "^8.1.7"
pydantic = "^2.7.2"
prisma = "^0.13.1"
pytest = "^8.2.1"
uvicorn = { extras = ["standard"], version = "^0.30.1" }
fastapi = "^0.109.0"
ruff = "^0.4.8"
flake8 = "^7.0.0"
jsonschema = "^4.22.0"
psutil = "^5.9.8"
pyro5 = "^5.15"
tenacity = "^8.3.0"
apscheduler = "^3.10.4"
croniter = "^2.0.5"
pytest-asyncio = "^0.23.7"
<<<<<<< HEAD
websockets = "^12.0"
=======
pydantic-settings = "^2.3.4"
>>>>>>> d5ab83aa


[tool.poetry.group.dev.dependencies]
cx-freeze = { git = "https://github.com/ntindle/cx_Freeze.git", rev = "main", develop = true }
poethepoet = "^0.26.1"
httpx = "^0.27.0"
pytest-watcher = "^0.4.2"

[build-system]
requires = ["poetry-core"]
build-backend = "poetry.core.masonry.api"

[tool.poetry.scripts]
app = "autogpt_server.app:main"
cli = "autogpt_server.cli:main"

# https://poethepoet.natn.io/index.html
[tool.poe]
poetry_command = ""

# poetry run poe xxx
[tool.poe.tasks]
test = "pytest"
build = ["test", "_dbuild"]

# This might break your python install :)
install = ["build", "_dinstall"]

# https://cx-freeze.readthedocs.io/en/stable/index.html
[tool.poe.tasks._dbuild]
cmd = "python setup.py build"

[tool.poe.tasks.dist_app]
cmd = "python setup.py bdist_app"

[tool.poe.tasks.dist_dmg]
cmd = "python setup.py bdist_dmg"

[tool.poe.tasks.dist_msi]
cmd = "python setup.py bdist_msi"

[tool.poe.tasks.dist_appimage]
cmd = "python setup.py bdist_appimage"

[tool.poe.tasks.dist_deb]
cmd = "python setup.py bdist_deb"

[tool.poe.tasks._dinstall]
cmd = "python setup.py install"

[tool.pytest-watcher]
now = false
clear = true
delay = 0.2
runner = "pytest"
runner_args = []
patterns = ["*.py"]
ignore_patterns = []

[tool.pytest.ini_options]
asyncio_mode = "auto"<|MERGE_RESOLUTION|>--- conflicted
+++ resolved
@@ -25,11 +25,8 @@
 apscheduler = "^3.10.4"
 croniter = "^2.0.5"
 pytest-asyncio = "^0.23.7"
-<<<<<<< HEAD
 websockets = "^12.0"
-=======
 pydantic-settings = "^2.3.4"
->>>>>>> d5ab83aa
 
 
 [tool.poetry.group.dev.dependencies]
