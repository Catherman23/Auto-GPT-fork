[tool.poetry]
name = "autogpt_server"
version = "0.1.0"
description = "An Agentic Experience"
authors = [
    "SwiftyOS <craig.swift@agpt.co>",
    "Nicholas Tindle <nicholas.tindle@agpt.co>",
]
readme = "README.md"

[tool.poetry.dependencies]
python = "^3.10"
agpt = { path = "../../autogpt", develop = true }
click = "^8.1.7"
autogpt-forge = { path = "../../forge", develop = true }
prisma = "^0.13.1"
pydantic = "^2.7.2"
pytest = "^8.2.1"
uvicorn = { extras = ["standard"], version = "^0.30.1" }
fastapi = "^0.109.0"
flake8 = "^7.0.0"
jsonschema = "^4.22.0"
psutil = "^5.9.8"
pyro5 = "^5.15"
tenacity = "^8.3.0"
apscheduler = "^3.10.4"
croniter = "^2.0.5"
pytest-asyncio = "^0.23.7"
websockets = "^12.0"
pydantic-settings = "^2.3.4"
praw = "^7.7.1"
openai = "^1.35.7"
jsonref = "^1.1.0"
groq = "^0.8.0"
anthropic = "^0.25.1"

ollama = "^0.3.0"
<<<<<<< HEAD
python-dotenv = "^1.0.1"
=======
feedparser = "^6.0.11"
python-dotenv = "^1.0.1"

>>>>>>> a00df250
[tool.poetry.group.dev.dependencies]
cx-freeze = { git = "https://github.com/ntindle/cx_Freeze.git", rev = "main", develop = true }
poethepoet = "^0.26.1"
httpx = "^0.27.0"
pytest-watcher = "^0.4.2"
requests = "^2.32.3"
ruff = "^0.5.2"
pyright = "^1.1.371"
isort = "^5.13.2"
black = "^24.4.2"

[build-system]
requires = ["poetry-core"]
build-backend = "poetry.core.masonry.api"

[tool.poetry.scripts]
app = "autogpt_server.app:main"
cli = "autogpt_server.cli:main"
format = "linter:format"
lint = "linter:lint"

# https://poethepoet.natn.io/index.html
[tool.poe]
poetry_command = ""

# poetry run poe xxx
[tool.poe.tasks]
test = "pytest"
build = ["test", "_dbuild"]

# This might break your python install :)
install = ["build", "_dinstall"]

# https://cx-freeze.readthedocs.io/en/stable/index.html
[tool.poe.tasks._dbuild]
cmd = "python setup.py build"

[tool.poe.tasks.dist_app]
cmd = "python setup.py bdist_app"

[tool.poe.tasks.dist_dmg]
cmd = "python setup.py bdist_dmg"

[tool.poe.tasks.dist_msi]
cmd = "python setup.py bdist_msi"

[tool.poe.tasks.dist_appimage]
cmd = "python setup.py bdist_appimage"

[tool.poe.tasks.dist_deb]
cmd = "python setup.py bdist_deb"

[tool.poe.tasks._dinstall]
cmd = "python setup.py install"

[tool.pytest-watcher]
now = false
clear = true
delay = 0.2
runner = "pytest"
runner_args = []
patterns = ["*.py"]
ignore_patterns = []

[tool.pytest.ini_options]
asyncio_mode = "auto"<|MERGE_RESOLUTION|>--- conflicted
+++ resolved
@@ -35,13 +35,9 @@
 anthropic = "^0.25.1"
 
 ollama = "^0.3.0"
-<<<<<<< HEAD
-python-dotenv = "^1.0.1"
-=======
 feedparser = "^6.0.11"
 python-dotenv = "^1.0.1"
 
->>>>>>> a00df250
 [tool.poetry.group.dev.dependencies]
 cx-freeze = { git = "https://github.com/ntindle/cx_Freeze.git", rev = "main", develop = true }
 poethepoet = "^0.26.1"
