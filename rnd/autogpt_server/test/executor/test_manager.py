--- conflicted
+++ resolved
@@ -35,12 +35,7 @@
     test_user: User,
     graph_exec_id: str,
 ):
-<<<<<<< HEAD
-    input = {"input_1": "Hello", "input_2": "World"}
     executions = await agent_server.get_graph_run_node_execution_results(
-=======
-    executions = await agent_server.get_run_execution_results(
->>>>>>> 6ec200f9
         test_graph.id, graph_exec_id, test_user.id
     )
 
