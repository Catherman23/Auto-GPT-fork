--- conflicted
+++ resolved
@@ -82,14 +82,8 @@
         }
 
 
-<<<<<<< HEAD
-BlockSchemaInputType = TypeVar('BlockSchemaInputType', bound=BlockSchema)
-BlockSchemaOutputType = TypeVar('BlockSchemaOutputType', bound=BlockSchema)
-=======
-BlockOutput = Generator[tuple[str, Any], None, None]
 BlockSchemaInputType = TypeVar("BlockSchemaInputType", bound=BlockSchema)
 BlockSchemaOutputType = TypeVar("BlockSchemaOutputType", bound=BlockSchema)
->>>>>>> 227092b6
 
 
 class EmptySchema(BlockSchema):
@@ -98,20 +92,13 @@
 
 class Block(ABC, Generic[BlockSchemaInputType, BlockSchemaOutputType]):
     def __init__(
-<<<<<<< HEAD
-            self,
-            id: str = "",
-            input_schema: Type[BlockSchemaInputType] = EmptySchema,
-            output_schema: Type[BlockSchemaOutputType] = EmptySchema,
-            test_input: BlockInput | list[BlockInput] | None = None,
-            test_output: BlockData | list[BlockData] | None = None,
-            test_mock: dict[str, Any] | None = None,
-=======
         self,
         id: str = "",
         input_schema: Type[BlockSchemaInputType] = EmptySchema,
         output_schema: Type[BlockSchemaOutputType] = EmptySchema,
->>>>>>> 227092b6
+            test_input: BlockInput | list[BlockInput] | None = None,
+            test_output: BlockData | list[BlockData] | None = None,
+            test_mock: dict[str, Any] | None = None,
     ):
         """
         Initialize the block with the given schema.
@@ -172,7 +159,6 @@
 
 # ======================= Block Helper Functions ======================= #
 
-<<<<<<< HEAD
 def get_blocks() -> dict[str, Block]:
     from autogpt_server.blocks import AVAILABLE_BLOCKS  # noqa: E402
     return AVAILABLE_BLOCKS
@@ -180,13 +166,6 @@
 
 async def initialize_blocks() -> None:
     for block in get_blocks().values():
-=======
-import autogpt_server.blocks
-
-
-async def initialize_blocks() -> None:
-    for block in autogpt_server.blocks.AVAILABLE_BLOCKS.values():
->>>>>>> 227092b6
         if await AgentBlock.prisma().find_unique(where={"id": block.id}):
             continue
 
@@ -200,14 +179,5 @@
         )
 
 
-<<<<<<< HEAD
 def get_block(block_id: str) -> Block | None:
-    return get_blocks().get(block_id)
-=======
-def get_blocks() -> list[Block]:
-    return list(autogpt_server.blocks.AVAILABLE_BLOCKS.values())
-
-
-def get_block(block_id: str) -> Block | None:
-    return autogpt_server.blocks.AVAILABLE_BLOCKS.get(block_id)
->>>>>>> 227092b6
+    return get_blocks().get(block_id)