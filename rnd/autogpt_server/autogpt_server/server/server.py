import asyncio
import uuid
from contextlib import asynccontextmanager
from typing import Annotated, Any, Dict

import uvicorn
from fastapi import APIRouter, Body, FastAPI, HTTPException, WebSocket
from fastapi.responses import JSONResponse
from fastapi.staticfiles import StaticFiles

<<<<<<< HEAD
from autogpt_server.data import block, db, execution
from autogpt_server.data.graph import (Graph, Link, create_graph, get_graph,
                                       get_graph_ids)
=======
from contextlib import asynccontextmanager
from fastapi import APIRouter, Body, FastAPI, HTTPException
from fastapi.middleware.cors import CORSMiddleware

from autogpt_server.data import db, execution, block
from autogpt_server.data.graph import (
    create_graph,
    get_graph,
    get_graph_ids,
    Graph,
    Link,
)
>>>>>>> b7a90ce7
from autogpt_server.executor import ExecutionManager, ExecutionScheduler
from autogpt_server.server.conn_manager import ConnectionManager
from autogpt_server.server.ws_api import websocket_router as ws_impl
from autogpt_server.util.data import get_frontend_path
from autogpt_server.util.service import expose  # type: ignore
from autogpt_server.util.service import AppService, get_service_client
from autogpt_server.util.settings import Settings


class AgentServer(AppService):
    event_queue: asyncio.Queue[execution.ExecutionResult] = asyncio.Queue()
    manager = ConnectionManager()

    async def event_broadcaster(self):
        while True:
            event: execution.ExecutionResult = await self.event_queue.get()
            await self.manager.send_execution_result(event)

    @asynccontextmanager
    async def lifespan(self, _: FastAPI):
        await db.connect()
<<<<<<< HEAD
        asyncio.create_task(self.event_broadcaster())
=======
        await block.initialize_blocks()
>>>>>>> b7a90ce7
        yield
        await db.disconnect()

    def run_service(self):
        app = FastAPI(
            title="AutoGPT Agent Server",
            description=(
                "This server is used to execute agents that are created by the "
                "AutoGPT system."
            ),
            summary="AutoGPT Agent Server",
            version="0.1",
            lifespan=self.lifespan,
        )

        app.add_middleware(
            CORSMiddleware,
            allow_origins=["*"],  # Allows all origins
            allow_credentials=True,
            allow_methods=["*"],  # Allows all methods
            allow_headers=["*"],  # Allows all headers
        )

        # Define the API routes
        router = APIRouter()
        router.add_api_route(
            path="/blocks",
            endpoint=self.get_graph_blocks,  # type: ignore
            methods=["GET"],
        )
        router.add_api_route(
            path="/graphs",
            endpoint=self.get_graphs,
            methods=["GET"],
        )
        router.add_api_route(
            path="/graphs/{graph_id}",
            endpoint=self.get_graph,
            methods=["GET"],
        )
        router.add_api_route(
            path="/graphs",
            endpoint=self.create_new_graph,
            methods=["POST"],
        )
        router.add_api_route(
            path="/graphs/{graph_id}/execute",
            endpoint=self.execute_graph,  # type: ignore
            methods=["POST"],
        )
        router.add_api_route(
            path="/graphs/{graph_id}/executions/{run_id}",
            endpoint=self.get_executions,
            methods=["GET"],
        )
        router.add_api_route(
            path="/graphs/{graph_id}/schedules",
            endpoint=self.create_schedule,  # type: ignore
            methods=["POST"],
        )
        router.add_api_route(
            path="/graphs/{graph_id}/schedules",
            endpoint=self.get_execution_schedules,
            methods=["GET"],
        )
        router.add_api_route(
            path="/graphs/schedules/{schedule_id}",
            endpoint=self.update_schedule,  # type: ignore
            methods=["PUT"],
        )

        router.add_api_route(
            path="/settings",
            endpoint=self.update_configuration,
            methods=["POST"],
        )

        app.mount(
            path="/frontend",
            app=StaticFiles(directory=get_frontend_path(), html=True),
            name="example_files",
        )

        app.include_router(router)

        @app.websocket("/ws")
        async def websocket_endpoint(websocket: WebSocket):  # type: ignore
            await ws_impl(websocket, self.manager)

        uvicorn.run(app, host="0.0.0.0", port=8000)

    @property
    def execution_manager_client(self) -> ExecutionManager:
        return get_service_client(ExecutionManager)

    @property
    def execution_scheduler_client(self) -> ExecutionScheduler:
        return get_service_client(ExecutionScheduler)

<<<<<<< HEAD
    async def get_graph_blocks(self) -> list[dict[Any, Any]]:
        return [v.to_dict() for v in await block.get_blocks()]
=======
    def get_graph_blocks(self) -> list[dict]:
        return [v.to_dict() for v in block.get_blocks()]
>>>>>>> b7a90ce7

    async def get_graphs(self) -> list[str]:
        return await get_graph_ids()

    async def get_graph(self, graph_id: str) -> Graph:
        graph = await get_graph(graph_id)
        if not graph:
            raise HTTPException(status_code=404, detail=f"Graph #{graph_id} not found.")
        return graph

    async def create_new_graph(self, graph: Graph) -> Graph:
        # TODO: replace uuid generation here to DB generated uuids.
        graph.id = str(uuid.uuid4())
        id_map = {node.id: str(uuid.uuid4()) for node in graph.nodes}

        for node in graph.nodes:
            node.id = id_map[node.id]

        for link in graph.links:
            link.source_id = id_map[link.source_id]
            link.sink_id = id_map[link.sink_id]

        return await create_graph(graph)

    async def execute_graph(
        self, graph_id: str, node_input: dict[Any, Any]
    ) -> dict[Any, Any]:
        try:
            return self.execution_manager_client.add_execution(graph_id, node_input)  # type: ignore
        except Exception as e:
            msg = e.__str__().encode().decode("unicode_escape")
            raise HTTPException(status_code=400, detail=msg)

    async def get_executions(
        self, graph_id: str, run_id: str
    ) -> list[execution.ExecutionResult]:
        graph = await get_graph(graph_id)
        if not graph:
            raise HTTPException(status_code=404, detail=f"Agent #{graph_id} not found.")

        return await execution.get_executions(run_id)

    async def create_schedule(
        self, graph_id: str, cron: str, input_data: dict[Any, Any]
    ) -> dict[Any, Any]:
        graph = await get_graph(graph_id)
        if not graph:
            raise HTTPException(status_code=404, detail=f"Graph #{graph_id} not found.")
        execution_scheduler = self.execution_scheduler_client
        return {
            "id": execution_scheduler.add_execution_schedule(graph_id, cron, input_data)  # type: ignore
        }

    def update_schedule(
        self, schedule_id: str, input_data: dict[Any, Any]
    ) -> dict[Any, Any]:
        execution_scheduler = self.execution_scheduler_client
        is_enabled = input_data.get("is_enabled", False)
        execution_scheduler.update_schedule(schedule_id, is_enabled)  # type: ignore
        return {"id": schedule_id}

    def get_execution_schedules(self, graph_id: str) -> dict[str, str]:
        execution_scheduler = self.execution_scheduler_client
        return execution_scheduler.get_execution_schedules(graph_id)  # type: ignore

    @expose
    def send_execution_update(self, execution_result_dict: dict[Any, Any]):
        execution_result = execution.ExecutionResult(**execution_result_dict)
        self.run_and_wait(
            self.event_queue.put(execution_result)
        )

    def update_configuration(
        self,
        updated_settings: Annotated[
            Dict[str, Any], Body(examples=[{"config": {"num_workers": 10}}])
        ],
    ):
        settings = Settings()
        try:
            updated_fields: dict[Any, Any] = {"config": [], "secrets": []}
            for key, value in updated_settings.get("config", {}).items():
                if hasattr(settings.config, key):  # type: ignore
                    setattr(settings.config, key, value)  # type: ignore
                    updated_fields["config"].append(key)
            for key, value in updated_settings.get("secrets", {}).items():
                if hasattr(settings.secrets, key):  # type: ignore
                    setattr(settings.secrets, key, value)  # type: ignore
                    updated_fields["secrets"].append(key)
            settings.save()
            return JSONResponse(
                content={
                    "message": "Settings updated successfully",
                    "updated_fields": updated_fields,
                },
                status_code=200,
            )
        except Exception as e:
            raise HTTPException(status_code=400, detail=str(e))<|MERGE_RESOLUTION|>--- conflicted
+++ resolved
@@ -8,11 +8,6 @@
 from fastapi.responses import JSONResponse
 from fastapi.staticfiles import StaticFiles
 
-<<<<<<< HEAD
-from autogpt_server.data import block, db, execution
-from autogpt_server.data.graph import (Graph, Link, create_graph, get_graph,
-                                       get_graph_ids)
-=======
 from contextlib import asynccontextmanager
 from fastapi import APIRouter, Body, FastAPI, HTTPException
 from fastapi.middleware.cors import CORSMiddleware
@@ -25,7 +20,6 @@
     Graph,
     Link,
 )
->>>>>>> b7a90ce7
 from autogpt_server.executor import ExecutionManager, ExecutionScheduler
 from autogpt_server.server.conn_manager import ConnectionManager
 from autogpt_server.server.ws_api import websocket_router as ws_impl
@@ -47,11 +41,8 @@
     @asynccontextmanager
     async def lifespan(self, _: FastAPI):
         await db.connect()
-<<<<<<< HEAD
         asyncio.create_task(self.event_broadcaster())
-=======
         await block.initialize_blocks()
->>>>>>> b7a90ce7
         yield
         await db.disconnect()
 
@@ -151,13 +142,8 @@
     def execution_scheduler_client(self) -> ExecutionScheduler:
         return get_service_client(ExecutionScheduler)
 
-<<<<<<< HEAD
-    async def get_graph_blocks(self) -> list[dict[Any, Any]]:
+    def get_graph_blocks(self) -> list[dict[Any, Any]]:
         return [v.to_dict() for v in await block.get_blocks()]
-=======
-    def get_graph_blocks(self) -> list[dict]:
-        return [v.to_dict() for v in block.get_blocks()]
->>>>>>> b7a90ce7
 
     async def get_graphs(self) -> list[str]:
         return await get_graph_ids()
