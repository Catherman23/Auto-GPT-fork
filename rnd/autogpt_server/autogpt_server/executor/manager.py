import asyncio
import logging
from concurrent.futures import ProcessPoolExecutor
from typing import Any, Coroutine, Generator, TypeVar, TYPE_CHECKING

if TYPE_CHECKING:
    from autogpt_server.server.server import AgentServer
from autogpt_server.data import db
from autogpt_server.data.block import Block, get_block
from autogpt_server.data.execution import (
    create_graph_execution,
    get_node_execution_input,
    merge_execution_input,
    parse_execution_output,
    update_execution_status,
    upsert_execution_output,
    upsert_execution_input,
    NodeExecution as Execution,
    ExecutionStatus,
    ExecutionQueue,
)
<<<<<<< HEAD
from autogpt_server.data.graph import Link, Node, get_node, get_graph
from autogpt_server.util.service import AppService, expose, get_service_client
=======
from autogpt_server.data.graph import Link, Node, get_node, get_graph, Graph
from autogpt_server.util.service import AppService, expose, get_service_client  # type: ignore
>>>>>>> 854f6dca

logger = logging.getLogger(__name__)


def get_log_prefix(graph_eid: str, node_eid: str, block_name: str = "-"):
    return f"[ExecutionManager] [graph-{graph_eid}|node-{node_eid}|{block_name}]"


T = TypeVar("T")
ExecutionStream = Generator[Execution, None, None]


def execute_node(
    loop: asyncio.AbstractEventLoop,
    api_client: "AgentServer",
    data: Execution
) -> ExecutionStream:
    """
    Execute a node in the graph. This will trigger a block execution on a node,
    persist the execution result, and return the subsequent node to be executed.

    Args:
        loop: The event loop to run the async functions.
        api_client: The client to send execution updates to the server.
        data: The execution data for executing the current node.

    Returns:
        The subsequent node to be enqueued, or None if there is no subsequent node.
    """
    graph_exec_id = data.graph_exec_id
    node_exec_id = data.node_exec_id
    exec_data = data.data
    node_id = data.node_id

    asyncio.set_event_loop(loop)

    def wait(f: Coroutine[T, Any, T]) -> T:
        return loop.run_until_complete(f)
    
    def update_execution(status: ExecutionStatus):
        api_client.send_execution_update(
            wait(update_execution_status(node_exec_id, status)).model_dump()
        )

    node = wait(get_node(node_id))
    if not node:
        logger.error(f"Node {node_id} not found.")
        return

    node_block = get_block(node.block_id)  # type: ignore
    if not node_block:
        logger.error(f"Block {node.block_id} not found.")
        return

    # Execute the node
    prefix = get_log_prefix(graph_exec_id, node_exec_id, node_block.name)
    logger.warning(f"{prefix} execute with input:\n`{exec_data}`")
    update_execution(ExecutionStatus.RUNNING)

    try:
        for output_name, output_data in node_block.execute(exec_data):
            logger.warning(f"{prefix} Executed, output [{output_name}]:`{output_data}`")
            wait(upsert_execution_output(node_exec_id, output_name, output_data))
            update_execution(ExecutionStatus.COMPLETED)

            for execution in enqueue_next_nodes(
                api_client=api_client,
                loop=loop,
                node=node,
                output=(output_name, output_data),
                graph_exec_id=graph_exec_id,
                prefix=prefix,
            ):
                yield execution
    except Exception as e:
        error_msg = f"{e.__class__.__name__}: {e}"
        logger.exception(f"{prefix} failed with error. `%s`", error_msg)
        wait(upsert_execution_output(node_exec_id, "error", error_msg))
        update_execution(ExecutionStatus.FAILED)

        raise e


def enqueue_next_nodes(
        api_client: "AgentServer",
        loop: asyncio.AbstractEventLoop,
        node: Node,
        output: tuple[str, Any],
        graph_exec_id: str,
        prefix: str,
) -> list[Execution]:
    def wait(f: Coroutine[T, Any, T]) -> T:
        return loop.run_until_complete(f)
    
    def execution_update(node_exec_id: str, status: ExecutionStatus):
        api_client.send_execution_update(
            wait(update_execution_status(node_exec_id, status)).model_dump()
        )

    def update_execution_result(node_link: Link) -> Execution | None:
        next_output_name = node_link.source_name
        next_input_name = node_link.sink_name
        next_node_id = node_link.sink_id

        next_data = parse_execution_output(output, next_output_name)
        if next_data is None:
            return

        next_node = wait(get_node(next_node_id))
        if not next_node:
            logger.error(f"{prefix} Error, next node {next_node_id} not found.")
            return

        next_node_exec_id = wait(upsert_execution_input(
            node_id=next_node_id,
            graph_exec_id=graph_exec_id,
            input_name=next_input_name,
            data=next_data
        ))

        next_node_input = wait(get_node_execution_input(next_node_exec_id))
        is_valid, validation_msg = validate_exec(next_node, next_node_input)
        suffix = f"{next_output_name}~{next_input_name}#{next_node_id}:{validation_msg}"

        if not is_valid:
            logger.warning(f"{prefix} Skipped queueing {suffix}")
            return

        # Input is complete, enqueue the execution.
        logger.warning(f"{prefix} Enqueued {suffix}")
        execution_update(next_node_exec_id, ExecutionStatus.QUEUED)
        return Execution(
            graph_exec_id=graph_exec_id,
            node_exec_id=next_node_exec_id,
            node_id=next_node.id,
            data=next_node_input,
        )

    return [
        execution for link in node.output_links
        if (execution := update_execution_result(link))
    ]


def validate_exec(node: Node, data: dict[str, Any]) -> tuple[bool, str]:
    """
    Validate the input data for a node execution.

    Args:
        node: The node to execute.
        data: The input data for the node execution.

    Returns:
        A tuple of a boolean indicating if the data is valid, and a message if not.
        Return the executed block name if the data is valid.
    """
    node_block: Block | None = get_block(node.block_id)  # type: ignore
    if not node_block:
        return False, f"Block for {node.block_id} not found."

    error_message = f"Input data missing for {node_block.name}:"

    input_fields_from_schema = node_block.input_schema.get_required_fields()  # type: ignore
    if not input_fields_from_schema.issubset(data):  # type: ignore
        return False, f"{error_message} {input_fields_from_schema - set(data)}"

    input_fields_from_nodes = {link.sink_name for link in node.input_links}
    if not input_fields_from_nodes.issubset(data):
        return False, f"{error_message} {input_fields_from_nodes - set(data)}"

    if error := node_block.input_schema.validate_data(data):  # type: ignore
        error_message = f"Input data doesn't match {node_block.name}: {error}"
        logger.error(error_message)
        return False, error_message

    return True, node_block.name


def get_agent_server_client() -> "AgentServer":
    from autogpt_server.server.server import AgentServer
    return get_service_client(AgentServer)


class Executor:
    loop: asyncio.AbstractEventLoop

    @classmethod
    def on_executor_start(cls):
        cls.loop = asyncio.new_event_loop()
        cls.loop.run_until_complete(db.connect())
        cls.agent_server_client = get_agent_server_client()

    @classmethod
    def on_start_execution(cls, q: ExecutionQueue, data: Execution) -> bool:
        prefix = get_log_prefix(data.graph_exec_id, data.node_exec_id)
        try:
            logger.warning(f"{prefix} Start execution")
            for execution in execute_node(cls.loop, cls.agent_server_client, data):
                q.add(execution)
            return True
        except Exception as e:
            logger.exception(f"{prefix} Error: {e}")
            return False


class ExecutionManager(AppService):
    def __init__(self, pool_size: int):
        self.pool_size = pool_size
        self.queue = ExecutionQueue()

    def run_service(self):
        with ProcessPoolExecutor(
            max_workers=self.pool_size,
            initializer=Executor.on_executor_start,
        ) as executor:
            logger.warning(f"Execution manager started with {self.pool_size} workers.")
            while True:
                executor.submit(
                    Executor.on_start_execution,
                    self.queue,
                    self.queue.get(),
                )

    @property
    def agent_server_client(self) -> "AgentServer":
        return get_agent_server_client()

    @expose
    def add_execution(self, graph_id: str, data: dict[str, Any]) -> dict[Any, Any]:
        graph: Graph | None = self.run_and_wait(get_graph(graph_id))
        if not graph:
            raise Exception(f"Graph #{graph_id} not found.")

        # Currently, there is no constraint on the number of root nodes in the graph.
        for node in graph.starting_nodes:
            input_data = merge_execution_input({**node.input_default, **data})
            valid, error = validate_exec(node, input_data)
            if not valid:
                raise Exception(error)

        graph_exec_id, node_execs = self.run_and_wait(
            create_graph_execution(
                graph_id=graph_id,
                graph_version=graph.version,
                node_ids=[node.id for node in graph.starting_nodes],
                data=data,
            )
        )
        executions: list[dict[str, Any]] = []
        for node_exec in node_execs:
            input_data = self.run_and_wait(
                get_node_execution_input(node_exec.node_exec_id)
            )
            self.add_node_execution(
                Execution(
                    graph_exec_id=node_exec.graph_exec_id,
                    node_exec_id=node_exec.node_exec_id,
                    node_id=node_exec.node_id,
                    data=input_data,
                )
            )

            executions.append(
                {
                    "id": node_exec.node_exec_id,
                    "node_id": node_exec.node_id,
                }
            )

        return {
            "id": graph_exec_id,
            "executions": executions,
        }

    def add_node_execution(self, execution: Execution) -> Execution:
        res = self.run_and_wait(update_execution_status(
            execution.node_exec_id,
            ExecutionStatus.QUEUED
        ))
        self.agent_server_client.send_execution_update(res.model_dump())
        return self.queue.add(execution)<|MERGE_RESOLUTION|>--- conflicted
+++ resolved
@@ -19,13 +19,8 @@
     ExecutionStatus,
     ExecutionQueue,
 )
-<<<<<<< HEAD
-from autogpt_server.data.graph import Link, Node, get_node, get_graph
+from autogpt_server.data.graph import Link, Node, get_node, get_graph, Graph
 from autogpt_server.util.service import AppService, expose, get_service_client
-=======
-from autogpt_server.data.graph import Link, Node, get_node, get_graph, Graph
-from autogpt_server.util.service import AppService, expose, get_service_client  # type: ignore
->>>>>>> 854f6dca
 
 logger = logging.getLogger(__name__)
 
