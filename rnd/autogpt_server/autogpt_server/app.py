from multiprocessing import set_start_method
from typing import TYPE_CHECKING

if TYPE_CHECKING:
    from autogpt_server.util.process import AppProcess


def run_processes(*processes: "AppProcess", **kwargs):
    """
    Execute all processes in the app. The last process is run in the foreground.
    """
    try:
<<<<<<< HEAD
=======
        set_start_method("spawn", force=True)
        configure_logging()

>>>>>>> 2df325d0
        for process in processes[:-1]:
            process.start(background=True, **kwargs)

        # Run the last process in the foreground
        processes[-1].start(background=False, **kwargs)
    finally:
        for process in processes:
            process.stop()


def main(**kwargs):
    """
    Run all the processes required for the AutoGPT-server (REST and WebSocket APIs).
    """

    from autogpt_server.executor import ExecutionManager, ExecutionScheduler
    from autogpt_server.server import AgentServer, WebsocketServer
    from autogpt_server.util.service import PyroNameServer

    run_processes(
        PyroNameServer(),
        ExecutionManager(),
        ExecutionScheduler(),
        WebsocketServer(),
        AgentServer(),
        **kwargs,
    )


if __name__ == "__main__":
    main()<|MERGE_RESOLUTION|>--- conflicted
+++ resolved
@@ -10,12 +10,6 @@
     Execute all processes in the app. The last process is run in the foreground.
     """
     try:
-<<<<<<< HEAD
-=======
-        set_start_method("spawn", force=True)
-        configure_logging()
-
->>>>>>> 2df325d0
         for process in processes[:-1]:
             process.start(background=True, **kwargs)
 
