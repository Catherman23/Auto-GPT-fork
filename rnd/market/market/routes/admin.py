<<<<<<< HEAD
import typing

import autogpt_libs.auth
import fastapi
import prisma
import prisma.enums
=======
import autogpt_libs.auth
import fastapi
import prisma
>>>>>>> 56ce7ac6
import prisma.models

import market.db
import market.model

router = fastapi.APIRouter()


@autogpt_libs.auth.require_auth(admin_only=True)
@router.post("/agent", response_model=market.model.AgentResponse)
async def create_agent_entry(
    request: market.model.AddAgentRequest,
<<<<<<< HEAD
=======
    user: autogpt_libs.auth.User = fastapi.Depends(
        autogpt_libs.auth.requires_admin_user
    ),
>>>>>>> 56ce7ac6
):
    """
    A basic endpoint to create a new agent entry in the database.

    """
    try:
        agent = await market.db.create_agent_entry(
            request.graph["name"],
            request.graph["description"],
            request.author,
            request.keywords,
            request.categories,
            prisma.Json(request.graph),
        )

        return fastapi.responses.PlainTextResponse(agent.model_dump_json())
    except market.db.AgentQueryError as e:
        raise fastapi.HTTPException(status_code=500, detail=str(e))
    except Exception as e:
        raise fastapi.HTTPException(status_code=500, detail=str(e))


@autogpt_libs.auth.require_auth(admin_only=True)
@router.post("/agent/featured/{agent_id}")
async def set_agent_featured(
    agent_id: str,
    category: str = "featured",
<<<<<<< HEAD
=======
    user: autogpt_libs.auth.User = fastapi.Depends(
        autogpt_libs.auth.requires_admin_user
    ),
>>>>>>> 56ce7ac6
):
    """
    A basic endpoint to set an agent as featured in the database.
    """
    try:
        await market.db.set_agent_featured(
            agent_id, is_featured=True, category=category
        )
        return fastapi.responses.Response(status_code=200)
    except market.db.AgentQueryError as e:
        raise fastapi.HTTPException(status_code=500, detail=str(e))
    except Exception as e:
        raise fastapi.HTTPException(status_code=500, detail=str(e))


@autogpt_libs.auth.require_auth(admin_only=True)
@router.delete("/agent/featured/{agent_id}")
async def unset_agent_featured(
    agent_id: str,
    category: str = "featured",
<<<<<<< HEAD
=======
    user: autogpt_libs.auth.User = fastapi.Depends(
        autogpt_libs.auth.requires_admin_user
    ),
>>>>>>> 56ce7ac6
):
    """
    A basic endpoint to unset an agent as featured in the database.
    """
    try:
        await market.db.set_agent_featured(
            agent_id, is_featured=False, category=category
        )
        return fastapi.responses.Response(status_code=200)
    except market.db.AgentQueryError as e:
        raise fastapi.HTTPException(status_code=500, detail=str(e))
    except Exception as e:
        raise fastapi.HTTPException(status_code=500, detail=str(e))


@autogpt_libs.auth.require_auth(admin_only=True)
@router.get("/agent/submissions", response_model=market.model.AgentListResponse)
async def get_agent_submissions(
    page: int = fastapi.Query(1, ge=1, description="Page number"),
    page_size: int = fastapi.Query(
        10, ge=1, le=100, description="Number of items per page"
    ),
    name: typing.Optional[str] = fastapi.Query(
        None, description="Filter by agent name"
    ),
    keyword: typing.Optional[str] = fastapi.Query(
        None, description="Filter by keyword"
    ),
    category: typing.Optional[str] = fastapi.Query(
        None, description="Filter by category"
    ),
    description: typing.Optional[str] = fastapi.Query(
        None, description="Fuzzy search in description"
    ),
    description_threshold: int = fastapi.Query(
        60, ge=0, le=100, description="Fuzzy search threshold"
    ),
    sort_by: str = fastapi.Query("createdAt", description="Field to sort by"),
    sort_order: typing.Literal["asc", "desc"] = fastapi.Query(
        "desc", description="Sort order (asc or desc)"
    ),
):
    try:
        result = await market.db.get_agents(
            page=page,
            page_size=page_size,
            name=name,
            keyword=keyword,
            category=category,
            description=description,
            description_threshold=description_threshold,
            sort_by=sort_by,
            sort_order=sort_order,
            submission_status=prisma.enums.SubmissionStatus.PENDING,
        )

        agents = [
            market.model.AgentResponse(**agent.dict()) for agent in result["agents"]
        ]

        return market.model.AgentListResponse(
            agents=agents,
            total_count=result["total_count"],
            page=result["page"],
            page_size=result["page_size"],
            total_pages=result["total_pages"],
        )

    except market.db.AgentQueryError as e:
        raise fastapi.HTTPException(status_code=400, detail=str(e))
    except Exception as e:
        raise fastapi.HTTPException(
            status_code=500, detail=f"An unexpected error occurred: {e}"
        )


@autogpt_libs.auth.require_auth(admin_only=True)
@router.post("/agent/submissions/{agent_id}")
async def review_submission(
    review_request: market.model.SubmissionReviewRequest,
):
    """
    A basic endpoint to review a submission in the database.
    """

    try:
        await market.db.update_agent_entry(
            agent_id=review_request.agent_id,
            version=review_request.version,
            submission_state=review_request.status,
            comments=review_request.comments,
        )
        return fastapi.responses.Response(status_code=200)
    except market.db.AgentQueryError as e:
        raise fastapi.HTTPException(status_code=500, detail=str(e))
    except Exception as e:
        raise fastapi.HTTPException(status_code=500, detail=str(e))<|MERGE_RESOLUTION|>--- conflicted
+++ resolved
@@ -1,15 +1,8 @@
-<<<<<<< HEAD
 import typing
 
 import autogpt_libs.auth
 import fastapi
 import prisma
-import prisma.enums
-=======
-import autogpt_libs.auth
-import fastapi
-import prisma
->>>>>>> 56ce7ac6
 import prisma.models
 
 import market.db
@@ -22,12 +15,9 @@
 @router.post("/agent", response_model=market.model.AgentResponse)
 async def create_agent_entry(
     request: market.model.AddAgentRequest,
-<<<<<<< HEAD
-=======
     user: autogpt_libs.auth.User = fastapi.Depends(
         autogpt_libs.auth.requires_admin_user
     ),
->>>>>>> 56ce7ac6
 ):
     """
     A basic endpoint to create a new agent entry in the database.
@@ -55,12 +45,9 @@
 async def set_agent_featured(
     agent_id: str,
     category: str = "featured",
-<<<<<<< HEAD
-=======
     user: autogpt_libs.auth.User = fastapi.Depends(
         autogpt_libs.auth.requires_admin_user
     ),
->>>>>>> 56ce7ac6
 ):
     """
     A basic endpoint to set an agent as featured in the database.
@@ -81,12 +68,9 @@
 async def unset_agent_featured(
     agent_id: str,
     category: str = "featured",
-<<<<<<< HEAD
-=======
     user: autogpt_libs.auth.User = fastapi.Depends(
         autogpt_libs.auth.requires_admin_user
     ),
->>>>>>> 56ce7ac6
 ):
     """
     A basic endpoint to unset an agent as featured in the database.
