import { beautifyString } from '@/lib/utils';
import { FC, useState } from 'react';
import { Button } from './ui/button';
import { Input } from './ui/input';

type BlockInputFieldProps = {
<<<<<<< HEAD
  keyName: string;
  schema: any;
  parentKey?: string;
  value: string | Array<string> | { [key: string]: string };
  handleInputClick: (key: string) => void;
  handleInputChange: (key: string, value: any) => void;
  errors: { [key: string]: string | null };
};
=======
  keyName: string
  schema: any
  parentKey?: string
  value: string | Array<string> | { [key: string]: string }
  handleInputClick: (key: string) => void
  handleInputChange: (key: string, value: any) => void
  errors?: { [key: string]: string } | string | null
}
>>>>>>> 76feead3

const NodeInputField: FC<BlockInputFieldProps> = ({
  keyName: key,
  schema,
  parentKey = '',
  value,
  handleInputClick,
  handleInputChange,
  errors,
}) => {
  const [newKey, setNewKey] = useState<string>('');
  const [newValue, setNewValue] = useState<string>('');
  const [keyValuePairs, setKeyValuePairs] = useState<
    { key: string; value: string }[]
  >([]);

<<<<<<< HEAD
  const fullKey = parentKey ? `${parentKey}.${key}` : key;
  const error = errors[fullKey];
  const displayKey = schema.title || beautifyString(key);
=======
    const fullKey = parentKey ? `${parentKey}.${key}` : key;
    const error = typeof errors === 'string' ? errors : errors?.[key] ?? "";
    const displayKey = schema.title || beautifyString(key);
>>>>>>> 76feead3

  const handleAddProperty = () => {
    if (newKey && newValue) {
      const newPairs = [...keyValuePairs, { key: newKey, value: newValue }];
      setKeyValuePairs(newPairs);
      setNewKey('');
      setNewValue('');
      const expectedFormat = newPairs.reduce(
        (acc, pair) => ({ ...acc, [pair.key]: pair.value }),
        {}
      );
      handleInputChange('expected_format', expectedFormat);
    }
  };

<<<<<<< HEAD
  const renderClickableInput = (
    value: string | null = null,
    placeholder: string = '',
    secret: boolean = false
  ) => {
    // if secret is true, then the input field will be a password field if the value is not null
    return secret ? (
      <div
        className="clickable-input"
        onClick={() => handleInputClick(fullKey)}
      >
        {value ? (
          <i className="text-gray-500">********</i>
        ) : (
          <i className="text-gray-500">{placeholder}</i>
        )}
      </div>
    ) : (
      <div
        className="clickable-input"
        onClick={() => handleInputClick(fullKey)}
      >
        {value || <i className="text-gray-500">{placeholder}</i>}
      </div>
    );
  };

  if (schema.type === 'object' && schema.properties) {
    return (
      <div key={fullKey} className="object-input">
        <strong>{displayKey}:</strong>
        {Object.entries(schema.properties).map(
          ([propKey, propSchema]: [string, any]) => (
=======
    const renderClickableInput = (value: string | null = null, placeholder: string = "", secret: boolean = false) => {
      const className = `clickable-input ${error ? 'border-error' : ''}`

      // if secret is true, then the input field will be a password field if the value is not null
      return secret ? (
        <div className={className} onClick={() => handleInputClick(fullKey)}>
          {value ? <span>********</span> : <i className="text-gray-500">{placeholder}</i>}
        </div>
      ) : (
        <div className={className} onClick={() => handleInputClick(fullKey)}>
          {value || <i className="text-gray-500">{placeholder}</i>}
        </div>
      )
    };

    if (schema.type === 'object' && schema.properties) {
      return (
        <div key={fullKey} className="object-input">
          <strong>{displayKey}:</strong>
          {Object.entries(schema.properties).map(([propKey, propSchema]: [string, any]) => (
>>>>>>> 76feead3
            <div key={`${fullKey}.${propKey}`} className="nested-input">
              <NodeInputField
                keyName={propKey}
                schema={propSchema}
                parentKey={fullKey}
                value={(value as { [key: string]: string })[propKey]}
                handleInputClick={handleInputClick}
                handleInputChange={handleInputChange}
                errors={errors}
              />
            </div>
          )
        )}
      </div>
    );
  }

  if (schema.type === 'object' && schema.additionalProperties) {
    const objectValue = value || {};
    return (
      <div key={fullKey} className="object-input">
        <strong>{displayKey}:</strong>
        {Object.entries(objectValue).map(
          ([propKey, propValue]: [string, any]) => (
            <div key={`${fullKey}.${propKey}`} className="nested-input">
              <div
                className="clickable-input"
                onClick={() => handleInputClick(`${fullKey}.${propKey}`)}
              >
                {beautifyString(propKey)}:{' '}
                {typeof propValue === 'object'
                  ? JSON.stringify(propValue, null, 2)
                  : propValue}
              </div>
              <Button
                onClick={() =>
                  handleInputChange(`${fullKey}.${propKey}`, undefined)
                }
                className="array-item-remove"
              >
                &times;
              </Button>
            </div>
          )
        )}
        {key === 'expected_format' && (
          <div className="nested-input">
            {keyValuePairs.map((pair, index) => (
              <div key={index} className="key-value-input">
                <Input
                  type="text"
                  placeholder="Key"
                  value={beautifyString(pair.key)}
                  onChange={(e) => {
                    const newPairs = [...keyValuePairs];
                    newPairs[index].key = e.target.value;
                    setKeyValuePairs(newPairs);
                    const expectedFormat = newPairs.reduce(
                      (acc, pair) => ({ ...acc, [pair.key]: pair.value }),
                      {}
                    );
                    handleInputChange('expected_format', expectedFormat);
                  }}
                />
                <Input
                  type="text"
                  placeholder="Value"
                  value={beautifyString(pair.value)}
                  onChange={(e) => {
                    const newPairs = [...keyValuePairs];
                    newPairs[index].value = e.target.value;
                    setKeyValuePairs(newPairs);
                    const expectedFormat = newPairs.reduce(
                      (acc, pair) => ({ ...acc, [pair.key]: pair.value }),
                      {}
                    );
                    handleInputChange('expected_format', expectedFormat);
                  }}
                />
              </div>
            ))}
            <div className="key-value-input">
              <Input
                type="text"
                placeholder="Key"
                value={newKey}
                onChange={(e) => setNewKey(e.target.value)}
              />
              <Input
                type="text"
                placeholder="Value"
                value={newValue}
                onChange={(e) => setNewValue(e.target.value)}
              />
            </div>
            <Button onClick={handleAddProperty}>Add Property</Button>
          </div>
        )}
        {error && <span className="error-message">{error}</span>}
      </div>
    );
  }

  if (schema.anyOf) {
    const types = schema.anyOf.map((s: any) => s.type);
    if (types.includes('string') && types.includes('null')) {
      return (
        <div key={fullKey} className="input-container">
          {renderClickableInput(
            value as string,
            schema.placeholder || `Enter ${displayKey} (optional)`
          )}
          {error && <span className="error-message">{error}</span>}
        </div>
      );
    }
  }

  if (schema.allOf) {
    return (
      <div key={fullKey} className="object-input">
        <strong>{displayKey}:</strong>
        {schema.allOf[0].properties &&
          Object.entries(schema.allOf[0].properties).map(
            ([propKey, propSchema]: [string, any]) => (
              <div key={`${fullKey}.${propKey}`} className="nested-input">
                <NodeInputField
                  keyName={propKey}
                  schema={propSchema}
                  parentKey={fullKey}
                  value={(value as { [key: string]: string })[propKey]}
                  handleInputClick={handleInputClick}
                  handleInputChange={handleInputChange}
                  errors={errors}
                />
              </div>
            )
          )}
      </div>
    );
  }

  if (schema.oneOf) {
    return (
      <div key={fullKey} className="object-input">
        <strong>{displayKey}:</strong>
        {schema.oneOf[0].properties &&
          Object.entries(schema.oneOf[0].properties).map(
            ([propKey, propSchema]: [string, any]) => (
              <div key={`${fullKey}.${propKey}`} className="nested-input">
                <NodeInputField
                  keyName={propKey}
                  schema={propSchema}
                  parentKey={fullKey}
                  value={(value as { [key: string]: string })[propKey]}
                  handleInputClick={handleInputClick}
                  handleInputChange={handleInputChange}
                  errors={errors}
                />
              </div>
            )
          )}
      </div>
    );
  }

  switch (schema.type) {
    case 'string':
      if (schema.enum) {
        return (
          <div key={fullKey} className="input-container">
            <select
              value={(value as string) || ''}
              onChange={(e) => handleInputChange(fullKey, e.target.value)}
              className="select-input"
            >
              <option value="">Select {displayKey}</option>
              {schema.enum.map((option: string) => (
                <option key={option} value={option}>
                  {beautifyString(option)}
                </option>
              ))}
            </select>
            {error && <span className="error-message">{error}</span>}
          </div>
        );
      } else if (schema.secret) {
        return (
          <div key={fullKey} className="input-container">
<<<<<<< HEAD
            {renderClickableInput(
              value as string,
              schema.placeholder || `Enter ${displayKey}`,
              true
            )}
            {error && <span className="error-message">{error}</span>}
          </div>
        );
      } else {
=======
            <Input
              type="number"
              value={value as string || ''}
              onChange={(e) => handleInputChange(fullKey, parseFloat(e.target.value))}
              className={`number-input ${error ? 'border-error' : ''}`}
            />
            {error && <span className="error-message">{error}</span>}
          </div>
        );
      case 'array':
        if (schema.items && schema.items.type === 'string') {
          const arrayValues = value as Array<string> || [];
          return (
            <div key={fullKey} className="input-container">
              {arrayValues.map((item: string, index: number) => (
                <div key={`${fullKey}.${index}`} className="array-item-container">
                  <Input
                    type="text"
                    value={item}
                    onChange={(e) => handleInputChange(`${fullKey}.${index}`, e.target.value)}
                    className="array-item-input"
                  />
                  <Button onClick={() => handleInputChange(`${fullKey}.${index}`, '')} className="array-item-remove">
                    &times;
                  </Button>
                </div>
              ))}
              <Button onClick={() => handleInputChange(fullKey, [...arrayValues, ''])} className="array-item-add">
                Add Item
              </Button>
              {error && <span className="error-message ml-2">{error}</span>}
            </div>
          );
        }
        return null;
      default:
>>>>>>> 76feead3
        return (
          <div key={fullKey} className="input-container">
            {renderClickableInput(
              value as string,
              schema.placeholder || `Enter ${displayKey}`
            )}
            {error && <span className="error-message">{error}</span>}
          </div>
        );
      }
    case 'boolean':
      return (
        <div key={fullKey} className="input-container">
          <select
            value={value === undefined ? '' : value.toString()}
            onChange={(e) =>
              handleInputChange(fullKey, e.target.value === 'true')
            }
            className="select-input"
          >
            <option value="">Select {displayKey}</option>
            <option value="true">True</option>
            <option value="false">False</option>
          </select>
          {error && <span className="error-message">{error}</span>}
        </div>
      );
    case 'number':
    case 'integer':
      return (
        <div key={fullKey} className="input-container">
          <input
            type="number"
            value={(value as string) || ''}
            onChange={(e) =>
              handleInputChange(fullKey, parseFloat(e.target.value))
            }
            className="number-input"
          />
          {error && <span className="error-message">{error}</span>}
        </div>
      );
    case 'array':
      if (schema.items && schema.items.type === 'string') {
        const arrayValues = (value as Array<string>) || [];
        return (
          <div key={fullKey} className="input-container">
            {arrayValues.map((item: string, index: number) => (
              <div key={`${fullKey}.${index}`} className="array-item-container">
                <input
                  type="text"
                  value={item}
                  onChange={(e) =>
                    handleInputChange(`${fullKey}.${index}`, e.target.value)
                  }
                  className="array-item-input"
                />
                <Button
                  onClick={() => handleInputChange(`${fullKey}.${index}`, '')}
                  className="array-item-remove"
                >
                  &times;
                </Button>
              </div>
            ))}
            <Button
              onClick={() => handleInputChange(fullKey, [...arrayValues, ''])}
              className="array-item-add"
            >
              Add Item
            </Button>
            {error && <span className="error-message">{error}</span>}
          </div>
        );
      }
      return null;
    default:
      return (
        <div key={fullKey} className="input-container">
          {renderClickableInput(
            value as string,
            schema.placeholder ||
              `Enter ${beautifyString(displayKey)} (Complex)`
          )}
          {error && <span className="error-message">{error}</span>}
        </div>
      );
  }
};

export default NodeInputField;<|MERGE_RESOLUTION|>--- conflicted
+++ resolved
@@ -1,19 +1,9 @@
-import { beautifyString } from '@/lib/utils';
-import { FC, useState } from 'react';
-import { Button } from './ui/button';
-import { Input } from './ui/input';
+import { beautifyString } from "@/lib/utils";
+import { FC, useState } from "react";
+import { Button } from "./ui/button";
+import { Input } from "./ui/input";
 
 type BlockInputFieldProps = {
-<<<<<<< HEAD
-  keyName: string;
-  schema: any;
-  parentKey?: string;
-  value: string | Array<string> | { [key: string]: string };
-  handleInputClick: (key: string) => void;
-  handleInputChange: (key: string, value: any) => void;
-  errors: { [key: string]: string | null };
-};
-=======
   keyName: string
   schema: any
   parentKey?: string
@@ -22,82 +12,28 @@
   handleInputChange: (key: string, value: any) => void
   errors?: { [key: string]: string } | string | null
 }
->>>>>>> 76feead3
-
-const NodeInputField: FC<BlockInputFieldProps> = ({
-  keyName: key,
-  schema,
-  parentKey = '',
-  value,
-  handleInputClick,
-  handleInputChange,
-  errors,
-}) => {
-  const [newKey, setNewKey] = useState<string>('');
-  const [newValue, setNewValue] = useState<string>('');
-  const [keyValuePairs, setKeyValuePairs] = useState<
-    { key: string; value: string }[]
-  >([]);
-
-<<<<<<< HEAD
-  const fullKey = parentKey ? `${parentKey}.${key}` : key;
-  const error = errors[fullKey];
-  const displayKey = schema.title || beautifyString(key);
-=======
+
+const NodeInputField: FC<BlockInputFieldProps> =
+  ({ keyName: key, schema, parentKey = '', value, handleInputClick, handleInputChange, errors }) => {
+    const [newKey, setNewKey] = useState<string>('');
+    const [newValue, setNewValue] = useState<string>('');
+    const [keyValuePairs, setKeyValuePairs] = useState<{ key: string, value: string }[]>([]);
+
     const fullKey = parentKey ? `${parentKey}.${key}` : key;
     const error = typeof errors === 'string' ? errors : errors?.[key] ?? "";
     const displayKey = schema.title || beautifyString(key);
->>>>>>> 76feead3
-
-  const handleAddProperty = () => {
-    if (newKey && newValue) {
-      const newPairs = [...keyValuePairs, { key: newKey, value: newValue }];
-      setKeyValuePairs(newPairs);
-      setNewKey('');
-      setNewValue('');
-      const expectedFormat = newPairs.reduce(
-        (acc, pair) => ({ ...acc, [pair.key]: pair.value }),
-        {}
-      );
-      handleInputChange('expected_format', expectedFormat);
-    }
-  };
-
-<<<<<<< HEAD
-  const renderClickableInput = (
-    value: string | null = null,
-    placeholder: string = '',
-    secret: boolean = false
-  ) => {
-    // if secret is true, then the input field will be a password field if the value is not null
-    return secret ? (
-      <div
-        className="clickable-input"
-        onClick={() => handleInputClick(fullKey)}
-      >
-        {value ? (
-          <i className="text-gray-500">********</i>
-        ) : (
-          <i className="text-gray-500">{placeholder}</i>
-        )}
-      </div>
-    ) : (
-      <div
-        className="clickable-input"
-        onClick={() => handleInputClick(fullKey)}
-      >
-        {value || <i className="text-gray-500">{placeholder}</i>}
-      </div>
-    );
-  };
-
-  if (schema.type === 'object' && schema.properties) {
-    return (
-      <div key={fullKey} className="object-input">
-        <strong>{displayKey}:</strong>
-        {Object.entries(schema.properties).map(
-          ([propKey, propSchema]: [string, any]) => (
-=======
+
+    const handleAddProperty = () => {
+      if (newKey && newValue) {
+        const newPairs = [...keyValuePairs, { key: newKey, value: newValue }];
+        setKeyValuePairs(newPairs);
+        setNewKey('');
+        setNewValue('');
+        const expectedFormat = newPairs.reduce((acc, pair) => ({ ...acc, [pair.key]: pair.value }), {});
+        handleInputChange('expected_format', expectedFormat);
+      }
+    };
+
     const renderClickableInput = (value: string | null = null, placeholder: string = "", secret: boolean = false) => {
       const className = `clickable-input ${error ? 'border-error' : ''}`
 
@@ -118,7 +54,6 @@
         <div key={fullKey} className="object-input">
           <strong>{displayKey}:</strong>
           {Object.entries(schema.properties).map(([propKey, propSchema]: [string, any]) => (
->>>>>>> 76feead3
             <div key={`${fullKey}.${propKey}`} className="nested-input">
               <NodeInputField
                 keyName={propKey}
@@ -130,195 +65,189 @@
                 errors={errors}
               />
             </div>
-          )
-        )}
-      </div>
-    );
-  }
-
-  if (schema.type === 'object' && schema.additionalProperties) {
-    const objectValue = value || {};
-    return (
-      <div key={fullKey} className="object-input">
-        <strong>{displayKey}:</strong>
-        {Object.entries(objectValue).map(
-          ([propKey, propValue]: [string, any]) => (
-            <div key={`${fullKey}.${propKey}`} className="nested-input">
-              <div
-                className="clickable-input"
-                onClick={() => handleInputClick(`${fullKey}.${propKey}`)}
-              >
-                {beautifyString(propKey)}:{' '}
-                {typeof propValue === 'object'
-                  ? JSON.stringify(propValue, null, 2)
-                  : propValue}
+          ))}
+        </div>
+      );
+    }
+
+    if (schema.type === 'object' && schema.additionalProperties) {
+      const objectValue = value || {};
+      return (
+        <div key={fullKey} className="object-input">
+          <strong>{displayKey}:</strong>
+          {Object.entries(objectValue).map(([propKey, propValue]: [string, any]) => (
+            <div key={`${fullKey}.${propKey}`} className="nested-input">
+              <div className="clickable-input" onClick={() => handleInputClick(`${fullKey}.${propKey}`)}>
+                {beautifyString(propKey)}: {typeof propValue === 'object' ? JSON.stringify(propValue, null, 2) : propValue}
               </div>
-              <Button
-                onClick={() =>
-                  handleInputChange(`${fullKey}.${propKey}`, undefined)
-                }
-                className="array-item-remove"
-              >
+              <Button onClick={() => handleInputChange(`${fullKey}.${propKey}`, undefined)} className="array-item-remove">
                 &times;
               </Button>
             </div>
-          )
-        )}
-        {key === 'expected_format' && (
-          <div className="nested-input">
-            {keyValuePairs.map((pair, index) => (
-              <div key={index} className="key-value-input">
+          ))}
+          {key === 'expected_format' && (
+            <div className="nested-input">
+              {keyValuePairs.map((pair, index) => (
+                <div key={index} className="key-value-input">
+                  <Input
+                    type="text"
+                    placeholder="Key"
+                    value={beautifyString(pair.key)}
+                    onChange={(e) => {
+                      const newPairs = [...keyValuePairs];
+                      newPairs[index].key = e.target.value;
+                      setKeyValuePairs(newPairs);
+                      const expectedFormat = newPairs.reduce((acc, pair) => ({ ...acc, [pair.key]: pair.value }), {});
+                      handleInputChange('expected_format', expectedFormat);
+                    }}
+                  />
+                  <Input
+                    type="text"
+                    placeholder="Value"
+                    value={beautifyString(pair.value)}
+                    onChange={(e) => {
+                      const newPairs = [...keyValuePairs];
+                      newPairs[index].value = e.target.value;
+                      setKeyValuePairs(newPairs);
+                      const expectedFormat = newPairs.reduce((acc, pair) => ({ ...acc, [pair.key]: pair.value }), {});
+                      handleInputChange('expected_format', expectedFormat);
+                    }}
+                  />
+                </div>
+              ))}
+              <div className="key-value-input">
                 <Input
                   type="text"
                   placeholder="Key"
-                  value={beautifyString(pair.key)}
-                  onChange={(e) => {
-                    const newPairs = [...keyValuePairs];
-                    newPairs[index].key = e.target.value;
-                    setKeyValuePairs(newPairs);
-                    const expectedFormat = newPairs.reduce(
-                      (acc, pair) => ({ ...acc, [pair.key]: pair.value }),
-                      {}
-                    );
-                    handleInputChange('expected_format', expectedFormat);
-                  }}
+                  value={newKey}
+                  onChange={(e) => setNewKey(e.target.value)}
                 />
                 <Input
                   type="text"
                   placeholder="Value"
-                  value={beautifyString(pair.value)}
-                  onChange={(e) => {
-                    const newPairs = [...keyValuePairs];
-                    newPairs[index].value = e.target.value;
-                    setKeyValuePairs(newPairs);
-                    const expectedFormat = newPairs.reduce(
-                      (acc, pair) => ({ ...acc, [pair.key]: pair.value }),
-                      {}
-                    );
-                    handleInputChange('expected_format', expectedFormat);
-                  }}
+                  value={newValue}
+                  onChange={(e) => setNewValue(e.target.value)}
                 />
               </div>
-            ))}
-            <div className="key-value-input">
-              <Input
-                type="text"
-                placeholder="Key"
-                value={newKey}
-                onChange={(e) => setNewKey(e.target.value)}
-              />
-              <Input
-                type="text"
-                placeholder="Value"
-                value={newValue}
-                onChange={(e) => setNewValue(e.target.value)}
-              />
-            </div>
-            <Button onClick={handleAddProperty}>Add Property</Button>
-          </div>
-        )}
-        {error && <span className="error-message">{error}</span>}
-      </div>
-    );
-  }
-
-  if (schema.anyOf) {
-    const types = schema.anyOf.map((s: any) => s.type);
-    if (types.includes('string') && types.includes('null')) {
-      return (
-        <div key={fullKey} className="input-container">
-          {renderClickableInput(
-            value as string,
-            schema.placeholder || `Enter ${displayKey} (optional)`
+              <Button onClick={handleAddProperty}>Add Property</Button>
+            </div>
           )}
           {error && <span className="error-message">{error}</span>}
         </div>
       );
     }
-  }
-
-  if (schema.allOf) {
-    return (
-      <div key={fullKey} className="object-input">
-        <strong>{displayKey}:</strong>
-        {schema.allOf[0].properties &&
-          Object.entries(schema.allOf[0].properties).map(
-            ([propKey, propSchema]: [string, any]) => (
-              <div key={`${fullKey}.${propKey}`} className="nested-input">
-                <NodeInputField
-                  keyName={propKey}
-                  schema={propSchema}
-                  parentKey={fullKey}
-                  value={(value as { [key: string]: string })[propKey]}
-                  handleInputClick={handleInputClick}
-                  handleInputChange={handleInputChange}
-                  errors={errors}
-                />
-              </div>
-            )
-          )}
-      </div>
-    );
-  }
-
-  if (schema.oneOf) {
-    return (
-      <div key={fullKey} className="object-input">
-        <strong>{displayKey}:</strong>
-        {schema.oneOf[0].properties &&
-          Object.entries(schema.oneOf[0].properties).map(
-            ([propKey, propSchema]: [string, any]) => (
-              <div key={`${fullKey}.${propKey}`} className="nested-input">
-                <NodeInputField
-                  keyName={propKey}
-                  schema={propSchema}
-                  parentKey={fullKey}
-                  value={(value as { [key: string]: string })[propKey]}
-                  handleInputClick={handleInputClick}
-                  handleInputChange={handleInputChange}
-                  errors={errors}
-                />
-              </div>
-            )
-          )}
-      </div>
-    );
-  }
-
-  switch (schema.type) {
-    case 'string':
-      if (schema.enum) {
+
+    if (schema.anyOf) {
+      const types = schema.anyOf.map((s: any) => s.type);
+      if (types.includes('string') && types.includes('null')) {
+        return (
+          <div key={fullKey} className="input-container">
+            {renderClickableInput(value as string, schema.placeholder || `Enter ${displayKey} (optional)`)}
+            {error && <span className="error-message">{error}</span>}
+          </div>
+        );
+      }
+    }
+
+    if (schema.allOf) {
+      return (
+        <div key={fullKey} className="object-input">
+          <strong>{displayKey}:</strong>
+          {schema.allOf[0].properties && Object.entries(schema.allOf[0].properties).map(([propKey, propSchema]: [string, any]) => (
+            <div key={`${fullKey}.${propKey}`} className="nested-input">
+              <NodeInputField
+                keyName={propKey}
+                schema={propSchema}
+                parentKey={fullKey}
+                value={(value as { [key: string]: string })[propKey]}
+                handleInputClick={handleInputClick}
+                handleInputChange={handleInputChange}
+                errors={errors}
+              />
+            </div>
+          ))}
+        </div>
+      );
+    }
+
+    if (schema.oneOf) {
+      return (
+        <div key={fullKey} className="object-input">
+          <strong>{displayKey}:</strong>
+          {schema.oneOf[0].properties && Object.entries(schema.oneOf[0].properties).map(([propKey, propSchema]: [string, any]) => (
+            <div key={`${fullKey}.${propKey}`} className="nested-input">
+              <NodeInputField
+                keyName={propKey}
+                schema={propSchema}
+                parentKey={fullKey}
+                value={(value as { [key: string]: string })[propKey]}
+                handleInputClick={handleInputClick}
+                handleInputChange={handleInputChange}
+                errors={errors}
+              />
+            </div>
+          ))}
+        </div>
+      );
+    }
+
+    switch (schema.type) {
+      case 'string':
+        if (schema.enum) {
+
+          return (
+            <div key={fullKey} className="input-container">
+              <select
+                value={value as string || ''}
+                onChange={(e) => handleInputChange(fullKey, e.target.value)}
+                className="select-input"
+              >
+                <option value="">Select {displayKey}</option>
+                {schema.enum.map((option: string) => (
+                  <option key={option} value={option}>
+                    {beautifyString(option)}
+                  </option>
+                ))}
+              </select>
+              {error && <span className="error-message">{error}</span>}
+            </div>
+          )
+        }
+
+        else if (schema.secret) {
+          return (<div key={fullKey} className="input-container">
+            {renderClickableInput(value as string, schema.placeholder || `Enter ${displayKey}`, true)}
+            {error && <span className="error-message">{error}</span>}
+          </div>)
+
+        }
+        else {
+          return (
+            <div key={fullKey} className="input-container">
+              {renderClickableInput(value as string, schema.placeholder || `Enter ${displayKey}`)}
+              {error && <span className="error-message">{error}</span>}
+            </div>
+          );
+        }
+      case 'boolean':
         return (
           <div key={fullKey} className="input-container">
             <select
-              value={(value as string) || ''}
-              onChange={(e) => handleInputChange(fullKey, e.target.value)}
+              value={value === undefined ? '' : value.toString()}
+              onChange={(e) => handleInputChange(fullKey, e.target.value === 'true')}
               className="select-input"
             >
               <option value="">Select {displayKey}</option>
-              {schema.enum.map((option: string) => (
-                <option key={option} value={option}>
-                  {beautifyString(option)}
-                </option>
-              ))}
+              <option value="true">True</option>
+              <option value="false">False</option>
             </select>
             {error && <span className="error-message">{error}</span>}
           </div>
         );
-      } else if (schema.secret) {
-        return (
-          <div key={fullKey} className="input-container">
-<<<<<<< HEAD
-            {renderClickableInput(
-              value as string,
-              schema.placeholder || `Enter ${displayKey}`,
-              true
-            )}
-            {error && <span className="error-message">{error}</span>}
-          </div>
-        );
-      } else {
-=======
+      case 'number':
+      case 'integer':
+        return (
+          <div key={fullKey} className="input-container">
             <Input
               type="number"
               value={value as string || ''}
@@ -355,95 +284,13 @@
         }
         return null;
       default:
->>>>>>> 76feead3
-        return (
-          <div key={fullKey} className="input-container">
-            {renderClickableInput(
-              value as string,
-              schema.placeholder || `Enter ${displayKey}`
-            )}
-            {error && <span className="error-message">{error}</span>}
-          </div>
-        );
-      }
-    case 'boolean':
-      return (
-        <div key={fullKey} className="input-container">
-          <select
-            value={value === undefined ? '' : value.toString()}
-            onChange={(e) =>
-              handleInputChange(fullKey, e.target.value === 'true')
-            }
-            className="select-input"
-          >
-            <option value="">Select {displayKey}</option>
-            <option value="true">True</option>
-            <option value="false">False</option>
-          </select>
-          {error && <span className="error-message">{error}</span>}
-        </div>
-      );
-    case 'number':
-    case 'integer':
-      return (
-        <div key={fullKey} className="input-container">
-          <input
-            type="number"
-            value={(value as string) || ''}
-            onChange={(e) =>
-              handleInputChange(fullKey, parseFloat(e.target.value))
-            }
-            className="number-input"
-          />
-          {error && <span className="error-message">{error}</span>}
-        </div>
-      );
-    case 'array':
-      if (schema.items && schema.items.type === 'string') {
-        const arrayValues = (value as Array<string>) || [];
-        return (
-          <div key={fullKey} className="input-container">
-            {arrayValues.map((item: string, index: number) => (
-              <div key={`${fullKey}.${index}`} className="array-item-container">
-                <input
-                  type="text"
-                  value={item}
-                  onChange={(e) =>
-                    handleInputChange(`${fullKey}.${index}`, e.target.value)
-                  }
-                  className="array-item-input"
-                />
-                <Button
-                  onClick={() => handleInputChange(`${fullKey}.${index}`, '')}
-                  className="array-item-remove"
-                >
-                  &times;
-                </Button>
-              </div>
-            ))}
-            <Button
-              onClick={() => handleInputChange(fullKey, [...arrayValues, ''])}
-              className="array-item-add"
-            >
-              Add Item
-            </Button>
-            {error && <span className="error-message">{error}</span>}
-          </div>
-        );
-      }
-      return null;
-    default:
-      return (
-        <div key={fullKey} className="input-container">
-          {renderClickableInput(
-            value as string,
-            schema.placeholder ||
-              `Enter ${beautifyString(displayKey)} (Complex)`
-          )}
-          {error && <span className="error-message">{error}</span>}
-        </div>
-      );
+        return (
+          <div key={fullKey} className="input-container">
+            {renderClickableInput(value as string, schema.placeholder || `Enter ${beautifyString(displayKey)} (Complex)`)}
+            {error && <span className="error-message">{error}</span>}
+          </div>
+        );
+    }
   }
-};
 
 export default NodeInputField;