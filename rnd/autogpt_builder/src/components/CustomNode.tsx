--- conflicted
+++ resolved
@@ -5,25 +5,9 @@
 import ModalComponent from './ModalComponent';
 import { Button } from './ui/button';
 import { Input } from './ui/input';
-<<<<<<< HEAD
-import { beautifyString } from '@/lib/utils';
-
-type Schema = {
-  type: string;
-  properties: { [key: string]: any };
-  title?: string;
-  required?: string[];
-  enum?: string[];
-  items?: Schema;
-  additionalProperties?: { type: string };
-  allOf?: any[];
-  anyOf?: any[];
-  oneOf?: any[];
-};
-=======
 import { BlockSchema } from '@/lib/types';
 import SchemaTooltip from './SchemaTooltip';
->>>>>>> 9e22409d
+import { beautifyString } from '@/lib/utils';
 
 type CustomNodeData = {
   blockType: string;
@@ -269,11 +253,8 @@
       if (types.includes('string') && types.includes('null')) {
         return (
           <div key={fullKey} className="input-container">
-<<<<<<< HEAD
+            {renderClickableInput(value, schema.placeholder || `Enter ${key} (optional)`)}
             {renderClickableInput(value || `Enter ${displayKey} (Optional)`)}
-=======
-            {renderClickableInput(value, schema.placeholder || `Enter ${key} (optional)`)}
->>>>>>> 9e22409d
             {error && <span className="error-message">{error}</span>}
           </div>
         );
@@ -326,11 +307,8 @@
           </div>
         ) : (
           <div key={fullKey} className="input-container">
-<<<<<<< HEAD
+            {renderClickableInput(value, schema.placeholder || `Enter ${key}`)}
             {renderClickableInput(value || `Enter ${displayKey}`)}
-=======
-            {renderClickableInput(value, schema.placeholder || `Enter ${key}`)}
->>>>>>> 9e22409d
             {error && <span className="error-message">{error}</span>}
           </div>
         );
@@ -391,11 +369,8 @@
       default:
         return (
           <div key={fullKey} className="input-container">
-<<<<<<< HEAD
+            {renderClickableInput(value ? `${key} (Complex)` : null, `Enter ${key} (Complex)`)}
             {renderClickableInput(value ? `${schema.title || beautifyString(key)} (Complex)` : `Enter ${schema.title || beautifyString(key)} (Complex)`)}
-=======
-            {renderClickableInput(value ? `${key} (Complex)` : null, `Enter ${key} (Complex)`)}
->>>>>>> 9e22409d
             {error && <span className="error-message">{error}</span>}
           </div>
         );
@@ -443,12 +418,8 @@
                       id={key}
                       style={{ background: '#555', borderRadius: '50%', width: '10px', height: '10px' }}
                     />
-<<<<<<< HEAD
                     <span className="handle-label">{schema.title || beautifyString(key)}</span>
-=======
-                    <span className="handle-label">{key}</span>
                     <SchemaTooltip schema={schema} />
->>>>>>> 9e22409d
                   </div>
                   {renderInputField(key, schema, '', schema.title || beautifyString(key))}
                 </div>
