--- conflicted
+++ resolved
@@ -282,14 +282,11 @@
       );
     }
 
-<<<<<<< HEAD
   const renderInputField = (key: string, schema: any) => {
     const error = errors[key];
     const value = data.hardcodedValues[key] || '';
     const truncatedValue = value.length > 100 ? `${value.slice(0, 100)}...` : value;
 
-=======
->>>>>>> 227092b6
     switch (schema.type) {
       case 'string':
         return schema.enum ? (
@@ -309,53 +306,13 @@
             {error && <span className="error-message">{error}</span>}
           </div>
         ) : (
-<<<<<<< HEAD
-          <div key={key} className="input-container">
-            <div className="handle-container">
-              <Handle
-                type="target"
-                position={Position.Left}
-                id={key}
-                style={{ background: '#555', borderRadius: '50%' }}
-              />
-              <span className="handle-label">{key}</span>
-              {!isHandleConnected(key) && (
-                <div className="clickable-input" onClick={() => handleInputClick(key)}>
-                  <span>{truncatedValue}</span>
-                </div>
-              )}
-              {error && <span className="error-message">{error}</span>}
-            </div>
-=======
           <div key={fullKey} className="input-container">
             {renderClickableInput(value || `Enter ${key}`)}
             {error && <span className="error-message">{error}</span>}
->>>>>>> 227092b6
           </div>
         );
       case 'boolean':
         return (
-<<<<<<< HEAD
-          <div key={key} className="input-container">
-            <label className="radio-label">
-              <Input
-                type="radio"
-                value="true"
-                checked={data.hardcodedValues[key] === true}
-                onChange={() => handleInputChange(key, true)}
-              />
-              True
-            </label>
-            <label className="radio-label">
-              <input
-                type="radio"
-                value="false"
-                checked={data.hardcodedValues[key] === false}
-                onChange={() => handleInputChange(key, false)}
-              />
-              False
-            </label>
-=======
           <div key={fullKey} className="input-container">
             <select
               value={value === undefined ? '' : value.toString()}
@@ -366,34 +323,12 @@
               <option value="true">True</option>
               <option value="false">False</option>
             </select>
->>>>>>> 227092b6
             {error && <span className="error-message">{error}</span>}
           </div>
         );
       case 'number':
       case 'integer':
         return (
-<<<<<<< HEAD
-          <div key={key} className="input-container">
-            <div className="handle-container">
-              <Handle
-                type="target"
-                position={Position.Left}
-                id={key}
-                style={{ background: '#555', borderRadius: '50%' }}
-              />
-              <span className="handle-label">{key}</span>
-              {!isHandleConnected(key) && (
-                <input
-                  type="number"
-                  value={data.hardcodedValues[key] || ''}
-                  onChange={(e) => handleInputChange(key, parseFloat(e.target.value))}
-                  className="number-input"
-                />
-              )}
-              {error && <span className="error-message">{error}</span>}
-            </div>
-=======
           <div key={fullKey} className="input-container">
             <input
               type="number"
@@ -402,42 +337,12 @@
               className="number-input"
             />
             {error && <span className="error-message">{error}</span>}
->>>>>>> 227092b6
           </div>
         );
       case 'array':
         if (schema.items && schema.items.type === 'string') {
           const arrayValues = value || [];
           return (
-<<<<<<< HEAD
-            <div key={key} className="input-container">
-              <div className="handle-container">
-                <Handle
-                  type="target"
-                  position={Position.Left}
-                  id={key}
-                  style={{ background: '#555', borderRadius: '50%' }}
-                />
-                <span className="handle-label">{key}</span>
-                {arrayValues.map((item: string, index: number) => (
-                  <div key={`${key}-${index}`} className="array-item-container">
-                    <input
-                      type="text"
-                      value={item}
-                      onChange={(e) => handleArrayItemChange(key, index, e.target.value)}
-                      className="array-item-input"
-                    />
-                    <Button onClick={() => removeArrayItem(key, index)} className="array-item-remove">
-                      &times;
-                    </Button>
-                  </div>
-                ))}
-                <Button onClick={() => addArrayItem(key)} className="array-item-add">
-                  Add Item
-                </Button>
-                {error && <span className="error-message">{error}</span>}
-              </div>
-=======
             <div key={fullKey} className="input-container">
               {arrayValues.map((item: string, index: number) => (
                 <div key={`${fullKey}.${index}`} className="array-item-container">
@@ -456,7 +361,6 @@
                 Add Item
               </button>
               {error && <span className="error-message">{error}</span>}
->>>>>>> 227092b6
             </div>
           );
         }
@@ -472,7 +376,6 @@
   };
   
 
-<<<<<<< HEAD
   const renderDynamicTextFields = () => {
     const dynamicKeyPrefix = 'texts_$_';
     const dynamicKeys = Object.keys(data.hardcodedValues).filter(key => key.startsWith(dynamicKeyPrefix));
@@ -505,8 +408,6 @@
     ));
   };
 
-=======
->>>>>>> 227092b6
   const validateInputs = () => {
     const newErrors: { [key: string]: string | null } = {};
     const validateRecursive = (schema: any, parentKey: string = '') => {
@@ -538,11 +439,7 @@
   };
 
   return (
-<<<<<<< HEAD
     <div className="custom-node dark:border-gray-800 dark:bg-gray-950">
-=======
-    <div className={`custom-node ${data.status === 'RUNNING' ? 'running' : data.status === 'COMPLETED' ? 'completed' : ''}`}>
->>>>>>> 227092b6
       <div className="node-header">
         <div className="node-title">{data.blockType || data.title}</div>
         <Button onClick={toggleProperties} className="toggle-button">
@@ -554,7 +451,6 @@
           {data.inputSchema &&
             Object.entries(data.inputSchema.properties).map(([key, schema]) => (
               <div key={key}>
-<<<<<<< HEAD
                 {key !== 'texts' ? (
                   renderInputField(key, data.inputSchema.properties[key])
                 ) : (
@@ -574,18 +470,6 @@
                     </Button>
                   </div>
                 )}
-=======
-                <div className="handle-container">
-                  <Handle
-                    type="target"
-                    position={Position.Left}
-                    id={key}
-                    style={{ background: '#555', borderRadius: '50%' }}
-                  />
-                  <span className="handle-label">{key}</span>
-                </div>
-                {renderInputField(key, schema)}
->>>>>>> 227092b6
               </div>
             ))}
         </div>
