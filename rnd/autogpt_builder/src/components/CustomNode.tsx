import React, { useState, useEffect, FC, memo, useCallback } from 'react';
import { NodeProps, useReactFlow } from 'reactflow';
import 'reactflow/dist/style.css';
import './customnode.css';
import InputModalComponent from './InputModalComponent';
import OutputModalComponent from './OutputModalComponent';
import { BlockSchema } from '@/lib/types';
<<<<<<< HEAD
import { beautifyString } from '@/lib/utils';
import { Switch } from "@/components/ui/switch";
import NodeHandle from './NodeHandle';
import NodeInputField from './NodeInputField';
import { history } from './history';
=======
import { beautifyString, setNestedProperty } from '@/lib/utils';
import { Switch } from "@/components/ui/switch"
import NodeHandle from './NodeHandle';
import NodeInputField from './NodeInputField';
import { Copy, Trash2 } from 'lucide-react';
>>>>>>> 76feead3

export type CustomNodeData = {
  blockType: string;
  title: string;
  inputSchema: BlockSchema;
  outputSchema: BlockSchema;
  hardcodedValues: { [key: string]: any };
  setHardcodedValues: (values: { [key: string]: any }) => void;
  connections: Array<{ source: string; sourceHandle: string; target: string; targetHandle: string }>;
  isOutputOpen: boolean;
  status?: string;
  output_data?: any;
  block_id: string;
  backend_id?: string;
  errors?: { [key: string]: string | null };
  setErrors: (errors: { [key: string]: string | null }) => void;
  setIsAnyModalOpen?: (isOpen: boolean) => void;
};

const CustomNode: FC<NodeProps<CustomNodeData>> = ({ data, id }) => {
  const [isOutputOpen, setIsOutputOpen] = useState(data.isOutputOpen || false);
  const [isAdvancedOpen, setIsAdvancedOpen] = useState(false);
  const [isModalOpen, setIsModalOpen] = useState(false);
  const [activeKey, setActiveKey] = useState<string | null>(null);
  const [modalValue, setModalValue] = useState<string>('');
  const [isOutputModalOpen, setIsOutputModalOpen] = useState(false);
<<<<<<< HEAD
  const outputDataRef = useRef<HTMLDivElement>(null);
  const isInitialSetup = useRef(true);
=======
  const [isHovered, setIsHovered] = useState(false);


  const { getNode, setNodes, getEdges, setEdges } = useReactFlow();

>>>>>>> 76feead3

  useEffect(() => {
    if (data.output_data || data.status) {
      setIsOutputOpen(true);
    }
  }, [data.output_data, data.status]);

  useEffect(() => {
<<<<<<< HEAD
    isInitialSetup.current = false;
  }, []);
=======
    data.setIsAnyModalOpen?.(isModalOpen || isOutputModalOpen);
  }, [isModalOpen, isOutputModalOpen, data]);
>>>>>>> 76feead3

  const toggleOutput = (checked: boolean) => {
    setIsOutputOpen(checked);
  };

  const toggleAdvancedSettings = (checked: boolean) => {
    setIsAdvancedOpen(checked);
  };

  const hasOptionalFields = () => {
    return data.inputSchema && Object.keys(data.inputSchema.properties).some((key) => {
      return !(data.inputSchema.required?.includes(key));
    });
  };

  const generateOutputHandles = (schema: BlockSchema) => {
    if (!schema?.properties) return null;
    const keys = Object.keys(schema.properties);
    return keys.map((key) => (
      <div key={key}>
        <NodeHandle keyName={key} isConnected={isHandleConnected(key)} schema={schema.properties[key]} side="right" />
      </div>
    ));
  };

  const handleInputChange = (key: string, value: any) => {
    const keys = key.split('.');
    const newValues = JSON.parse(JSON.stringify(data.hardcodedValues));
    let current = newValues;

    for (let i = 0; i < keys.length - 1; i++) {
      if (!current[keys[i]]) current[keys[i]] = {};
      current = current[keys[i]];
    }
    current[keys[keys.length - 1]] = value;

    console.log(`Updating hardcoded values for node ${id}:`, newValues);

    if (!isInitialSetup.current) {
      history.push({
        type: 'UPDATE_INPUT',
        payload: { nodeId: id, oldValues: data.hardcodedValues, newValues },
        undo: () => data.setHardcodedValues(data.hardcodedValues),
        redo: () => data.setHardcodedValues(newValues),
      });
    }

    data.setHardcodedValues(newValues);
    const errors = data.errors || {};
    // Remove error with the same key
    setNestedProperty(errors, key, null);
    data.setErrors({ ...errors });
  };

  const getValue = (key: string) => {
    const keys = key.split('.');
    return keys.reduce((acc, k) => (acc && acc[k] !== undefined) ? acc[k] : '', data.hardcodedValues);
  };

  const isHandleConnected = (key: string) => {
    return data.connections && data.connections.some((conn: any) => {
      if (typeof conn === 'string') {
        const [source, target] = conn.split(' -> ');
        return (target.includes(key) && target.includes(data.title)) ||
          (source.includes(key) && source.includes(data.title));
      }
      return (conn.target === id && conn.targetHandle === key) ||
        (conn.source === id && conn.sourceHandle === key);
    });
  };

  const handleInputClick = (key: string) => {
    console.log(`Opening modal for key: ${key}`);
    setActiveKey(key);
    const value = getValue(key);
    setModalValue(typeof value === 'object' ? JSON.stringify(value, null, 2) : value);
    setIsModalOpen(true);
  };

  const handleModalSave = (value: string) => {
    if (activeKey) {
      try {
        const parsedValue = JSON.parse(value);
        handleInputChange(activeKey, parsedValue);
      } catch (error) {
        handleInputChange(activeKey, value);
      }
    }
    setIsModalOpen(false);
    setActiveKey(null);
  };

  const handleOutputClick = () => {
    setIsOutputModalOpen(true);
    setModalValue(typeof data.output_data === 'object' ? JSON.stringify(data.output_data, null, 2) : data.output_data);
  };

  const isTextTruncated = (element: HTMLElement | null): boolean => {
    if (!element) return false;
    return element.scrollHeight > element.clientHeight || element.scrollWidth > element.clientWidth;
  };

  const handleHovered = () => {
    setIsHovered(true);
    console.log('isHovered', isHovered);
  }

  const handleMouseLeave = () => {
    setIsHovered(false);
    console.log('isHovered', isHovered);
  }

  const deleteNode = useCallback(() => {
    console.log('Deleting node:', id);

    // Get all edges connected to this node
    const connectedEdges = getEdges().filter(edge => edge.source === id || edge.target === id);

    // For each connected edge, update the connected node's state
    connectedEdges.forEach(edge => {
      const connectedNodeId = edge.source === id ? edge.target : edge.source;
      const connectedNode = getNode(connectedNodeId);

      if (connectedNode) {
        setNodes(nodes => nodes.map(node => {
          if (node.id === connectedNodeId) {
            // Update the node's data to reflect the disconnection
            const updatedConnections = node.data.connections.filter(
              conn => !(conn.source === id || conn.target === id)
            );
            return {
              ...node,
              data: {
                ...node.data,
                connections: updatedConnections
              }
            };
          }
          return node;
        }));
      }
    });

    // Remove the node and its connected edges
    setNodes(nodes => nodes.filter(node => node.id !== id));
    setEdges(edges => edges.filter(edge => edge.source !== id && edge.target !== id));
  }, [id, setNodes, setEdges, getNode, getEdges]);

  const copyNode = useCallback(() => {
    // This is a placeholder function. The actual copy functionality
    // will be implemented by another team member.
    console.log('Copy node:', id);
  }, [id]);

  return (
    <div 
      className={`custom-node dark-theme ${data.status?.toLowerCase() ?? ''}`}
      onMouseEnter={handleHovered}
      onMouseLeave={handleMouseLeave}
     >
      <div className="mb-2">
        <div className="text-lg font-bold">{beautifyString(data.blockType?.replace(/Block$/, '') || data.title)}</div>
        <div className="node-actions">
          {isHovered && (
            <>
              <button
                className="node-action-button"
                onClick={copyNode}
                title="Copy node"
              >
                <Copy size={18} />
              </button>
              <button
                className="node-action-button"
                onClick={deleteNode}
                title="Delete node"
              >
                <Trash2 size={18} />
              </button>
            </>
          )}
        </div>
      </div>
      <div className="node-content">
        <div>
          {data.inputSchema &&
            Object.entries(data.inputSchema.properties).map(([key, schema]) => {
              const isRequired = data.inputSchema.required?.includes(key);
              return (isRequired || isAdvancedOpen) && (
                <div key={key} onMouseOver={() => { }}>
                  <NodeHandle keyName={key} isConnected={isHandleConnected(key)} isRequired={isRequired} schema={schema} side="left" />
                  {!isHandleConnected(key) &&
                    <NodeInputField
                      keyName={key}
                      schema={schema}
                      value={getValue(key)}
                      handleInputClick={handleInputClick}
                      handleInputChange={handleInputChange}
                      errors={data.errors?.[key]}
                    />}
                </div>
              );
            })}
        </div>
        <div>
          {data.outputSchema && generateOutputHandles(data.outputSchema)}
        </div>
      </div>
      {isOutputOpen && (
        <div className="node-output" onClick={handleOutputClick}>
          <p>
            <strong>Status:</strong>{' '}
            {typeof data.status === 'object' ? JSON.stringify(data.status) : data.status || 'N/A'}
          </p>
          <p>
            <strong>Output Data:</strong>{' '}
            {(() => {
              const outputText = typeof data.output_data === 'object'
                ? JSON.stringify(data.output_data)
                : data.output_data;

              if (!outputText) return 'No output data';

              return outputText.length > 100
                ? `${outputText.slice(0, 100)}... Press To Read More`
                : outputText;
            })()}
          </p>
        </div>
      )}
      <div className="flex items-center mt-2.5">
        <Switch onCheckedChange={toggleOutput} className='custom-switch' />
        <span className='m-1 mr-4'>Output</span>
        {hasOptionalFields() && (
          <>
            <Switch onCheckedChange={toggleAdvancedSettings} className='custom-switch' />
            <span className='m-1'>Advanced</span>
          </>
        )}
      </div>
      <InputModalComponent
        isOpen={isModalOpen}
        onClose={() => setIsModalOpen(false)}
        onSave={handleModalSave}
        value={modalValue}
        key={activeKey}
      />
      <OutputModalComponent
        isOpen={isOutputModalOpen}
        onClose={() => setIsOutputModalOpen(false)}
        value={modalValue}
      />
    </div>
  );
};

export default memo(CustomNode);<|MERGE_RESOLUTION|>--- conflicted
+++ resolved
@@ -5,19 +5,12 @@
 import InputModalComponent from './InputModalComponent';
 import OutputModalComponent from './OutputModalComponent';
 import { BlockSchema } from '@/lib/types';
-<<<<<<< HEAD
-import { beautifyString } from '@/lib/utils';
-import { Switch } from "@/components/ui/switch";
-import NodeHandle from './NodeHandle';
-import NodeInputField from './NodeInputField';
-import { history } from './history';
-=======
 import { beautifyString, setNestedProperty } from '@/lib/utils';
 import { Switch } from "@/components/ui/switch"
 import NodeHandle from './NodeHandle';
 import NodeInputField from './NodeInputField';
 import { Copy, Trash2 } from 'lucide-react';
->>>>>>> 76feead3
+import { history } from './history';
 
 export type CustomNodeData = {
   blockType: string;
@@ -44,16 +37,13 @@
   const [activeKey, setActiveKey] = useState<string | null>(null);
   const [modalValue, setModalValue] = useState<string>('');
   const [isOutputModalOpen, setIsOutputModalOpen] = useState(false);
-<<<<<<< HEAD
+  const [isHovered, setIsHovered] = useState(false);
+
+
+  const { getNode, setNodes, getEdges, setEdges } = useReactFlow();
+
   const outputDataRef = useRef<HTMLDivElement>(null);
   const isInitialSetup = useRef(true);
-=======
-  const [isHovered, setIsHovered] = useState(false);
-
-
-  const { getNode, setNodes, getEdges, setEdges } = useReactFlow();
-
->>>>>>> 76feead3
 
   useEffect(() => {
     if (data.output_data || data.status) {
@@ -62,13 +52,12 @@
   }, [data.output_data, data.status]);
 
   useEffect(() => {
-<<<<<<< HEAD
+    data.setIsAnyModalOpen?.(isModalOpen || isOutputModalOpen);
+  }, [isModalOpen, isOutputModalOpen, data]);
+
+  useEffect(() => {
     isInitialSetup.current = false;
   }, []);
-=======
-    data.setIsAnyModalOpen?.(isModalOpen || isOutputModalOpen);
-  }, [isModalOpen, isOutputModalOpen, data]);
->>>>>>> 76feead3
 
   const toggleOutput = (checked: boolean) => {
     setIsOutputOpen(checked);
