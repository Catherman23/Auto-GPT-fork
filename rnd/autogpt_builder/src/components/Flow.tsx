"use client";
import React, { useState, useCallback, useEffect, useMemo, useRef } from 'react';
import ReactFlow, {
  addEdge,
  useNodesState,
  useEdgesState,
  Node,
  Edge,
  OnConnect,
  NodeTypes,
  Connection,
  EdgeTypes,
  MarkerType,
} from 'reactflow';
import 'reactflow/dist/style.css';
import CustomNode from './CustomNode';
import './flow.css';
import AutoGPTServerAPI, { Block, Graph, ObjectSchema } from '@/lib/autogpt-server-api';
import { Button } from './ui/button';
import { Input } from './ui/input';
import { ChevronRight, ChevronLeft } from "lucide-react";
import { deepEquals, getTypeColor } from '@/lib/utils';
import { beautifyString } from '@/lib/utils';
import { history } from './history';
import { CustomEdge, CustomEdgeData } from './CustomEdge';
import ConnectionLine from './ConnectionLine';

// This is for the history, this is the minimum distance a block must move before it is logged
// It helps to prevent spamming the history with small movements especially when pressing on a input in a block
const MINIMUM_MOVE_BEFORE_LOG = 50;

type CustomNodeData = {
  blockType: string;
  title: string;
  inputSchema: ObjectSchema;
  outputSchema: ObjectSchema;
  hardcodedValues: { [key: string]: any };
  setHardcodedValues: (values: { [key: string]: any }) => void;
  connections: Array<{ source: string; sourceHandle: string; target: string; targetHandle: string }>;
  isOutputOpen: boolean;
  status?: string;
  output_data?: any;
  block_id: string;
  backend_id?: string;
};

const Sidebar: React.FC<{ isOpen: boolean, availableNodes: Block[], addNode: (id: string, name: string) => void }> =
  ({ isOpen, availableNodes, addNode }) => {
    const [searchQuery, setSearchQuery] = useState('');

    if (!isOpen) return null;

    const filteredNodes = availableNodes.filter(node =>
      node.name.toLowerCase().includes(searchQuery.toLowerCase())
    );

    return (
      <div className={`sidebar dark-theme ${isOpen ? 'open' : ''}`}>
        <h3>Nodes</h3>
        <Input
          type="text"
          placeholder="Search nodes..."
          value={searchQuery}
          onChange={(e) => setSearchQuery(e.target.value)}
        />
        {filteredNodes.map((node) => (
          <div key={node.id} className="sidebarNodeRowStyle dark-theme">
            <span>{beautifyString(node.name).replace(/Block$/, '')}</span>
            <Button onClick={() => addNode(node.id, node.name)}>Add</Button>
          </div>
        ))}
      </div>
    );
  };

const FlowEditor: React.FC<{
  flowID?: string;
  template?: boolean;
  className?: string;
}> = ({ flowID, template, className }) => {
  const [nodes, setNodes, onNodesChange] = useNodesState<CustomNodeData>([]);
  const [edges, setEdges, onEdgesChange] = useEdgesState<CustomEdgeData>([]);
  const [nodeId, setNodeId] = useState<number>(1);
  const [availableNodes, setAvailableNodes] = useState<Block[]>([]);
  const [isSidebarOpen, setIsSidebarOpen] = useState(true);
  const [savedAgent, setSavedAgent] = useState<Graph | null>(null);
  const [agentDescription, setAgentDescription] = useState<string>('');
  const [agentName, setAgentName] = useState<string>('');
  const [copiedNodes, setCopiedNodes] = useState<Node<CustomNodeData>[]>([]);
  const [copiedEdges, setCopiedEdges] = useState<Edge<CustomEdgeData>[]>([]);

  const apiUrl = process.env.AGPT_SERVER_URL!;
  const api = useMemo(() => new AutoGPTServerAPI(apiUrl), [apiUrl]);
  const initialPositionRef = useRef<{ [key: string]: { x: number; y: number } }>({});
  const isDragging = useRef(false);

  useEffect(() => {
    api.connectWebSocket()
      .then(() => {
        console.log('WebSocket connected');
        api.onWebSocketMessage('execution_event', (data) => {
          updateNodesWithExecutionData([data]);
        });
      })
      .catch((error) => {
        console.error('Failed to connect WebSocket:', error);
      });

    return () => {
      api.disconnectWebSocket();
    };
  }, [api]);

  useEffect(() => {
    api.getBlocks()
      .then(blocks => setAvailableNodes(blocks))
      .catch();
  }, []);

  // Load existing graph
  useEffect(() => {
    if (!flowID || availableNodes.length == 0) return;

    (template ? api.getTemplate(flowID) : api.getGraph(flowID))
      .then(graph => loadGraph(graph));
  }, [flowID, template, availableNodes]);

  useEffect(() => {
    const handleKeyDown = (event: KeyboardEvent) => {
      const isMac = navigator.platform.toUpperCase().indexOf('MAC') >= 0;
      const isUndo = (isMac ? event.metaKey : event.ctrlKey) && event.key === 'z';
      const isRedo = (isMac ? event.metaKey : event.ctrlKey) && event.key === 'y';
  
      if (isUndo) {
        event.preventDefault();
        handleUndo();
      }
  
      if (isRedo) {
        event.preventDefault();
        handleRedo();
      }
    };
  
    window.addEventListener('keydown', handleKeyDown);
  
    return () => {
      window.removeEventListener('keydown', handleKeyDown);
    };
  }, []);

  const nodeTypes: NodeTypes = useMemo(() => ({ custom: CustomNode }), []);
  const edgeTypes: EdgeTypes = useMemo(() => ({ custom: CustomEdge }), []);

<<<<<<< HEAD
  const onNodesChange: OnNodesChange = useCallback(
    (changes) => {
      changes.forEach(change => {
        if (change.type === 'remove') {
          const removedNode = nodes.find(node => node.id === change.id);
          if (removedNode) {
            history.push({
              type: 'DELETE_NODE',
              payload: removedNode,
              undo: () => setNodes((nds) => [...nds, removedNode]),
              redo: () => setNodes((nds) => nds.filter(node => node.id !== removedNode.id))
            });
          }
        } else if (change.type === 'position' && !isDragging.current) {
          const movedNode = nodes.find(node => node.id === change.id);
          if (movedNode) {
            const oldPosition = initialPositionRef.current[change.id] || movedNode.position;
            const newPosition = change.position;
            
            // Calculate the movement distance
            const distanceMoved = Math.sqrt(
              Math.pow(newPosition.x - oldPosition.x, 2) +
              Math.pow(newPosition.y - oldPosition.y, 2)
            );

            if (distanceMoved > MINIMUM_MOVE_BEFORE_LOG) { // Minimum movement threshold
              history.push({
                type: 'UPDATE_NODE_POSITION',
                payload: { nodeId: change.id, oldPosition, newPosition },
                undo: () => setNodes((nds) => nds.map(node => node.id === change.id ? { ...node, position: oldPosition } : node)),
                redo: () => setNodes((nds) => nds.map(node => node.id === change.id ? { ...node, position: newPosition } : node)),
              });
              initialPositionRef.current[change.id] = newPosition;
            }
          }
        }
      });
      setNodes((nds) => applyNodeChanges(changes, nds));
    },
    [nodes]
  );

  const onNodesChangeStart = (event: MouseEvent, node: Node) => {
    initialPositionRef.current[node.id] = { ...node.position };
    isDragging.current = true;
  };

  const onNodesChangeEnd = (event: MouseEvent, node: Node | null) => {
    if (!node) return;
  
    isDragging.current = false;
    const oldPosition = initialPositionRef.current[node.id];
    const newPosition = node.position;

    // Calculate the movement distance
    if (!oldPosition || !newPosition) return;

    const distanceMoved = Math.sqrt(
      Math.pow(newPosition.x - oldPosition.x, 2) +
      Math.pow(newPosition.y - oldPosition.y, 2)
    );

    if (distanceMoved > MINIMUM_MOVE_BEFORE_LOG) { // Minimum movement threshold
      history.push({
        type: 'UPDATE_NODE_POSITION',
        payload: { nodeId: node.id, oldPosition, newPosition },
        undo: () => setNodes((nds) => nds.map(n => n.id === node.id ? { ...n, position: oldPosition } : n)),
        redo: () => setNodes((nds) => nds.map(n => n.id === node.id ? { ...n, position: newPosition } : n)),
      });
    }
    delete initialPositionRef.current[node.id];
  };

  const onEdgesChange: OnEdgesChange = useCallback(
    (changes) => {
      changes.forEach(change => {
        if (change.type === 'remove') {
          const removedEdge = edges.find(edge => edge.id === change.id);
          if (removedEdge) {
            history.push({
              type: 'DELETE_EDGE',
              payload: removedEdge,
              undo: () => setEdges((eds) => [...eds, removedEdge]),
              redo: () => {
                setEdges((eds) => addEdge(removedEdge, eds));
                updateNodesOnEdgeChange(removedEdge, 'add');
              }
            });
            updateNodesOnEdgeChange(removedEdge, 'remove');
          }
        }
      });
      setEdges((eds) => applyEdgeChanges(changes, eds));
    },
    [edges]
  );

  const updateNodesOnEdgeChange = (edge: Edge<CustomEdgeData>, action: 'add' | 'remove') => {
    setNodes((nds) =>
      nds.map((node) => {
        if (node.id === edge.source || node.id === edge.target) {
          const connections = action === 'add'
            ? [
                ...node.data.connections,
                {
                  source: edge.source,
                  sourceHandle: edge.sourceHandle!,
                  target: edge.target,
                  targetHandle: edge.targetHandle!,
                }
              ]
            : node.data.connections.filter(
                (conn) =>
                  !(conn.source === edge.source && conn.target === edge.target && conn.sourceHandle === edge.sourceHandle && conn.targetHandle === edge.targetHandle)
              );
          return {
            ...node,
            data: {
              ...node.data,
              connections,
            },
          };
        }
        return node;
      })
    );
  };

=======
>>>>>>> d9a1a1ed
  const getOutputType = (id: string, handleId: string) => {
    const node = nodes.find((node) => node.id === id);
    if (!node) return 'unknown';

    const outputSchema = node.data.outputSchema;
    if (!outputSchema) return 'unknown';

    const outputType = outputSchema.properties[handleId].type;
    return outputType;
  }

  const getNodePos = (id: string) => {
    const node = nodes.find((node) => node.id === id);
    if (!node) return 0;

    return node.position;
  }

  const onConnect: OnConnect = useCallback(
    (connection: Connection) => {
      const edgeColor = getTypeColor(getOutputType(connection.source!, connection.sourceHandle!));
      const sourcePos = getNodePos(connection.source!)
      console.log('sourcePos', sourcePos);
      const newEdge = {
        id: `${connection.source}_${connection.sourceHandle}_${connection.target}_${connection.targetHandle}`,
        type: 'custom',
        markerEnd: { type: MarkerType.ArrowClosed, strokeWidth: 2, color: edgeColor },
        data: { edgeColor, sourcePos },
        ...connection
      };
  
      setEdges((eds) => {
        const newEdges = addEdge(newEdge, eds);
        history.push({
          type: 'ADD_EDGE',
          payload: newEdge,
          undo: () => {
            setEdges((prevEdges) => prevEdges.filter(edge => edge.id !== newEdge.id));
            updateNodesOnEdgeChange(newEdge, 'remove');
          },
          redo: () => {
            setEdges((prevEdges) => addEdge(newEdge, prevEdges));
            updateNodesOnEdgeChange(newEdge, 'add');
          }
        });
        updateNodesOnEdgeChange(newEdge, 'add');
        return newEdges;
      });
      setNodes((nds) =>
        nds.map((node) => {
          if (node.id === connection.target || node.id === connection.source) {
            return {
              ...node,
              data: {
                ...node.data,
                connections: [
                  ...node.data.connections,
                  {
                    source: connection.source,
                    sourceHandle: connection.sourceHandle,
                    target: connection.target,
                    targetHandle: connection.targetHandle,
                  } as { source: string; sourceHandle: string; target: string; targetHandle: string },
                ],
              },
            };
          }
          return node;
        })
      );
    },
    [nodes]
  );

  const onEdgesDelete = useCallback(
    (edgesToDelete: Edge<CustomEdgeData>[]) => {
      setNodes((nds) =>
        nds.map((node) => ({
          ...node,
          data: {
            ...node.data,
            connections: node.data.connections.filter(
              (conn: any) =>
                !edgesToDelete.some(
                  (edge) =>
                    edge.source === conn.source &&
                    edge.target === conn.target &&
                    edge.sourceHandle === edge.sourceHandle &&
                    edge.targetHandle === edge.targetHandle
                )
            ),
          },
        }))
      );
    },
    [setNodes]
  );

  const addNode = (blockId: string, nodeType: string) => {
    const nodeSchema = availableNodes.find(node => node.id === blockId);
    if (!nodeSchema) {
      console.error(`Schema not found for block ID: ${blockId}`);
      return;
    }

    const newNode: Node<CustomNodeData> = {
      id: nodeId.toString(),
      type: 'custom',
      position: { x: Math.random() * 400, y: Math.random() * 400 },
      data: {
        blockType: nodeType,
        title: `${nodeType} ${nodeId}`,
        inputSchema: nodeSchema.inputSchema,
        outputSchema: nodeSchema.outputSchema,
        hardcodedValues: {},
        setHardcodedValues: (values: { [key: string]: any }) => {
          setNodes((nds) =>
            nds.map((node) =>
              node.id === newNode.id ? { ...node, data: { ...node.data, hardcodedValues: values } } : node
            )
          );
        },
        connections: [],
        isOutputOpen: false,
        block_id: blockId,
      },
    };

    setNodes((nds) => [...nds, newNode]);
    setNodeId((prevId) => prevId + 1);

    history.push({
      type: 'ADD_NODE',
      payload: newNode,
      undo: () => setNodes((nds) => nds.filter(node => node.id !== newNode.id)),
      redo: () => setNodes((nds) => [...nds, newNode])
    });
  };

  const handleUndo = () => {
    history.undo();
  };
  
  const handleRedo = () => {
    history.redo();
  };

  function loadGraph(graph: Graph) {
    setSavedAgent(graph);
    setAgentName(graph.name);
    setAgentDescription(graph.description);

    setNodes(graph.nodes.map(node => {
      const block = availableNodes.find(block => block.id === node.block_id)!;
      const newNode: Node<CustomNodeData> = {
        id: node.id,
        type: 'custom',
        position: { x: node.metadata.position.x, y: node.metadata.position.y },
        data: {
          block_id: block.id,
          blockType: block.name,
          title: `${block.name} ${node.id}`,
          inputSchema: block.inputSchema,
          outputSchema: block.outputSchema,
          hardcodedValues: node.input_default,
          setHardcodedValues: (values: { [key: string]: any; }) => {
            setNodes((nds) => nds.map((node) => node.id === newNode.id
              ? { ...node, data: { ...node.data, hardcodedValues: values } }
              : node
            ));
          },
          connections: graph.links
            .filter(l => [l.source_id, l.sink_id].includes(node.id))
            .map(link => ({
              source: link.source_id,
              sourceHandle: link.source_name,
              target: link.sink_id,
              targetHandle: link.sink_name,
            })),
          isOutputOpen: false,
        },
      };
      return newNode;
    }));

    setEdges(graph.links.map(link => ({
      id: `${link.source_id}_${link.source_name}_${link.sink_id}_${link.sink_name}`,
      type: 'custom',
      data: {
        edgeColor: getTypeColor(getOutputType(link.source_id, link.source_name!)),
        sourcePos: getNodePos(link.source_id)
      },
      markerEnd: { type: MarkerType.ArrowClosed, strokeWidth: 2, color: getTypeColor(getOutputType(link.source_id, link.source_name!)) },
      source: link.source_id,
      target: link.sink_id,
      sourceHandle: link.source_name || undefined,
      targetHandle: link.sink_name || undefined
    }) as Edge<CustomEdgeData>));
  }

  const prepareNodeInputData = (node: Node<CustomNodeData>, allNodes: Node<CustomNodeData>[], allEdges: Edge<CustomEdgeData>[]) => {
    console.log("Preparing input data for node:", node.id, node.data.blockType);

    const blockSchema = availableNodes.find(n => n.id === node.data.block_id)?.inputSchema;

    if (!blockSchema) {
      console.error(`Schema not found for block ID: ${node.data.block_id}`);
      return {};
    }

    const getNestedData = (schema: ObjectSchema, values: { [key: string]: any }): { [key: string]: any } => {
      let inputData: { [key: string]: any } = {};

      if (schema.properties) {
        Object.keys(schema.properties).forEach((key) => {
          if (values[key] !== undefined) {
            if (schema.properties[key].type === 'object') {
              inputData[key] = getNestedData(schema.properties[key], values[key]);
            } else {
              inputData[key] = values[key];
            }
          }
        });
      }

      if (schema.additionalProperties) {
        inputData = { ...inputData, ...values };
      }

      return inputData;
    };

    let inputData = getNestedData(blockSchema, node.data.hardcodedValues);

    console.log(`Final prepared input for ${node.data.blockType} (${node.id}):`, inputData);
    return inputData;
  };

  async function saveAgent (asTemplate: boolean = false) {
    setNodes((nds) =>
      nds.map((node) => ({
        ...node,
        data: {
          ...node.data,
          status: undefined,
        },
      }))
    );
    await new Promise((resolve) => setTimeout(resolve, 100));
    console.log("All nodes before formatting:", nodes);
    const blockIdToNodeIdMap = {};

    const formattedNodes = nodes.map(node => {
      nodes.forEach(node => {
        const key = `${node.data.block_id}_${node.position.x}_${node.position.y}`;
        blockIdToNodeIdMap[key] = node.id;
      });
      const inputDefault = prepareNodeInputData(node, nodes, edges);
      const inputNodes = edges
        .filter(edge => edge.target === node.id)
        .map(edge => ({
          name: edge.targetHandle || '',
          node_id: edge.source,
        }));

      const outputNodes = edges
        .filter(edge => edge.source === node.id)
        .map(edge => ({
          name: edge.sourceHandle || '',
          node_id: edge.target,
        }));

      return {
        id: node.id,
        block_id: node.data.block_id,
        input_default: inputDefault,
        input_nodes: inputNodes,
        output_nodes: outputNodes,
        metadata: { position: node.position }
      };
    });

    const links = edges.map(edge => ({
      source_id: edge.source,
      sink_id: edge.target,
      source_name: edge.sourceHandle || '',
      sink_name: edge.targetHandle || ''
    }));

    const payload = {
      id: savedAgent?.id!,
      name: agentName || 'Agent Name',
      description: agentDescription || 'Agent Description',
      nodes: formattedNodes,
      links: links  // Ensure this field is included
    };

    if (savedAgent && deepEquals(payload, savedAgent)) {
      console.debug("No need to save: Graph is the same as version on server");
      return;
    } else {
      console.debug("Saving new Graph version; old vs new:", savedAgent, payload);
    }

    const newSavedAgent = savedAgent
      ? await (savedAgent.is_template
        ? api.updateTemplate(savedAgent.id, payload) 
        : api.updateGraph(savedAgent.id, payload))
      : await (asTemplate
        ? api.createTemplate(payload)
        : api.createGraph(payload));
    console.debug('Response from the API:', newSavedAgent);
    setSavedAgent(newSavedAgent);

    // Update the node IDs in the frontend
    const updatedNodes = newSavedAgent.nodes.map(backendNode => {
      const key = `${backendNode.block_id}_${backendNode.metadata.position.x}_${backendNode.metadata.position.y}`;
      const frontendNodeId = blockIdToNodeIdMap[key];
      const frontendNode = nodes.find(node => node.id === frontendNodeId);

      return frontendNode
        ? {
          ...frontendNode,
          position: backendNode.metadata.position,
          data: {
            ...frontendNode.data,
            backend_id: backendNode.id,
          },
        }
        : null;
    }).filter(node => node !== null);

    setNodes(updatedNodes);

    return newSavedAgent.id;
  };

  const runAgent = async () => {
    try {
      const newAgentId = await saveAgent();
      if (!newAgentId) {
        console.error('Error saving agent; aborting run');
        return;
      }

      api.subscribeToExecution(newAgentId);
      api.runGraph(newAgentId);

    } catch (error) {
      console.error('Error running agent:', error);
    }
  };

  const updateNodesWithExecutionData = (executionData: any[]) => {
    setNodes((nds) =>
      nds.map((node) => {
        const nodeExecution = executionData.find((exec) => exec.node_id === node.data.backend_id);
        if (nodeExecution) {
          return {
            ...node,
            data: {
              ...node.data,
              status: nodeExecution.status,
              output_data: nodeExecution.output_data,
              isOutputOpen: true,
            },
          };
        }
        return node;
      })
    );
  };

  const toggleSidebar = () => setIsSidebarOpen(!isSidebarOpen);

  const handleKeyDown = useCallback((event: KeyboardEvent) => {
    if (event.ctrlKey || event.metaKey) {
      if (event.key === 'c' || event.key === 'C') {
        // Copy selected nodes
        const selectedNodes = nodes.filter(node => node.selected);
        const selectedEdges = edges.filter(edge => edge.selected);
        setCopiedNodes(selectedNodes);
        setCopiedEdges(selectedEdges);
      }
      if (event.key === 'v' || event.key === 'V') {
        // Paste copied nodes
        if (copiedNodes.length > 0) {
          const newNodes = copiedNodes.map((node, index) => {
            const newNodeId = (nodeId + index).toString();
            return {
              ...node,
              id: newNodeId,
              position: {
                x: node.position.x + 20, // Offset pasted nodes
                y: node.position.y + 20,
              },
              data: {
                ...node.data,
                status: undefined, // Reset status
                output_data: undefined, // Clear output data
                setHardcodedValues: (values: { [key: string]: any }) => {
                  setNodes((nds) => nds.map((n) =>
                    n.id === newNodeId
                      ? { ...n, data: { ...n.data, hardcodedValues: values } }
                      : n
                  ));
                },
              },
            };
          });
          const updatedNodes = nodes.map(node => ({ ...node, selected: false })); // Deselect old nodes
          setNodes([...updatedNodes, ...newNodes]);
          setNodeId(prevId => prevId + copiedNodes.length);

          const newEdges = copiedEdges.map(edge => {
            const newSourceId = newNodes.find(n => n.data.title === edge.source)?.id || edge.source;
            const newTargetId = newNodes.find(n => n.data.title === edge.target)?.id || edge.target;
            return {
              ...edge,
              id: `${newSourceId}_${edge.sourceHandle}_${newTargetId}_${edge.targetHandle}_${Date.now()}`,
              source: newSourceId,
              target: newTargetId,
            };
          });
          setEdges([...edges, ...newEdges]);
        }
      }
    }
  }, [nodes, edges, copiedNodes, copiedEdges, nodeId]);

  useEffect(() => {
    window.addEventListener('keydown', handleKeyDown);
    return () => {
      window.removeEventListener('keydown', handleKeyDown);
    };
  }, [handleKeyDown]);

  return (
    <div className={className}>
      <Button
        variant="outline"
        size="icon"
        onClick={toggleSidebar}
        style={{
          position: 'fixed',
          left: isSidebarOpen ? '350px' : '10px',
          zIndex: 10000,
          backgroundColor: 'black',
          color: 'white',
        }}
      >
        {isSidebarOpen ? <ChevronLeft className="h-4 w-4" /> : <ChevronRight className="h-4 w-4" />}
      </Button>
      <Sidebar isOpen={isSidebarOpen} availableNodes={availableNodes} addNode={addNode} />
      <ReactFlow
        nodes={nodes}
        edges={edges}
        onNodesChange={onNodesChange}
        onEdgesChange={onEdgesChange}
        onConnect={onConnect}
        nodeTypes={nodeTypes}
        edgeTypes={edgeTypes}
        connectionLineComponent={ConnectionLine}
        onEdgesDelete={onEdgesDelete}
        deleteKeyCode={["Backspace", "Delete"]}
        onNodeDragStart={onNodesChangeStart}
        onNodeDragStop={onNodesChangeEnd}
      >
        <div style={{ position: 'absolute', right: 10, zIndex: 4 }}>
          <Input
            type="text"
            placeholder="Agent Name"
            value={agentName}
            onChange={(e) => setAgentName(e.target.value)}
          />
          <Input
            type="text"
            placeholder="Agent Description"
            value={agentDescription}
            onChange={(e) => setAgentDescription(e.target.value)}
          />
          <div style={{ display: 'flex', flexDirection: 'column', gap: '10px' }}>  {/* Added gap for spacing */}
            <Button onClick={() => saveAgent(savedAgent?.is_template)}>
              Save {savedAgent?.is_template ? "Template" : "Agent"}
            </Button>
            {!savedAgent?.is_template &&
              <Button onClick={runAgent}>Save & Run Agent</Button>
            }
            {!savedAgent &&
              <Button onClick={() => saveAgent(true)}>Save as Template</Button>
            }
            <div>
              <Button onClick={handleUndo} disabled={!history.canUndo()}>Undo</Button>
              <Button onClick={handleRedo} disabled={!history.canRedo()}>Redo</Button>
            </div>
          </div>
        </div>
      </ReactFlow>
    </div>
  );
};

export default FlowEditor;<|MERGE_RESOLUTION|>--- conflicted
+++ resolved
@@ -152,7 +152,6 @@
   const nodeTypes: NodeTypes = useMemo(() => ({ custom: CustomNode }), []);
   const edgeTypes: EdgeTypes = useMemo(() => ({ custom: CustomEdge }), []);
 
-<<<<<<< HEAD
   const onNodesChange: OnNodesChange = useCallback(
     (changes) => {
       changes.forEach(change => {
@@ -281,8 +280,6 @@
     );
   };
 
-=======
->>>>>>> d9a1a1ed
   const getOutputType = (id: string, handleId: string) => {
     const node = nodes.find((node) => node.id === id);
     if (!node) return 'unknown';
