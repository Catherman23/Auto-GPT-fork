--- conflicted
+++ resolved
@@ -124,7 +124,6 @@
       setEdges((eds) => addEdge(connection, eds));
       setNodes((nds) =>
         nds.map((node) => {
-<<<<<<< HEAD
           if (node.id === connection.target) {
             return {
               ...node,
@@ -141,17 +140,6 @@
                 ],
               },
             };
-=======
-          if (node.id === connection.source) {
-            const connections = node.data.connections || [];
-            connections.push(`${node.data.title} ${connection.sourceHandle} -> ${connection.target}`);
-            return { ...node, data: { ...node.data, connections } };
-          }
-          if (node.id === connection.target) {
-            const connections = node.data.connections || [];
-            connections.push(`${connection.source} -> ${node.data.title} ${connection.targetHandle}`);
-            return { ...node, data: { ...node.data, connections } };
->>>>>>> 976ea7cd
           }
           return node;
         })
@@ -204,7 +192,6 @@
       return {};
     }
 
-<<<<<<< HEAD
     let inputData: { [key: string]: any } = { ...node.data.hardcodedValues };
 
     // Get data from connected nodes
@@ -221,23 +208,6 @@
     Object.keys(inputData).forEach(key => {
       if (!blockSchema.properties[key]) {
         delete inputData[key];
-=======
-    let inputData: { [key: string]: any } = {};
-    const inputProperties = nodeSchema.inputSchema.properties;
-
-    Object.keys(inputProperties).forEach(prop => {
-      const inputEdges = allEdges.filter(edge => edge.target === node.id && edge.targetHandle === prop);
-      if (inputEdges.length > 0) {
-        const sourceNode = allNodes.find(n => n.id === inputEdges[0].source);
-        if (sourceNode && sourceNode.data.output_data) {
-          // Map the output of the source node to the input of the target node
-          const sourceOutput = sourceNode.data.output_data;
-          const outputKey = Object.keys(sourceOutput)[0]; // Assume first output key
-          inputData[prop] = sourceOutput[outputKey];
-        }
-      } else if (node.data.hardcodedValues && node.data.hardcodedValues[prop]) {
-        inputData[prop] = node.data.hardcodedValues[prop];
->>>>>>> 976ea7cd
       }
     });
 
@@ -247,14 +217,10 @@
 
   const runAgent = async () => {
     try {
-<<<<<<< HEAD
       console.log("All nodes before formatting:", nodes);
 
       const formattedNodes = nodes.map(node => {
         console.log("Formatting node:", node.id, node.data.blockType);
-=======
-      const formattedNodes = nodes.map(node => {
->>>>>>> 976ea7cd
         const inputDefault = prepareNodeInputData(node, nodes, edges);
         const inputNodes = edges
           .filter(edge => edge.target === node.id)
@@ -273,17 +239,10 @@
         return {
           id: node.id,
           block_id: node.data.block_id,
-<<<<<<< HEAD
           input_default: inputDefault,
           input_nodes: inputNodes,
           output_nodes: outputNodes,
           metadata: { position: node.position }
-=======
-          input_default: inputNodes.length === 0 ? inputDefault : {},
-          input_nodes: inputNodes,
-          output_nodes: outputNodes,
-          metadata: node.data.metadata
->>>>>>> 976ea7cd
         };
       });
 
@@ -294,11 +253,8 @@
         nodes: formattedNodes,
       };
 
-<<<<<<< HEAD
       console.log("Payload being sent to the API:", JSON.stringify(payload, null, 2));
 
-=======
->>>>>>> 976ea7cd
       const createResponse = await fetch(`${apiUrl}/graphs`, {
         method: 'POST',
         headers: {
@@ -312,81 +268,14 @@
       }
 
       const createData = await createResponse.json();
-<<<<<<< HEAD
+
       const newAgentId = createData.id;
       setAgentId(newAgentId);
 
       console.log('Response from the API:', JSON.stringify(createData, null, 2));
 
       const executeResponse = await fetch(`${apiUrl}/graphs/${newAgentId}/execute`, {
-=======
-      const agentId = createData.id;
-      setAgentId(agentId);
-
-      const responseNodes = createData.nodes.map((node: any) => {
-        const block = availableNodes.find(n => n.id === node.block_id);
-        return {
-          id: node.id,
-          type: 'custom',
-          position: node.metadata.position,
-          data: {
-            label: block?.name || 'Unknown',
-            title: `${block?.name || 'Unknown'}`,
-            description: `${block?.description || ''}`,
-            inputSchema: block?.inputSchema,
-            outputSchema: block?.outputSchema,
-            connections: node.input_nodes.map((input: any) => `${input.node_id}-${input.name} -> ${node.id}`),
-            variableName: '',
-            variableValue: '',
-            printVariable: '',
-            setVariableName,
-            setVariableValue,
-            setPrintVariable,
-            hardcodedValues: node.input_default,
-            setHardcodedValues: (values: { [key: string]: any }) => {
-              setNodes((nds) => nds.map((n) =>
-                n.id === node.id
-                  ? { ...n, data: { ...n.data, hardcodedValues: values } }
-                  : n
-              ));
-            },
-            block_id: node.block_id,
-            metadata: node.metadata
-          },
-        };
-      });
-
-      const newEdges = createData.nodes.flatMap((node: any) => {
-        return node.output_nodes.map((outputNode: { name: string; node_id: string }) => ({
-          id: `${node.id}-${outputNode.name}-${outputNode.node_id}`,
-          source: node.id,
-          sourceHandle: outputNode.name,
-          target: outputNode.node_id,
-          targetHandle: node.input_nodes.find((inputNode: { name: string; node_id: string }) => inputNode.node_id === outputNode.node_id)?.name || '',
-        }));
-      });
-
-      setNodes(responseNodes);
-      setEdges(newEdges);
-
-      const initialNodeInput = nodes.reduce((acc, node) => {
-        acc[node.id] = prepareNodeInputData(node, nodes, edges);
-        return acc;
-      }, {} as { [key: string]: any });
-
-      const nodeInputForExecution = Object.keys(initialNodeInput).reduce((acc, key) => {
-        const blockId = nodes.find(node => node.id === key)?.data.block_id;
-        const nodeSchema = availableNodes.find(n => n.id === blockId);
-        if (nodeSchema && nodeSchema.inputSchema) {
-          Object.keys(nodeSchema.inputSchema.properties).forEach(prop => {
-            acc[prop] = initialNodeInput[key][prop];
-          });
-        }
-        return acc;
-      }, {} as { [key: string]: any });
-
-      const executeResponse = await fetch(`${apiUrl}/graphs/${agentId}/execute`, {
->>>>>>> 976ea7cd
+
         method: 'POST',
         headers: {
           'Content-Type': 'application/json',
@@ -399,47 +288,16 @@
       }
 
       const executeData = await executeResponse.json();
-<<<<<<< HEAD
       const runId = executeData.id;
-=======
-      const runId = executeData.id; // Correctly capturing runId from executeData
-      const startPolling = () => {
-        const endTime = Date.now() + 60000;
->>>>>>> 976ea7cd
+
 
       const pollExecution = async () => {
         const response = await fetch(`${apiUrl}/graphs/${newAgentId}/executions/${runId}`);
         if (!response.ok) {
           throw new Error(`HTTP error! Status: ${response.status}`);
         }
-
-<<<<<<< HEAD
         const data = await response.json();
         data.forEach(updateNodeData);
-=======
-          try {
-            const response = await fetch(`${apiUrl}/graphs/${agentId}/executions/${runId}`);
-            if (!response.ok) {
-              throw new Error(`HTTP error! Status: ${response.status}`);
-            }
-
-            const data = await response.json();
-            data.forEach(updateNodeData);
-
-            const allCompleted = data.every((exec: any) => exec.status === 'COMPLETED');
-            if (allCompleted) {
-              console.log('All nodes are completed.');
-              return;
-            }
-
-            setTimeout(poll, 100);
-          } catch (error) {
-            console.error('Error during polling:', error);
-            setTimeout(poll, 100);
-          }
-        };
->>>>>>> 976ea7cd
-
         if (data.every((node: any) => node.status === 'COMPLETED')) {
           console.log('All nodes completed execution');
         } else {
