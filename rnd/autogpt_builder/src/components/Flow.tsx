"use client";
import React, { useState, useCallback, useEffect, useMemo } from 'react';
import ReactFlow, {
  addEdge,
  applyNodeChanges,
  applyEdgeChanges,
  Node,
  Edge,
  OnNodesChange,
  OnEdgesChange,
  OnConnect,
  NodeTypes,
  Connection,
} from 'reactflow';
import 'reactflow/dist/style.css';
import { ChevronLeftIcon, ChevronRightIcon, PlayIcon } from '@radix-ui/react-icons';
import { Button } from './ui/button';
import { Input } from './ui/input';
import CustomNode from './CustomNode';
import './flow.css';
import AutoGPTServerAPI, { Block, Flow } from '@/lib/autogpt_server_api';
import { ObjectSchema } from '@/lib/types';

type CustomNodeData = {
  blockType: string;
  title: string;
  inputSchema: ObjectSchema;
  outputSchema: ObjectSchema;
  hardcodedValues: { [key: string]: any };
  setHardcodedValues: (values: { [key: string]: any }) => void;
  connections: Array<{ source: string; sourceHandle: string; target: string; targetHandle: string }>;
  isPropertiesOpen: boolean;
  status?: string;
  output_data?: any;
  block_id: string;
};

const Sidebar: React.FC<{isOpen: boolean, availableNodes: Block[], addNode: (id: string, name: string) => void}> =
  ({isOpen, availableNodes, addNode}) => {
  const [searchQuery, setSearchQuery] = useState('');

  if (!isOpen) return null;

  const filteredNodes = availableNodes.filter(node =>
    node.name.toLowerCase().includes(searchQuery.toLowerCase())
  );

  return (
<<<<<<< HEAD
    <div
      className="border rounded-md border-gray-200 bg-white shadow-sm dark:border-gray-800 dark:bg-gray-950"
      style={{
        position: 'absolute', // r
        left: 0, // r
        top: 0, // r
        bottom: 0, // r
        width: '300px',
        padding: '20px',  // r
        zIndex: 4,
        overflowY: 'auto' // r
      }}
    >
      <h3>Nodes</h3>
      <Input
        type="text"
        placeholder="Search nodes..."
        style={{marginBottom: '10px'}}
=======
    <div className={`sidebar ${isOpen ? 'open' : ''}`}>
      <h3>Nodes</h3>
      <input
        type="text"
        placeholder="Search nodes..."
>>>>>>> 227092b6
        value={searchQuery}
        onChange={(e) => setSearchQuery(e.target.value)}
      />
      {filteredNodes.map((node) => (
<<<<<<< HEAD
        <div key={node.id} style={{marginBottom: '10px', display: 'flex', justifyContent: 'space-between', alignItems: 'center'}}>
          <span style={{color: '#fff'}}>{node.name}</span>
          <Button onClick={() => addNode(node.id, node.name)}>Add</Button>
=======
        <div key={node.id} className="sidebarNodeRowStyle">
          <span>{node.name}</span>
          <button onClick={() => addNode(node.id, node.name)}>Add</button>
>>>>>>> 227092b6
        </div>
      ))}
    </div>
  );
};

const FlowEditor: React.FC<{ flowID?: string }> = ({ flowID }) => {
  const [nodes, setNodes] = useState<Node<CustomNodeData>[]>([]);
  const [edges, setEdges] = useState<Edge[]>([]);
  const [nodeId, setNodeId] = useState<number>(1);
  const [availableNodes, setAvailableNodes] = useState<Block[]>([]);
  const [agentId, setAgentId] = useState<string | null>(null);
  const [isSidebarOpen, setIsSidebarOpen] = useState(true);

  const apiUrl = 'http://localhost:8000';
  const api = new AutoGPTServerAPI(apiUrl);

  useEffect(() => {
    api.getBlocks()
      .then(blocks => setAvailableNodes(blocks))
      .catch();
  }, []);

  // Load existing flow
  useEffect(() => {
    if (!flowID || availableNodes.length == 0) return;

    api.getFlow(flowID)
      .then(flow => loadFlow(flow));
  }, [flowID, availableNodes]);

  const nodeTypes: NodeTypes = useMemo(() => ({ custom: CustomNode }), []);

  const onNodesChange: OnNodesChange = useCallback(
    (changes) => setNodes((nds) => applyNodeChanges(changes, nds)),
    []
  );

  const onEdgesChange: OnEdgesChange = useCallback(
    (changes) => setEdges((eds) => applyEdgeChanges(changes, eds)),
    []
  );

  const onConnect: OnConnect = useCallback(
    (connection: Connection) => {
      setEdges((eds) => addEdge(connection, eds));
      setNodes((nds) =>
        nds.map((node) => {
          if (node.id === connection.target) {
            return {
              ...node,
              data: {
                ...node.data,
                connections: [
                  ...node.data.connections,
                  {
                    source: connection.source,
                    sourceHandle: connection.sourceHandle,
                    target: connection.target,
                    targetHandle: connection.targetHandle,
                  } as { source: string; sourceHandle: string; target: string; targetHandle: string },
                ],
              },
            };
          }
          return node;
        })
      );
    },
    [setEdges, setNodes]
  );

  const addNode = (blockId: string, nodeType: string) => {
    const nodeSchema = availableNodes.find(node => node.id === blockId);
    if (!nodeSchema) {
      console.error(`Schema not found for block ID: ${blockId}`);
      return;
    }

    const newNode: Node<CustomNodeData> = {
      id: nodeId.toString(),
      type: 'custom',
      position: { x: Math.random() * 400, y: Math.random() * 400 },
      data: {
        blockType: nodeType,
        title: `${nodeType} ${nodeId}`,
        inputSchema: nodeSchema.inputSchema,
        outputSchema: nodeSchema.outputSchema,
        hardcodedValues: {},
        setHardcodedValues: (values: { [key: string]: any }) => {
          setNodes((nds) => nds.map((node) =>
            node.id === newNode.id
              ? { ...node, data: { ...node.data, hardcodedValues: values } }
              : node
          ));
        },
        connections: [],
        isPropertiesOpen: false,
        block_id: blockId,
      },
    };

    setNodes((nds) => [...nds, newNode]);
    setNodeId((prevId) => prevId + 1);
  };

  function loadFlow(flow: Flow) {
    setAgentId(flow.id);

    setNodes(flow.nodes.map(node => {
      const block = availableNodes.find(block => block.id === node.block_id)!;
      const newNode = {
        id: node.id,
        type: 'custom',
        position: { x: node.metadata.position.x, y: node.metadata.position.y },
        data: {
          block_id: block.id,
          blockType: block.name,
          title: `${block.name} ${node.id}`,
          inputSchema: block.inputSchema,
          outputSchema: block.outputSchema,
          hardcodedValues: {},
          setHardcodedValues: (values: { [key: string]: any; }) => {
            setNodes((nds) => nds.map((node) => node.id === newNode.id
              ? { ...node, data: { ...node.data, hardcodedValues: values } }
              : node
            ));
          },
          connections: [],
          isPropertiesOpen: false,
        },
      };
      return newNode;
    }));

    setEdges(flow.links.map(link => ({
      id: `${link.source_id}_${link.source_name}_${link.sink_id}_${link.sink_name}`,
      source: link.source_id,
      target: link.sink_id,
      sourceHandle: link.source_name || undefined,
      targetHandle: link.sink_name || undefined
    })));
  }

  const prepareNodeInputData = (node: Node<CustomNodeData>, allNodes: Node<CustomNodeData>[], allEdges: Edge[]) => {
    console.log("Preparing input data for node:", node.id, node.data.blockType);

    const blockSchema = availableNodes.find(n => n.id === node.data.block_id)?.inputSchema;

    if (!blockSchema) {
      console.error(`Schema not found for block ID: ${node.data.block_id}`);
      return {};
    }

    const getNestedData = (schema: ObjectSchema, values: { [key: string]: any }): { [key: string]: any } => {
      let inputData: { [key: string]: any } = {};

      if (schema.properties) {
        Object.keys(schema.properties).forEach((key) => {
          if (values[key] !== undefined) {
            if (schema.properties[key].type === 'object') {
              inputData[key] = getNestedData(schema.properties[key], values[key]);
            } else {
              inputData[key] = values[key];
            }
          }
        });
      }

      if (schema.additionalProperties) {
        inputData = { ...inputData, ...values };
      }

      return inputData;
    };

    let inputData = getNestedData(blockSchema, node.data.hardcodedValues);

    // Get data from connected nodes
    const incomingEdges = allEdges.filter(edge => edge.target === node.id);
    incomingEdges.forEach(edge => {
      const sourceNode = allNodes.find(n => n.id === edge.source);
      if (sourceNode && sourceNode.data.output_data) {
        const outputKey = Object.keys(sourceNode.data.output_data)[0]; // Assuming single output
        inputData[edge.targetHandle as string] = sourceNode.data.output_data[outputKey];
      }
    });

    // Filter out any inputs that are not in the block's schema
    Object.keys(inputData).forEach(key => {
      if (!blockSchema.properties[key]) {
        delete inputData[key];
      }
    });

    console.log(`Final prepared input for ${node.data.blockType} (${node.id}):`, inputData);
    return inputData;
  };


  const runAgent = async () => {
    try {
      console.log("All nodes before formatting:", nodes);

      const formattedNodes = nodes.map(node => {
        console.log("Formatting node:", node.id, node.data.blockType);
        const inputDefault = prepareNodeInputData(node, nodes, edges);
        const inputNodes = edges
          .filter(edge => edge.target === node.id)
          .map(edge => ({
            name: edge.targetHandle || '',
            node_id: edge.source,
          }));

        const outputNodes = edges
          .filter(edge => edge.source === node.id)
          .map(edge => ({
            name: edge.sourceHandle || '',
            node_id: edge.target,
          }));

        return {
          id: node.id,
          block_id: node.data.block_id,
          input_default: inputDefault,
          input_nodes: inputNodes,
          output_nodes: outputNodes,
          metadata: { position: node.position }
        };
      });

      const links = edges.map(edge => ({
        source_id: edge.source,
        sink_id: edge.target,
        source_name: edge.sourceHandle || '',
        sink_name: edge.targetHandle || ''
      }));

      const payload = {
        id: agentId || '',
        name: 'Agent Name',
        description: 'Agent Description',
        nodes: formattedNodes,
        links: links  // Ensure this field is included
      };

      const createData = await api.createFlow(payload);
      const newAgentId = createData.id;
      setAgentId(newAgentId);
      console.log('Response from the API:', JSON.stringify(createData, null, 2));

      const executeData = await api.executeFlow(newAgentId);
      const runId = executeData.id;

      const pollExecution = async () => {
        const data = await api.getFlowExecutionInfo(newAgentId, runId);
        updateNodesWithExecutionData(data);

        if (data.every((node) => node.status === 'COMPLETED')) {
          console.log('All nodes completed execution');
        } else {
          setTimeout(pollExecution, 1000);
        }
      };

      pollExecution();

    } catch (error) {
      console.error('Error running agent:', error);
    }
  };


const updateNodesWithExecutionData = (executionData: any[]) => {
  setNodes((nds) =>
    nds.map((node) => {
      const nodeExecution = executionData.find((exec) => exec.node_id === node.id);
      if (nodeExecution) {
        return {
          ...node,
          data: {
            ...node.data,
            status: nodeExecution.status,
            output_data: nodeExecution.output_data,
            isPropertiesOpen: true,
          },
        };
      }
      return node;
    })
  );
};

  const toggleSidebar = () => setIsSidebarOpen(!isSidebarOpen);

  return (
    <div style={{ height: '100vh', width: '100%' }}>
      <Button
        onClick={toggleSidebar}
        variant="outline"
        style={{
          position: 'absolute',
          left: isSidebarOpen ? '260px' : '10px',
          top: '10px',
          zIndex: 5,
          transition: 'left 0.3s'
        }}
        size="icon"
      >
        {
          isSidebarOpen
            ? <ChevronLeftIcon className='h-4 w-4'></ChevronLeftIcon>
            : <ChevronRightIcon className='h-4 w-4'></ChevronRightIcon>
        }
      </Button>
      <Sidebar isOpen={isSidebarOpen} availableNodes={availableNodes} addNode={addNode} />
      <ReactFlow
        nodes={nodes}
        edges={edges}
        onNodesChange={onNodesChange}
        onEdgesChange={onEdgesChange}
        onConnect={onConnect}
        nodeTypes={nodeTypes}
      >
        <div style={{ position: 'absolute', right: 10, top: 10, zIndex: 4 }}>
          <Button variant="outline" onClick={runAgent}>
            <PlayIcon className="mr-2 h-4 w-4" /> Run Agent
          </Button>
        </div>
      </ReactFlow>
    </div>
  );
};

export default FlowEditor;<|MERGE_RESOLUTION|>--- conflicted
+++ resolved
@@ -46,45 +46,18 @@
   );
 
   return (
-<<<<<<< HEAD
-    <div
-      className="border rounded-md border-gray-200 bg-white shadow-sm dark:border-gray-800 dark:bg-gray-950"
-      style={{
-        position: 'absolute', // r
-        left: 0, // r
-        top: 0, // r
-        bottom: 0, // r
-        width: '300px',
-        padding: '20px',  // r
-        zIndex: 4,
-        overflowY: 'auto' // r
-      }}
-    >
-      <h3>Nodes</h3>
-      <Input
-        type="text"
-        placeholder="Search nodes..."
-        style={{marginBottom: '10px'}}
-=======
     <div className={`sidebar ${isOpen ? 'open' : ''}`}>
       <h3>Nodes</h3>
       <input
         type="text"
         placeholder="Search nodes..."
->>>>>>> 227092b6
         value={searchQuery}
         onChange={(e) => setSearchQuery(e.target.value)}
       />
       {filteredNodes.map((node) => (
-<<<<<<< HEAD
-        <div key={node.id} style={{marginBottom: '10px', display: 'flex', justifyContent: 'space-between', alignItems: 'center'}}>
-          <span style={{color: '#fff'}}>{node.name}</span>
-          <Button onClick={() => addNode(node.id, node.name)}>Add</Button>
-=======
         <div key={node.id} className="sidebarNodeRowStyle">
           <span>{node.name}</span>
           <button onClick={() => addNode(node.id, node.name)}>Add</button>
->>>>>>> 227092b6
         </div>
       ))}
     </div>
