--- conflicted
+++ resolved
@@ -268,7 +268,6 @@
   </Badge>
 );
 
-<<<<<<< HEAD
 const ScrollableLegend = ({ payload }) => {
   return (
     <div style={{
@@ -295,166 +294,7 @@
     </div>
   );
 };
-=======
-
-const FlowRunsStats = (
-  { flows, flowRuns }: {
-    flows: Flow[],
-    flowRuns: FlowRun[],
-  }
-) => {
-  /* "dateMin": since the first flow in the dataset
-   * number > 0: custom date (unix timestamp)
-   * number < 0: offset relative to Date.now() (in seconds) */
-  const [statsSince, setStatsSince] = useState<number | "dataMin">(-24*3600)
-  const statsSinceTimestamp = (  // unix timestamp or null
-    typeof(statsSince) == "string"
-      ? null
-      : statsSince < 0
-        ? Date.now() + (statsSince*1000)
-        : statsSince
-  )
-  const filteredFlowRuns = statsSinceTimestamp != null
-    ? flowRuns.filter(fr => fr.startTime > statsSinceTimestamp)
-    : flowRuns;
-
-  return (
-    <Card>
-      <CardHeader className="flex flex-row items-center justify-between">
-        <CardTitle>Flow Run Stats</CardTitle>
-        <div className="flex space-x-2">
-          <Button variant="outline" size="sm" onClick={() => setStatsSince(-2*3600)}>2h</Button>
-          <Button variant="outline" size="sm" onClick={() => setStatsSince(-8*3600)}>8h</Button>
-          <Button variant="outline" size="sm" onClick={() => setStatsSince(-24*3600)}>24h</Button>
-          <Button variant="outline" size="sm" onClick={() => setStatsSince(-7*24*3600)}>7d</Button>
-          <Popover>
-            <PopoverTrigger asChild>
-              <Button variant={"outline"} size="sm">Custom</Button>
-            </PopoverTrigger>
-            <PopoverContent className="w-auto p-0" align="start">
-              <Calendar
-                mode="single"
-                onSelect={(_, selectedDay) => setStatsSince(selectedDay.getTime())}
-                initialFocus
-              />
-            </PopoverContent>
-          </Popover>
-          <Button variant="outline" size="sm" onClick={() => setStatsSince("dataMin")}>All</Button>
-        </div>
-      </CardHeader>
-      <CardContent>
-        <FlowRunsTimeline flows={flows} flowRuns={flowRuns} dataMin={statsSince} className={"mb-6"} />
-        <Card className="p-3">
-          <p><strong>Total runs:</strong> {filteredFlowRuns.length}</p>
-          <p>
-            <strong>Total duration:</strong> {
-              filteredFlowRuns.reduce((total, run) => total + run.duration, 0)
-            } seconds
-          </p>
-          {/* <p><strong>Total cost:</strong> €1,23</p> */}
-        </Card>
-      </CardContent>
-    </Card>
-  )
-}
-
-const FlowRunsTimeline = (
-  { flows, flowRuns, dataMin, className }: {
-    flows: Flow[],
-    flowRuns: FlowRun[],
-    dataMin: "dataMin" | number,
-    className?: string,
-  }
-) => (
-  /* TODO: make logarithmic? */
-  <ResponsiveContainer width="100%" height={120} className={className}>
-    <ComposedChart>
-      <XAxis
-        dataKey="time"
-        type="number"
-        domain={[
-          typeof(dataMin) == "string"
-            ? dataMin
-            : dataMin < 0
-              ? Date.now() + (dataMin*1000)
-              : dataMin,
-          Date.now()
-        ]}
-        allowDataOverflow={true}
-        tickFormatter={(unixTime) => {
-          const now = moment();
-          const time = moment(unixTime);
-          return now.diff(time, 'hours') < 24
-            ? time.format('HH:mm')
-            : time.format('YYYY-MM-DD HH:mm');
-        }}
-        name="Time"
-        scale="time"
-      />
-      <YAxis
-        dataKey="_duration"
-        name="Duration (s)"
-        tickFormatter={s => s > 90 ? `${Math.round(s / 60)}m` : `${s}s`}
-      />
-      <Tooltip
-        content={({ payload, label }) => {
-          if (payload && payload.length) {
-            const data: FlowRun & { time: number, _duration: number } = payload[0].payload;
-            const flow = flows.find(f => f.id === data.flowID);
-            return (
-              <Card className="p-3">
-                <p><strong>Flow:</strong> {flow ? flow.name : 'Unknown'}</p>
-                <p><strong>Start Time:</strong> {moment(data.startTime).format('YYYY-MM-DD HH:mm:ss')}</p>
-                <p>
-                  <strong>Duration:</strong> {formatDuration(data.duration)}
-                </p>
-                <p><strong>Status:</strong> <FlowRunStatusBadge status={data.status} /></p>
-              </Card>
-            );
-          }
-          return null;
-        }}
-      />
-      {flows.map((flow) => (
-        <Scatter
-          key={flow.id}
-          data={flowRuns.filter(fr => fr.flowID == flow.id).map(fr => ({
-            ...fr,
-            time: fr.startTime + (fr.duration * 1000),
-            _duration: fr.duration,
-          }))}
-          name={flow.name}
-          fill={`hsl(${hashString(flow.id) * 137.5 % 360}, 70%, 50%)`}
-        />
-      ))}
-      {flowRuns.map((run) => (
-        <Line
-          key={run.id}
-          type="linear"
-          dataKey="_duration"
-          data={[
-            { ...run, time: run.startTime, _duration: 0 },
-            { ...run, time: run.startTime + (run.duration * 1000), _duration: run.duration }
-          ]}
-          stroke={`hsl(${hashString(run.flowID) * 137.5 % 360}, 70%, 50%)`}
-          strokeWidth={2}
-          dot={false}
-          legendType="none"
-        />
-      ))}
-      <Legend wrapperStyle={{ fontSize: '0.75em' }} iconSize={8} />
-    </ComposedChart>
-  </ResponsiveContainer>
-);
-
-function formatDuration(seconds: number): string {
-  return (
-    seconds < 100
-      ? seconds.toPrecision(2)
-      : Math.round(seconds)
-  ).toString() + "s";
-}
->>>>>>> 976ff04c
+
 
 const FlowRunsStats = (
   { flows, flowRuns }: {
