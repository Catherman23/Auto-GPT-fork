"use client";
import React, { useEffect, useMemo, useState, useCallback } from "react";
import { useRouter } from "next/navigation";
import Image from "next/image";
import { Input } from "@/components/ui/input";
import { Button } from "@/components/ui/button";
import MarketplaceAPI, {
  AgentResponse,
  AgentListResponse,
  AgentWithRank,
} from "@/lib/marketplace-api";
import {
  ChevronLeft,
  ChevronRight,
  PlusCircle,
  Search,
  Star,
} from "lucide-react";

// Utility Functions
function debounce<T extends (...args: any[]) => any>(
  func: T,
  wait: number,
): (...args: Parameters<T>) => void {
  let timeout: NodeJS.Timeout | null = null;
  return (...args: Parameters<T>) => {
    if (timeout) clearTimeout(timeout);
    timeout = setTimeout(() => func(...args), wait);
  };
}

// Types
type Agent = AgentResponse | AgentWithRank;

// Components
<<<<<<< HEAD
const HeroSection: React.FC = () => (
  <div className="relative bg-indigo-600 py-6">
    <div className="absolute inset-0 z-0">
      <img
        className="h-full w-full object-cover opacity-20"
        src="https://images.unsplash.com/photo-1562408590-e32931084e23?auto=format&fit=crop&w=2070&q=80"
        alt="Marketplace background"
      />
      <div
        className="absolute inset-0 bg-indigo-600 mix-blend-multiply"
        aria-hidden="true"
      ></div>
    </div>
    <div className="relative mx-auto max-w-7xl px-4 py-4 sm:px-6 lg:px-8">
      <h1 className="text-2xl font-extrabold tracking-tight text-white sm:text-3xl lg:text-4xl">
        AutoGPT Marketplace
      </h1>
      <p className="mt-2 max-w-3xl text-sm text-indigo-100 sm:text-base">
        Discover and share proven AI Agents to supercharge your business.
      </p>
=======
const HeroSection: React.FC = () => {
  const router = useRouter();

  return (
    <div className="relative bg-indigo-600 py-6">
      <div className="absolute inset-0 z-0">
        <Image
          src="https://images.unsplash.com/photo-1562408590-e32931084e23?auto=format&fit=crop&w=2070&q=80"
          alt="Marketplace background"
          layout="fill"
          objectFit="cover"
          quality={75}
          priority
          className="opacity-20"
        />
        <div
          className="absolute inset-0 bg-indigo-600 mix-blend-multiply"
          aria-hidden="true"
        ></div>
      </div>
      <div className="relative max-w-7xl mx-auto py-4 px-4 sm:px-6 lg:px-8 flex justify-between items-center">
        <div>
          <h1 className="text-2xl font-extrabold tracking-tight text-white sm:text-3xl lg:text-4xl">
            AutoGPT Marketplace
          </h1>
          <p className="mt-2 max-w-3xl text-sm sm:text-base text-indigo-100">
            Discover and share proven AI Agents to supercharge your business.
          </p>
        </div>
        <Button
          onClick={() => router.push("/marketplace/submit")}
          className="bg-white text-indigo-600 hover:bg-indigo-50 flex items-center"
        >
          <PlusCircle className="mr-2 h-4 w-4" />
          Submit Agent
        </Button>
      </div>
>>>>>>> 52d40d0f
    </div>
  );
};

const SearchInput: React.FC<{
  value: string;
  onChange: (e: React.ChangeEvent<HTMLInputElement>) => void;
}> = ({ value, onChange }) => (
  <div className="relative mb-8">
    <Input
      placeholder="Search agents..."
      type="text"
      className="w-full rounded-full border-gray-300 py-2 pl-10 pr-4 focus:border-indigo-500 focus:ring-indigo-500"
      value={value}
      onChange={onChange}
    />
    <Search
      className="absolute left-3 top-1/2 -translate-y-1/2 transform text-gray-400"
      size={20}
    />
  </div>
);

const AgentCard: React.FC<{ agent: Agent; featured?: boolean }> = ({
  agent,
  featured = false,
}) => {
  const router = useRouter();

  const handleClick = () => {
    router.push(`/marketplace/${agent.id}`);
  };

  return (
    <div
      className={`flex cursor-pointer flex-col justify-between rounded-lg border p-6 transition-colors duration-200 hover:bg-gray-50 ${featured ? "border-indigo-500 shadow-md" : "border-gray-200"}`}
      onClick={handleClick}
    >
      <div>
        <div className="mb-2 flex items-center justify-between">
          <h3 className="truncate text-lg font-semibold text-gray-900">
            {agent.name}
          </h3>
          {featured && <Star className="text-indigo-500" size={20} />}
        </div>
        <p className="mb-4 line-clamp-2 text-sm text-gray-500">
          {agent.description}
        </p>
        <div className="mb-2 text-xs text-gray-400">
          Categories: {agent.categories.join(", ")}
        </div>
      </div>
      <div className="flex items-end justify-between">
        <div className="text-xs text-gray-400">
          Updated {new Date(agent.updatedAt).toLocaleDateString()}
        </div>
        <div className="text-xs text-gray-400">Downloads {agent.downloads}</div>
        {"rank" in agent && (
          <div className="text-xs text-indigo-600">
            Rank: {agent.rank.toFixed(2)}
          </div>
        )}
      </div>
    </div>
  );
};

const AgentGrid: React.FC<{
  agents: Agent[];
  title: string;
  featured?: boolean;
}> = ({ agents, title, featured = false }) => (
  <div className="mb-12">
    <h2 className="mb-4 text-2xl font-bold text-gray-900">{title}</h2>
    <div className="grid grid-cols-1 gap-6 md:grid-cols-2 lg:grid-cols-3">
      {agents.map((agent) => (
        <AgentCard agent={agent} key={agent.id} featured={featured} />
      ))}
    </div>
  </div>
);

const Pagination: React.FC<{
  page: number;
  totalPages: number;
  onPrevPage: () => void;
  onNextPage: () => void;
}> = ({ page, totalPages, onPrevPage, onNextPage }) => (
  <div className="mt-8 flex items-center justify-between">
    <Button
      onClick={onPrevPage}
      disabled={page === 1}
      className="flex items-center space-x-2 rounded-md border border-gray-300 bg-white px-4 py-2 text-sm font-medium text-gray-700 shadow-sm hover:bg-gray-50"
    >
      <ChevronLeft size={16} />
      <span>Previous</span>
    </Button>
    <span className="text-sm text-gray-700">
      Page {page} of {totalPages}
    </span>
    <Button
      onClick={onNextPage}
      disabled={page === totalPages}
      className="flex items-center space-x-2 rounded-md border border-gray-300 bg-white px-4 py-2 text-sm font-medium text-gray-700 shadow-sm hover:bg-gray-50"
    >
      <span>Next</span>
      <ChevronRight size={16} />
    </Button>
  </div>
);

// Main Component
const Marketplace: React.FC = () => {
  const apiUrl =
    process.env.NEXT_PUBLIC_AGPT_MARKETPLACE_URL ||
    "http://localhost:8001/api/v1/market";
  const api = useMemo(() => new MarketplaceAPI(apiUrl), [apiUrl]);

  const [searchValue, setSearchValue] = useState("");
  const [searchResults, setSearchResults] = useState<Agent[]>([]);
  const [featuredAgents, setFeaturedAgents] = useState<Agent[]>([]);
  const [topAgents, setTopAgents] = useState<Agent[]>([]);
  const [page, setPage] = useState(1);
  const [totalPages, setTotalPages] = useState(1);
  const [isLoading, setIsLoading] = useState(false);

  const fetchTopAgents = useCallback(
    async (currentPage: number) => {
      setIsLoading(true);
      try {
        const response = await api.getTopDownloadedAgents(currentPage, 9);
        setTopAgents(response.agents);
        setTotalPages(response.total_pages);
      } catch (error) {
        console.error("Error fetching top agents:", error);
      } finally {
        setIsLoading(false);
      }
    },
    [api],
  );

  const fetchFeaturedAgents = useCallback(async () => {
    try {
      const featured = await api.getFeaturedAgents();
      setFeaturedAgents(featured.agents);
    } catch (error) {
      console.error("Error fetching featured agents:", error);
    }
  }, [api]);

  const searchAgents = useCallback(
    async (searchTerm: string) => {
      setIsLoading(true);
      try {
        const response = await api.searchAgents(searchTerm, 1, 30);
        const filteredAgents = response.filter((agent) => agent.rank > 0);
        setSearchResults(filteredAgents);
      } catch (error) {
        console.error("Error searching agents:", error);
      } finally {
        setIsLoading(false);
      }
    },
    [api],
  );

  const debouncedSearch = useMemo(
    () => debounce(searchAgents, 300),
    [searchAgents],
  );

  useEffect(() => {
    if (searchValue) {
      debouncedSearch(searchValue);
    } else {
      fetchTopAgents(page);
    }
  }, [searchValue, page, debouncedSearch, fetchTopAgents]);

  useEffect(() => {
    fetchFeaturedAgents();
  }, [fetchFeaturedAgents]);

  const handleInputChange = (e: React.ChangeEvent<HTMLInputElement>) => {
    setSearchValue(e.target.value);
    setPage(1);
  };

  const handleNextPage = () => {
    if (page < totalPages) {
      setPage(page + 1);
    }
  };

  const handlePrevPage = () => {
    if (page > 1) {
      setPage(page - 1);
    }
  };

  return (
    <div className="min-h-screen bg-gray-50">
      <HeroSection />
      <div className="mx-auto max-w-7xl px-4 py-12 sm:px-6 lg:px-8">
        <SearchInput value={searchValue} onChange={handleInputChange} />
        {isLoading ? (
          <div className="py-12 text-center">
            <div className="inline-block h-8 w-8 animate-spin rounded-full border-b-2 border-gray-900"></div>
            <p className="mt-2 text-gray-600">Loading agents...</p>
          </div>
        ) : searchValue ? (
          searchResults.length > 0 ? (
            <AgentGrid agents={searchResults} title="Search Results" />
          ) : (
            <div className="py-12 text-center">
              <p className="text-gray-600">
                No agents found matching your search criteria.
              </p>
            </div>
          )
        ) : (
          <>
            {featuredAgents.length > 0 && (
              <AgentGrid
                agents={featuredAgents}
                title="Featured Agents"
                featured={true}
              />
            )}
            <AgentGrid agents={topAgents} title="Top Downloaded Agents" />
            <Pagination
              page={page}
              totalPages={totalPages}
              onPrevPage={handlePrevPage}
              onNextPage={handleNextPage}
            />
          </>
        )}
      </div>
    </div>
  );
};

export default Marketplace;<|MERGE_RESOLUTION|>--- conflicted
+++ resolved
@@ -33,28 +33,6 @@
 type Agent = AgentResponse | AgentWithRank;
 
 // Components
-<<<<<<< HEAD
-const HeroSection: React.FC = () => (
-  <div className="relative bg-indigo-600 py-6">
-    <div className="absolute inset-0 z-0">
-      <img
-        className="h-full w-full object-cover opacity-20"
-        src="https://images.unsplash.com/photo-1562408590-e32931084e23?auto=format&fit=crop&w=2070&q=80"
-        alt="Marketplace background"
-      />
-      <div
-        className="absolute inset-0 bg-indigo-600 mix-blend-multiply"
-        aria-hidden="true"
-      ></div>
-    </div>
-    <div className="relative mx-auto max-w-7xl px-4 py-4 sm:px-6 lg:px-8">
-      <h1 className="text-2xl font-extrabold tracking-tight text-white sm:text-3xl lg:text-4xl">
-        AutoGPT Marketplace
-      </h1>
-      <p className="mt-2 max-w-3xl text-sm text-indigo-100 sm:text-base">
-        Discover and share proven AI Agents to supercharge your business.
-      </p>
-=======
 const HeroSection: React.FC = () => {
   const router = useRouter();
 
@@ -92,7 +70,6 @@
           Submit Agent
         </Button>
       </div>
->>>>>>> 52d40d0f
     </div>
   );
 };
@@ -101,16 +78,16 @@
   value: string;
   onChange: (e: React.ChangeEvent<HTMLInputElement>) => void;
 }> = ({ value, onChange }) => (
-  <div className="relative mb-8">
+  <div className="mb-8 relative">
     <Input
       placeholder="Search agents..."
       type="text"
-      className="w-full rounded-full border-gray-300 py-2 pl-10 pr-4 focus:border-indigo-500 focus:ring-indigo-500"
+      className="w-full pl-10 pr-4 py-2 rounded-full border-gray-300 focus:border-indigo-500 focus:ring-indigo-500"
       value={value}
       onChange={onChange}
     />
     <Search
-      className="absolute left-3 top-1/2 -translate-y-1/2 transform text-gray-400"
+      className="absolute left-3 top-1/2 transform -translate-y-1/2 text-gray-400"
       size={20}
     />
   </div>
@@ -128,24 +105,24 @@
 
   return (
     <div
-      className={`flex cursor-pointer flex-col justify-between rounded-lg border p-6 transition-colors duration-200 hover:bg-gray-50 ${featured ? "border-indigo-500 shadow-md" : "border-gray-200"}`}
+      className={`flex flex-col justify-between p-6 cursor-pointer hover:bg-gray-50 transition-colors duration-200 rounded-lg border ${featured ? "border-indigo-500 shadow-md" : "border-gray-200"}`}
       onClick={handleClick}
     >
       <div>
-        <div className="mb-2 flex items-center justify-between">
-          <h3 className="truncate text-lg font-semibold text-gray-900">
+        <div className="flex items-center justify-between mb-2">
+          <h3 className="text-lg font-semibold text-gray-900 truncate">
             {agent.name}
           </h3>
           {featured && <Star className="text-indigo-500" size={20} />}
         </div>
-        <p className="mb-4 line-clamp-2 text-sm text-gray-500">
+        <p className="text-sm text-gray-500 line-clamp-2 mb-4">
           {agent.description}
         </p>
-        <div className="mb-2 text-xs text-gray-400">
+        <div className="text-xs text-gray-400 mb-2">
           Categories: {agent.categories.join(", ")}
         </div>
       </div>
-      <div className="flex items-end justify-between">
+      <div className="flex justify-between items-end">
         <div className="text-xs text-gray-400">
           Updated {new Date(agent.updatedAt).toLocaleDateString()}
         </div>
@@ -166,8 +143,8 @@
   featured?: boolean;
 }> = ({ agents, title, featured = false }) => (
   <div className="mb-12">
-    <h2 className="mb-4 text-2xl font-bold text-gray-900">{title}</h2>
-    <div className="grid grid-cols-1 gap-6 md:grid-cols-2 lg:grid-cols-3">
+    <h2 className="text-2xl font-bold text-gray-900 mb-4">{title}</h2>
+    <div className="grid grid-cols-1 md:grid-cols-2 lg:grid-cols-3 gap-6">
       {agents.map((agent) => (
         <AgentCard agent={agent} key={agent.id} featured={featured} />
       ))}
@@ -181,11 +158,11 @@
   onPrevPage: () => void;
   onNextPage: () => void;
 }> = ({ page, totalPages, onPrevPage, onNextPage }) => (
-  <div className="mt-8 flex items-center justify-between">
+  <div className="flex justify-between items-center mt-8">
     <Button
       onClick={onPrevPage}
       disabled={page === 1}
-      className="flex items-center space-x-2 rounded-md border border-gray-300 bg-white px-4 py-2 text-sm font-medium text-gray-700 shadow-sm hover:bg-gray-50"
+      className="flex items-center space-x-2 px-4 py-2 border border-gray-300 rounded-md shadow-sm text-sm font-medium text-gray-700 bg-white hover:bg-gray-50"
     >
       <ChevronLeft size={16} />
       <span>Previous</span>
@@ -196,7 +173,7 @@
     <Button
       onClick={onNextPage}
       disabled={page === totalPages}
-      className="flex items-center space-x-2 rounded-md border border-gray-300 bg-white px-4 py-2 text-sm font-medium text-gray-700 shadow-sm hover:bg-gray-50"
+      className="flex items-center space-x-2 px-4 py-2 border border-gray-300 rounded-md shadow-sm text-sm font-medium text-gray-700 bg-white hover:bg-gray-50"
     >
       <span>Next</span>
       <ChevronRight size={16} />
@@ -295,20 +272,20 @@
   };
 
   return (
-    <div className="min-h-screen bg-gray-50">
+    <div className="bg-gray-50 min-h-screen">
       <HeroSection />
-      <div className="mx-auto max-w-7xl px-4 py-12 sm:px-6 lg:px-8">
+      <div className="max-w-7xl mx-auto px-4 sm:px-6 lg:px-8 py-12">
         <SearchInput value={searchValue} onChange={handleInputChange} />
         {isLoading ? (
-          <div className="py-12 text-center">
-            <div className="inline-block h-8 w-8 animate-spin rounded-full border-b-2 border-gray-900"></div>
+          <div className="text-center py-12">
+            <div className="inline-block animate-spin rounded-full h-8 w-8 border-b-2 border-gray-900"></div>
             <p className="mt-2 text-gray-600">Loading agents...</p>
           </div>
         ) : searchValue ? (
           searchResults.length > 0 ? (
             <AgentGrid agents={searchResults} title="Search Results" />
           ) : (
-            <div className="py-12 text-center">
+            <div className="text-center py-12">
               <p className="text-gray-600">
                 No agents found matching your search criteria.
               </p>
