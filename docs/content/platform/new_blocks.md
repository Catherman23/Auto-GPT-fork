--- conflicted
+++ resolved
@@ -356,10 +356,7 @@
     </details>
 
 2. **Define event filter input** in your block's Input schema.
-<<<<<<< HEAD
-=======
     This allows the user to select which specific types of events will trigger the block in their agent.
->>>>>>> eef9bbe9
 
     <details>
     <summary>Example: <code>GitHubPullRequestTriggerBlock</code></summary>
@@ -372,11 +369,7 @@
     - The name of the input field (`events` in this case) must match `webhook_config.event_filter_input`.
     - The event filter itself must be a Pydantic model with only boolean fields.
 
-<<<<<<< HEAD
-3. **Include payload field** in your block's Input schema.
-=======
 4. **Include payload field** in your block's Input schema.
->>>>>>> eef9bbe9
 
     <details>
     <summary>Example: <code>GitHubTriggerBase</code></summary>
@@ -386,19 +379,11 @@
     ```
     </details>
 
-<<<<<<< HEAD
-4. **Define `credentials` input** in your block's Input schema.
-    - Its scopes must be sufficient to manage a user's webhooks through the provider's API
-    - See [Blocks with authentication](#blocks-with-authentication) for further details
-
-5. **Process webhook payload** and output relevant parts of it in your block's `run` method.
-=======
 5. **Define `credentials` input** in your block's Input schema.
     - Its scopes must be sufficient to manage a user's webhooks through the provider's API
     - See [Blocks with authentication](#blocks-with-authentication) for further details
 
 6. **Process webhook payload** and output relevant parts of it in your block's `run` method.
->>>>>>> eef9bbe9
 
     <details>
     <summary>Example: <code>GitHubPullRequestTriggerBlock</code></summary>
@@ -429,15 +414,12 @@
 --8<-- "autogpt_platform/backend/backend/integrations/webhooks/base.py:BaseWebhooksManager5"
 ```
 
-<<<<<<< HEAD
-=======
 And add a reference to your `WebhooksManager` class in `WEBHOOK_MANAGERS_BY_NAME`:
 
 ```python title="backend/integrations/webhooks/__init__.py"
 --8<-- "autogpt_platform/backend/backend/integrations/webhooks/__init__.py:WEBHOOK_MANAGERS_BY_NAME"
 ```
 
->>>>>>> eef9bbe9
 #### Example: GitHub Webhook Integration
 
 <details>
