--- conflicted
+++ resolved
@@ -21,11 +21,7 @@
 - `GITHUB_USERNAME`: GitHub Username. Optional.
 - `GOOGLE_API_KEY`: Google API key. Optional.
 - `GOOGLE_CUSTOM_SEARCH_ENGINE_ID`: [Google custom search engine ID](https://programmablesearchengine.google.com/controlpanel/all). Optional.
-<<<<<<< HEAD
-=======
 - `GROQ_API_KEY`: Set this if you want to use Groq models with AutoGPT
-- `HEADLESS_BROWSER`: Use a headless browser while AutoGPT uses a web browser. Setting to `False` will allow you to see AutoGPT operate the browser. Default: True
->>>>>>> 46c1762f
 - `HUGGINGFACE_API_TOKEN`: HuggingFace API, to be used for both image generation and audio to text. Optional.
 - `HUGGINGFACE_AUDIO_TO_TEXT_MODEL`: HuggingFace audio to text model. Default: CompVis/stable-diffusion-v1-4
 - `HUGGINGFACE_IMAGE_MODEL`: HuggingFace model to use for image generation. Default: CompVis/stable-diffusion-v1-4
