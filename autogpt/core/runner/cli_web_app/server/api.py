from pathlib import Path

from agent_protocol import Agent as AgentProtocol
from agent_protocol import StepHandler, StepResult
from colorama import Fore

from autogpt.agents import Agent
from autogpt.app.main import UserFeedback
from autogpt.commands import COMMAND_CATEGORIES
from autogpt.config import AIConfig, Config, ConfigBuilder
from autogpt.logs import logger
from autogpt.memory.vector import get_memory
from autogpt.models.command_registry import CommandRegistry
from autogpt.prompts.prompt import DEFAULT_TRIGGERING_PROMPT
from autogpt.workspace import Workspace

PROJECT_DIR = Path().resolve()

async def task_handler(task_input) -> StepHandler:
    task = task_input.__root__ if task_input else {}
    agent = bootstrap_agent(task)

<<<<<<< HEAD
async def task_handler(task_input) -> StepHandler:
    agent = bootstrap_agent(task_input)

    next_command_name: str | None
    next_command_args: dict[str, str] | None

    async def step_handler(step_input) -> StepResult:
        result = await interaction_step(
            agent,
            step_input["user_input"],
            step_input["user_feedback"],
            next_command_name,
            next_command_args,
        )

        nonlocal next_command_name, next_command_args
        next_command_name = result["next_step_command_name"] if result else None
        next_command_args = result["next_step_command_args"] if result else None

        if not result:
            return StepResult(output=None, is_last=True)
        return StepResult(output=result)

    return step_handler

=======
    next_command_name: str | None = None
    next_command_args: dict[str, str] | None = None

    async def step_handler(step_input) -> StepResult:
        step = step_input.__root__ if step_input else {}

        nonlocal next_command_name, next_command_args

        result = await interaction_step(
            agent,
            step.get("user_input"),
            step.get("user_feedback"),
            next_command_name,
            next_command_args,
        )

        next_command_name = result["next_step_command_name"] if result else None
        next_command_args = result["next_step_command_args"] if result else None

        if not result:
            return StepResult(output=None, is_last=True)
        return StepResult(output=result)

    return step_handler

>>>>>>> 21e6c5ef

async def interaction_step(
    agent: Agent,
    user_input,
    user_feedback: UserFeedback | None,
    command_name: str | None,
    command_args: dict[str, str] | None,
):
    """Run one step of the interaction loop."""
    if user_feedback == UserFeedback.EXIT:
        return
    if user_feedback == UserFeedback.TEXT:
        command_name = "human_feedback"

    result: str | None = None

    if command_name is not None:
        result = agent.execute(command_name, command_args, user_input)
        if result is None:
            logger.typewriter_log("SYSTEM: ", Fore.YELLOW, "Unable to execute command")
            return

    next_command_name, next_command_args, assistant_reply_dict = agent.think()

    return {
        "config": agent.config,
        "ai_config": agent.ai_config,
        "result": result,
        "assistant_reply_dict": assistant_reply_dict,
        "next_step_command_name": next_command_name,
        "next_step_command_args": next_command_args,
    }


def bootstrap_agent(task):
    config = ConfigBuilder.build_config_from_env(workdir=PROJECT_DIR)
    config.continuous_mode = False
    config.temperature = 0
    config.plain_output = True
    command_registry = get_command_registry(config)
    config.memory_backend = "no_memory"
    Workspace.set_workspace_directory(config)
    Workspace.build_file_logger_path(config, config.workspace_path)
    ai_config = AIConfig(
        ai_name="Auto-GPT",
        ai_role="a multi-purpose AI assistant.",
<<<<<<< HEAD
        ai_goals=[task.user_input],
=======
        ai_goals=[task.get("user_input")],
>>>>>>> 21e6c5ef
    )
    ai_config.command_registry = command_registry
    return Agent(
        memory=get_memory(config),
        command_registry=command_registry,
        ai_config=ai_config,
        config=config,
        triggering_prompt=DEFAULT_TRIGGERING_PROMPT,
        workspace_directory=str(config.workspace_path),
    )


def get_command_registry(config: Config):
    command_registry = CommandRegistry()
    enabled_command_categories = [
        x for x in COMMAND_CATEGORIES if x not in config.disabled_command_categories
    ]
    for command_category in enabled_command_categories:
        command_registry.import_commands(command_category)
<<<<<<< HEAD
    return command_registry


AgentProtocol.handle_task(task_handler)
=======
    return command_registry
>>>>>>> 21e6c5ef
<|MERGE_RESOLUTION|>--- conflicted
+++ resolved
@@ -1,6 +1,5 @@
 from pathlib import Path
 
-from agent_protocol import Agent as AgentProtocol
 from agent_protocol import StepHandler, StepResult
 from colorama import Fore
 
@@ -18,35 +17,8 @@
 
 async def task_handler(task_input) -> StepHandler:
     task = task_input.__root__ if task_input else {}
-    agent = bootstrap_agent(task)
+    agent = bootstrap_agent(task.get("user_input"), False)
 
-<<<<<<< HEAD
-async def task_handler(task_input) -> StepHandler:
-    agent = bootstrap_agent(task_input)
-
-    next_command_name: str | None
-    next_command_args: dict[str, str] | None
-
-    async def step_handler(step_input) -> StepResult:
-        result = await interaction_step(
-            agent,
-            step_input["user_input"],
-            step_input["user_feedback"],
-            next_command_name,
-            next_command_args,
-        )
-
-        nonlocal next_command_name, next_command_args
-        next_command_name = result["next_step_command_name"] if result else None
-        next_command_args = result["next_step_command_args"] if result else None
-
-        if not result:
-            return StepResult(output=None, is_last=True)
-        return StepResult(output=result)
-
-    return step_handler
-
-=======
     next_command_name: str | None = None
     next_command_args: dict[str, str] | None = None
 
@@ -72,7 +44,6 @@
 
     return step_handler
 
->>>>>>> 21e6c5ef
 
 async def interaction_step(
     agent: Agent,
@@ -107,23 +78,20 @@
     }
 
 
-def bootstrap_agent(task):
+def bootstrap_agent(task, continuous_mode) -> Agent:
     config = ConfigBuilder.build_config_from_env(workdir=PROJECT_DIR)
-    config.continuous_mode = False
+    config.debug_mode = True
+    config.continuous_mode = continuous_mode
     config.temperature = 0
     config.plain_output = True
     command_registry = get_command_registry(config)
     config.memory_backend = "no_memory"
-    Workspace.set_workspace_directory(config)
-    Workspace.build_file_logger_path(config, config.workspace_path)
+    config.workspace_path = Workspace.set_workspace_directory(config)
+    config.file_logger_path = Workspace.build_file_logger_path(config.workspace_path)
     ai_config = AIConfig(
         ai_name="Auto-GPT",
         ai_role="a multi-purpose AI assistant.",
-<<<<<<< HEAD
-        ai_goals=[task.user_input],
-=======
-        ai_goals=[task.get("user_input")],
->>>>>>> 21e6c5ef
+        ai_goals=[task],
     )
     ai_config.command_registry = command_registry
     return Agent(
@@ -132,9 +100,7 @@
         ai_config=ai_config,
         config=config,
         triggering_prompt=DEFAULT_TRIGGERING_PROMPT,
-        workspace_directory=str(config.workspace_path),
     )
-
 
 def get_command_registry(config: Config):
     command_registry = CommandRegistry()
@@ -143,11 +109,4 @@
     ]
     for command_category in enabled_command_categories:
         command_registry.import_commands(command_category)
-<<<<<<< HEAD
-    return command_registry
-
-
-AgentProtocol.handle_task(task_handler)
-=======
-    return command_registry
->>>>>>> 21e6c5ef
+    return command_registry