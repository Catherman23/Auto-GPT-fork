from pathlib import Path

from agent_protocol import StepHandler, StepResult
from colorama import Fore

from autogpt.agents import Agent
from autogpt.app.main import UserFeedback
from autogpt.commands import COMMAND_CATEGORIES
from autogpt.config import AIConfig, Config, ConfigBuilder
from autogpt.logs import logger
from autogpt.memory.vector import get_memory
from autogpt.models.command_registry import CommandRegistry
from autogpt.prompts.prompt import DEFAULT_TRIGGERING_PROMPT
from autogpt.workspace import Workspace

PROJECT_DIR = Path().resolve()


async def task_handler(task_input) -> StepHandler:
    task = task_input.__root__ if task_input else {}
    agent = bootstrap_agent(task.get("user_input"), False)

    next_command_name: str | None = None
    next_command_args: dict[str, str] | None = None

    async def step_handler(step_input) -> StepResult:
        step = step_input.__root__ if step_input else {}

        nonlocal next_command_name, next_command_args

        result = await interaction_step(
            agent,
            step.get("user_input"),
            step.get("user_feedback"),
            next_command_name,
            next_command_args,
        )

        next_command_name = result["next_step_command_name"] if result else None
        next_command_args = result["next_step_command_args"] if result else None

        if not result:
            return StepResult(output=None, is_last=True)
        return StepResult(output=result)

    return step_handler


async def interaction_step(
    agent: Agent,
    user_input,
    user_feedback: UserFeedback | None,
    command_name: str | None,
    command_args: dict[str, str] | None,
):
    """Run one step of the interaction loop."""
    if user_feedback == UserFeedback.EXIT:
        return
    if user_feedback == UserFeedback.TEXT:
        command_name = "human_feedback"

    result: str | None = None

    if command_name is not None:
        result = agent.execute(command_name, command_args, user_input)
        if result is None:
            logger.typewriter_log("SYSTEM: ", Fore.YELLOW, "Unable to execute command")
            return

    next_command_name, next_command_args, assistant_reply_dict = agent.think()

    return {
        "config": agent.config,
        "ai_config": agent.ai_config,
        "result": result,
        "assistant_reply_dict": assistant_reply_dict,
        "next_step_command_name": next_command_name,
        "next_step_command_args": next_command_args,
    }


def bootstrap_agent(task, continuous_mode) -> Agent:
    config = ConfigBuilder.build_config_from_env(workdir=PROJECT_DIR)
    config.debug_mode = True
    config.continuous_mode = continuous_mode
    config.temperature = 0
    config.plain_output = True
    command_registry = get_command_registry(config)
    config.memory_backend = "no_memory"
<<<<<<< HEAD
    config.workspace_path = Workspace.set_workspace_directory(config)
=======
    config.workspace_path = Workspace.init_workspace_directory(config)
>>>>>>> c9bf2ee4
    config.file_logger_path = Workspace.build_file_logger_path(config.workspace_path)
    ai_config = AIConfig(
        ai_name="Auto-GPT",
        ai_role="a multi-purpose AI assistant.",
        ai_goals=[task],
    )
    ai_config.command_registry = command_registry
    return Agent(
        memory=get_memory(config),
        command_registry=command_registry,
        ai_config=ai_config,
        config=config,
        triggering_prompt=DEFAULT_TRIGGERING_PROMPT,
    )


def get_command_registry(config: Config):
    command_registry = CommandRegistry()
    enabled_command_categories = [
        x for x in COMMAND_CATEGORIES if x not in config.disabled_command_categories
    ]
<<<<<<< HEAD
    for command_category in enabled_command_categories:
        command_registry.import_commands(command_category)
=======
    for command_module in enabled_command_categories:
        command_registry.import_command_module(command_module)
>>>>>>> c9bf2ee4
    return command_registry<|MERGE_RESOLUTION|>--- conflicted
+++ resolved
@@ -87,11 +87,7 @@
     config.plain_output = True
     command_registry = get_command_registry(config)
     config.memory_backend = "no_memory"
-<<<<<<< HEAD
-    config.workspace_path = Workspace.set_workspace_directory(config)
-=======
     config.workspace_path = Workspace.init_workspace_directory(config)
->>>>>>> c9bf2ee4
     config.file_logger_path = Workspace.build_file_logger_path(config.workspace_path)
     ai_config = AIConfig(
         ai_name="Auto-GPT",
@@ -113,11 +109,6 @@
     enabled_command_categories = [
         x for x in COMMAND_CATEGORIES if x not in config.disabled_command_categories
     ]
-<<<<<<< HEAD
-    for command_category in enabled_command_categories:
-        command_registry.import_commands(command_category)
-=======
     for command_module in enabled_command_categories:
         command_registry.import_command_module(command_module)
->>>>>>> c9bf2ee4
     return command_registry