"""
Test cases for the config class, which handles the configuration settings
for the AI and ensures it behaves as a singleton.
"""
import asyncio
import os
from typing import Any
from unittest import mock

import pytest
<<<<<<< HEAD
from forge.llm.providers.schema import ChatModelInfo, ModelProviderName
=======
from forge.config.config import GPT_3_MODEL, GPT_4_MODEL, Config, ConfigBuilder
>>>>>>> e3a5663a
from openai.pagination import AsyncPage
from openai.types import Model
from pydantic import SecretStr

<<<<<<< HEAD
from autogpt.app.config import AppConfig, ConfigBuilder
from autogpt.app.configurator import GPT_3_MODEL, GPT_4_MODEL, apply_overrides_to_config
=======
from autogpt.app.configurator import apply_overrides_to_config
>>>>>>> e3a5663a


def test_initial_values(config: AppConfig) -> None:
    """
    Test if the initial values of the config class attributes are set correctly.
    """
    assert config.continuous_mode is False
    assert config.tts_config.speak_mode is False
    assert config.fast_llm.startswith("gpt-3.5-turbo")
    assert config.smart_llm.startswith("gpt-4")


@pytest.mark.asyncio
@mock.patch("openai.resources.models.AsyncModels.list")
async def test_fallback_to_gpt3_if_gpt4_not_available(
    mock_list_models: Any, config: AppConfig
) -> None:
    """
    Test if models update to gpt-3.5-turbo if gpt-4 is not available.
    """
    config.fast_llm = GPT_4_MODEL
    config.smart_llm = GPT_4_MODEL

    mock_list_models.return_value = asyncio.Future()
    mock_list_models.return_value.set_result(
        AsyncPage(
            data=[Model(id=GPT_3_MODEL, created=0, object="model", owned_by="AutoGPT")],
            object="Models",  # no idea what this should be, but irrelevant
        )
    )

    await apply_overrides_to_config(config=config)

    assert config.fast_llm == GPT_3_MODEL
    assert config.smart_llm == GPT_3_MODEL


def test_missing_azure_config(config: AppConfig) -> None:
    assert config.openai_credentials is not None

    config_file = config.app_data_dir / "azure_config.yaml"
    with pytest.raises(FileNotFoundError):
        config.openai_credentials.load_azure_config(config_file)

    config_file.write_text("")
    with pytest.raises(ValueError):
        config.openai_credentials.load_azure_config(config_file)

    assert config.openai_credentials.api_type != SecretStr("azure")
    assert config.openai_credentials.api_version is None
    assert config.openai_credentials.azure_model_to_deploy_id_map is None


@pytest.fixture
def config_with_azure(config: AppConfig):
    config_file = config.app_data_dir / "azure_config.yaml"
    config_file.write_text(
        f"""
azure_api_type: azure
azure_api_version: 2023-06-01-preview
azure_endpoint: https://dummy.openai.azure.com
azure_model_map:
    {config.fast_llm}: FAST-LLM_ID
    {config.smart_llm}: SMART-LLM_ID
    {config.embedding_model}: embedding-deployment-id-for-azure
"""
    )
    os.environ["USE_AZURE"] = "True"
    os.environ["AZURE_CONFIG_FILE"] = str(config_file)
    config_with_azure = ConfigBuilder.build_config_from_env(
        project_root=config.project_root
    )
    yield config_with_azure
    del os.environ["USE_AZURE"]
    del os.environ["AZURE_CONFIG_FILE"]


def test_azure_config(config_with_azure: AppConfig) -> None:
    assert (credentials := config_with_azure.openai_credentials) is not None
    assert credentials.api_type == SecretStr("azure")
    assert credentials.api_version == SecretStr("2023-06-01-preview")
    assert credentials.azure_endpoint == SecretStr("https://dummy.openai.azure.com")
    assert credentials.azure_model_to_deploy_id_map == {
        config_with_azure.fast_llm: "FAST-LLM_ID",
        config_with_azure.smart_llm: "SMART-LLM_ID",
        config_with_azure.embedding_model: "embedding-deployment-id-for-azure",
    }

    fast_llm = config_with_azure.fast_llm
    smart_llm = config_with_azure.smart_llm
    assert (
        credentials.get_model_access_kwargs(config_with_azure.fast_llm)["model"]
        == "FAST-LLM_ID"
    )
    assert (
        credentials.get_model_access_kwargs(config_with_azure.smart_llm)["model"]
        == "SMART-LLM_ID"
    )

    # Emulate --gpt4only
    config_with_azure.fast_llm = smart_llm
    assert (
        credentials.get_model_access_kwargs(config_with_azure.fast_llm)["model"]
        == "SMART-LLM_ID"
    )
    assert (
        credentials.get_model_access_kwargs(config_with_azure.smart_llm)["model"]
        == "SMART-LLM_ID"
    )

    # Emulate --gpt3only
    config_with_azure.fast_llm = config_with_azure.smart_llm = fast_llm
    assert (
        credentials.get_model_access_kwargs(config_with_azure.fast_llm)["model"]
        == "FAST-LLM_ID"
    )
    assert (
        credentials.get_model_access_kwargs(config_with_azure.smart_llm)["model"]
        == "FAST-LLM_ID"
<<<<<<< HEAD
    )


@pytest.mark.asyncio
async def test_create_config_gpt4only(config: AppConfig) -> None:
    with mock.patch(
        "forge.llm.providers.multi.MultiProvider.get_available_models"
    ) as mock_get_models:
        mock_get_models.return_value = [
            ChatModelInfo(
                name=GPT_4_MODEL,
                provider_name=ModelProviderName.OPENAI,
                max_tokens=4096,
            )
        ]
        await apply_overrides_to_config(
            config=config,
            gpt4only=True,
        )
        assert config.fast_llm == GPT_4_MODEL
        assert config.smart_llm == GPT_4_MODEL


@pytest.mark.asyncio
async def test_create_config_gpt3only(config: AppConfig) -> None:
    with mock.patch(
        "forge.llm.providers.multi.MultiProvider.get_available_models"
    ) as mock_get_models:
        mock_get_models.return_value = [
            ChatModelInfo(
                name=GPT_3_MODEL,
                provider_name=ModelProviderName.OPENAI,
                max_tokens=4096,
            )
        ]
        await apply_overrides_to_config(
            config=config,
            gpt3only=True,
        )
        assert config.fast_llm == GPT_3_MODEL
        assert config.smart_llm == GPT_3_MODEL
=======
    )
>>>>>>> e3a5663a
<|MERGE_RESOLUTION|>--- conflicted
+++ resolved
@@ -8,21 +8,12 @@
 from unittest import mock
 
 import pytest
-<<<<<<< HEAD
-from forge.llm.providers.schema import ChatModelInfo, ModelProviderName
-=======
-from forge.config.config import GPT_3_MODEL, GPT_4_MODEL, Config, ConfigBuilder
->>>>>>> e3a5663a
 from openai.pagination import AsyncPage
 from openai.types import Model
 from pydantic import SecretStr
 
-<<<<<<< HEAD
-from autogpt.app.config import AppConfig, ConfigBuilder
-from autogpt.app.configurator import GPT_3_MODEL, GPT_4_MODEL, apply_overrides_to_config
-=======
+from autogpt.app.config import GPT_3_MODEL, GPT_4_MODEL, AppConfig, ConfigBuilder
 from autogpt.app.configurator import apply_overrides_to_config
->>>>>>> e3a5663a
 
 
 def test_initial_values(config: AppConfig) -> None:
@@ -142,48 +133,4 @@
     assert (
         credentials.get_model_access_kwargs(config_with_azure.smart_llm)["model"]
         == "FAST-LLM_ID"
-<<<<<<< HEAD
-    )
-
-
-@pytest.mark.asyncio
-async def test_create_config_gpt4only(config: AppConfig) -> None:
-    with mock.patch(
-        "forge.llm.providers.multi.MultiProvider.get_available_models"
-    ) as mock_get_models:
-        mock_get_models.return_value = [
-            ChatModelInfo(
-                name=GPT_4_MODEL,
-                provider_name=ModelProviderName.OPENAI,
-                max_tokens=4096,
-            )
-        ]
-        await apply_overrides_to_config(
-            config=config,
-            gpt4only=True,
-        )
-        assert config.fast_llm == GPT_4_MODEL
-        assert config.smart_llm == GPT_4_MODEL
-
-
-@pytest.mark.asyncio
-async def test_create_config_gpt3only(config: AppConfig) -> None:
-    with mock.patch(
-        "forge.llm.providers.multi.MultiProvider.get_available_models"
-    ) as mock_get_models:
-        mock_get_models.return_value = [
-            ChatModelInfo(
-                name=GPT_3_MODEL,
-                provider_name=ModelProviderName.OPENAI,
-                max_tokens=4096,
-            )
-        ]
-        await apply_overrides_to_config(
-            config=config,
-            gpt3only=True,
-        )
-        assert config.fast_llm == GPT_3_MODEL
-        assert config.smart_llm == GPT_3_MODEL
-=======
-    )
->>>>>>> e3a5663a
+    )