from colorama import Fore
from autogpt.config.ai_config import AIConfig
from autogpt.config.config import Config
from autogpt.logs import logger
from autogpt.promptgenerator import PromptGenerator
<<<<<<< HEAD
from autogpt.tools import Tool
from typing import List
=======
from autogpt.config import Config
from autogpt.setup import prompt_user
from autogpt.utils import clean_input
>>>>>>> d47466dd

CFG = Config()

<<<<<<< HEAD
def get_prompt(requested_tools: List[Tool]):
=======

def get_prompt() -> str:
>>>>>>> d47466dd
    """
    This function generates a prompt string that includes various constraints,
        commands, resources, and performance evaluations.

    Returns:
        str: The generated prompt string.
    """

    # Initialize the Config object
    cfg = Config()

    # Initialize the PromptGenerator object
    prompt_generator = PromptGenerator()

    # Add constraints to the PromptGenerator object
    prompt_generator.add_constraint(
        "~4000 word limit for short term memory. Your short term memory is short, so"
        " immediately save important information to files."
    )
    prompt_generator.add_constraint(
        "If you are unsure how you previously did something or want to recall past"
        " events, thinking about similar events will help you remember."
    )
    prompt_generator.add_constraint("No user assistance")
    prompt_generator.add_constraint(
        'Exclusively use the commands listed in double quotes e.g. "command name"'
    )

    # Define the command list
    commands = [
        ("Google Search", "google", {"input": "<search>"}),
        (
            "Browse Website",
            "browse_website",
            {"url": "<url>", "question": "<what_you_want_to_find_on_website>"},
        ),
        (
            "Start GPT Agent",
            "start_agent",
            {"name": "<name>", "task": "<short_task_desc>", "prompt": "<prompt>"},
        ),
        (
            "Message GPT Agent",
            "message_agent",
            {"key": "<key>", "message": "<message>"},
        ),
        ("List GPT Agents", "list_agents", {}),
        ("Delete GPT Agent", "delete_agent", {"key": "<key>"}),
        (
            "Clone Repository",
            "clone_repository",
            {"repository_url": "<url>", "clone_path": "<directory>"},
        ),
        ("Write to file", "write_to_file", {"file": "<file>", "text": "<text>"}),
        ("Read file", "read_file", {"file": "<file>"}),
        ("Append to file", "append_to_file", {"file": "<file>", "text": "<text>"}),
        ("Delete file", "delete_file", {"file": "<file>"}),
        ("Search Files", "search_files", {"directory": "<directory>"}),
        ("Evaluate Code", "evaluate_code", {"code": "<full_code_string>"}),
        (
            "Get Improved Code",
            "improve_code",
            {"suggestions": "<list_of_suggestions>", "code": "<full_code_string>"},
        ),
        (
            "Write Tests",
            "write_tests",
            {"code": "<full_code_string>", "focus": "<list_of_focus_areas>"},
        ),
        ("Execute Python File", "execute_python_file", {"file": "<file>"}),
        ("Generate Image", "generate_image", {"prompt": "<prompt>"}),
<<<<<<< HEAD
        ("Do Nothing", "do_nothing", {}),
    ] + [(t.name, t.description, t.args) for t in requested_tools]
=======
        ("Send Tweet", "send_tweet", {"text": "<text>"}),
    ]

    # Only add the audio to text command if the model is specified
    if cfg.huggingface_audio_to_text_model:
        commands.append(
            (
                "Convert Audio to text",
                "read_audio_from_file",
                {"file": "<file>"}
            ),
        )

    # Only add shell command to the prompt if the AI is allowed to execute it
    if cfg.execute_local_commands:
        commands.append(
            (
                "Execute Shell Command, non-interactive commands only",
                "execute_shell",
                {"command_line": "<command_line>"},
            ),
        )

    # Only add the download file command if the AI is allowed to execute it
    if cfg.allow_downloads:
        commands.append(
            (
                "Downloads a file from the internet, and stores it locally",
                "download_file",
                {"url": "<file_url>", "file": "<saved_filename>"}
            ),
        )

    # Add these command last.
    commands.append(
        ("Do Nothing", "do_nothing", {}),
    )
    commands.append(
        ("Task Complete (Shutdown)", "task_complete", {"reason": "<reason>"}),
    )

>>>>>>> d47466dd
    # Add commands to the PromptGenerator object
    for command_label, command_name, args in commands:
        prompt_generator.add_command(command_label, command_name, args)

    # Add resources to the PromptGenerator object
    prompt_generator.add_resource(
        "Internet access for searches and information gathering."
    )
    prompt_generator.add_resource("Long Term memory management.")
    prompt_generator.add_resource(
        "GPT-3.5 powered Agents for delegation of simple tasks."
    )
    prompt_generator.add_resource("File output.")

    # Add performance evaluations to the PromptGenerator object
    prompt_generator.add_performance_evaluation(
        "Continuously review and analyze your actions to ensure you are performing to"
        " the best of your abilities."
    )
    prompt_generator.add_performance_evaluation(
        "Constructively self-criticize your big-picture behavior constantly."
    )
    prompt_generator.add_performance_evaluation(
        "Reflect on past decisions and strategies to refine your approach."
    )
    prompt_generator.add_performance_evaluation(
        "Every command has a cost, so be smart and efficient. Aim to complete tasks in"
        " the least number of steps."
    )

    # Generate the prompt string
    return prompt_generator.generate_prompt_string()


def construct_prompt() -> str:
    """Construct the prompt for the AI to respond to

    Returns:
        str: The prompt string
    """
    config = AIConfig.load(CFG.ai_settings_file)
    if CFG.skip_reprompt and config.ai_name:
        logger.typewriter_log("Name :", Fore.GREEN, config.ai_name)
        logger.typewriter_log("Role :", Fore.GREEN, config.ai_role)
        logger.typewriter_log("Goals:", Fore.GREEN, f"{config.ai_goals}")
    elif config.ai_name:
        logger.typewriter_log(
            "Welcome back! ",
            Fore.GREEN,
            f"Would you like me to return to being {config.ai_name}?",
            speak_text=True,
        )
        should_continue = clean_input(
            f"""Continue with the last settings?
Name:  {config.ai_name}
Role:  {config.ai_role}
Goals: {config.ai_goals}
Continue (y/n): """
        )
        if should_continue.lower() == "n":
            config = AIConfig()

    if not config.ai_name:
        config = prompt_user()
        config.save(CFG.ai_settings_file)

    # Get rid of this global:
    global ai_name
    ai_name = config.ai_name

    return config.construct_full_prompt()<|MERGE_RESOLUTION|>--- conflicted
+++ resolved
@@ -3,23 +3,15 @@
 from autogpt.config.config import Config
 from autogpt.logs import logger
 from autogpt.promptgenerator import PromptGenerator
-<<<<<<< HEAD
 from autogpt.tools import Tool
 from typing import List
-=======
 from autogpt.config import Config
 from autogpt.setup import prompt_user
 from autogpt.utils import clean_input
->>>>>>> d47466dd
 
 CFG = Config()
 
-<<<<<<< HEAD
-def get_prompt(requested_tools: List[Tool]):
-=======
-
-def get_prompt() -> str:
->>>>>>> d47466dd
+def get_prompt(requested_tools: List[Tool]) -> str:
     """
     This function generates a prompt string that includes various constraints,
         commands, resources, and performance evaluations.
@@ -91,10 +83,6 @@
         ),
         ("Execute Python File", "execute_python_file", {"file": "<file>"}),
         ("Generate Image", "generate_image", {"prompt": "<prompt>"}),
-<<<<<<< HEAD
-        ("Do Nothing", "do_nothing", {}),
-    ] + [(t.name, t.description, t.args) for t in requested_tools]
-=======
         ("Send Tweet", "send_tweet", {"text": "<text>"}),
     ]
 
@@ -136,7 +124,6 @@
         ("Task Complete (Shutdown)", "task_complete", {"reason": "<reason>"}),
     )
 
->>>>>>> d47466dd
     # Add commands to the PromptGenerator object
     for command_label, command_name, args in commands:
         prompt_generator.add_command(command_label, command_name, args)
@@ -171,7 +158,7 @@
     return prompt_generator.generate_prompt_string()
 
 
-def construct_prompt() -> str:
+def construct_prompt(tools: List[Tool]) -> str:
     """Construct the prompt for the AI to respond to
 
     Returns:
@@ -207,4 +194,4 @@
     global ai_name
     ai_name = config.ai_name
 
-    return config.construct_full_prompt()+    return config.construct_full_prompt(tools)