--- conflicted
+++ resolved
@@ -1,21 +1,9 @@
-<<<<<<< HEAD
 from typing import Any, List, Optional, Tuple
 import os
 import uuid
 import datetime
 import chromadb
 import logging
-=======
-from __future__ import annotations
-
-import dataclasses
-import os
-from typing import Any
-
-import numpy as np
-import orjson
-
->>>>>>> a91ef569
 from autogpt.memory.base import MemoryProviderSingleton
 from autogpt.llm_utils import create_embedding
 from chromadb.errors import NoIndexException
@@ -111,7 +99,6 @@
             )
         return results
 
-<<<<<<< HEAD
     def get_relevant(self, text: str, k: int) -> List[Any]:
         results = None
         try:
@@ -130,26 +117,6 @@
             # print("No index found - suppressed because this is a common issue for first-run users")
             pass
         return results
-=======
-    def get_relevant(self, text: str, k: int) -> list[Any]:
-        """ "
-        matrix-vector mult to find score-for-each-row-of-matrix
-         get indices for top-k winning scores
-         return texts for those indices
-        Args:
-            text: str
-            k: int
-
-        Returns: List[str]
-        """
-        embedding = create_embedding_with_ada(text)
-
-        scores = np.dot(self.data.embeddings, embedding)
-
-        top_k_indices = np.argsort(scores)[-k:][::-1]
-
-        return [self.data.texts[i] for i in top_k_indices]
->>>>>>> a91ef569
 
     def get_stats(self) -> tuple[int, tuple[int, ...]]:
         """
