import argparse
import json
import logging
<<<<<<< HEAD
import random
from autogpt import commands as cmd
from autogpt import utils
from autogpt.memory import get_memory, get_supported_memory_backends
from autogpt import chat
from colorama import Fore, Style, Back
from autogpt.spinner import Spinner
import time
=======
>>>>>>> 4bb7a598
import traceback

from colorama import Fore, Style

from autogpt import chat
from autogpt import commands as cmd
from autogpt import speak, utils
from autogpt.ai_config import AIConfig
from autogpt.config import Config
from autogpt.json_parser import fix_and_parse_json
from autogpt.logger import logger
from autogpt.memory import get_memory, get_supported_memory_backends
from autogpt.spinner import Spinner

cfg = Config()
config = None


def check_openai_api_key():
    """Check if the OpenAI API key is set in config.py or as an environment variable."""
    if not cfg.openai_api_key:
        print(
            Fore.RED
            + "Please set your OpenAI API key in .env or as an environment variable."
        )
        print("You can get your key from https://beta.openai.com/account/api-keys")
        exit(1)


def attempt_to_fix_json_by_finding_outermost_brackets(json_string):
    if cfg.speak_mode and cfg.debug_mode:
        speak.say_text(
            "I have received an invalid JSON response from the OpenAI API. "
            "Trying to fix it now."
        )
    logger.typewriter_log("Attempting to fix JSON by finding outermost brackets\n")

    try:
        # Use regex to search for JSON objects
        import regex

        json_pattern = regex.compile(r"\{(?:[^{}]|(?R))*\}")
        json_match = json_pattern.search(json_string)

        if json_match:
            # Extract the valid JSON object from the string
            json_string = json_match.group(0)
            logger.typewriter_log(
                title="Apparently json was fixed.", title_color=Fore.GREEN
            )
            if cfg.speak_mode and cfg.debug_mode:
                speak.say_text("Apparently json was fixed.")
        else:
            raise ValueError("No valid JSON object found")

    except (json.JSONDecodeError, ValueError) as e:
        if cfg.debug_mode:
            logger.error("Error: Invalid JSON: %s\n", json_string)
        if cfg.speak_mode:
            speak.say_text("Didn't work. I will have to ignore this response then.")
        logger.error("Error: Invalid JSON, setting it to empty JSON now.\n")
        json_string = {}

    return json_string


def print_assistant_thoughts(assistant_reply):
    """Prints the assistant's thoughts to the console"""
    global ai_name
    global cfg
    try:
        try:
            # Parse and print Assistant response
            assistant_reply_json = fix_and_parse_json(assistant_reply)
        except json.JSONDecodeError as e:
            logger.error("Error: Invalid JSON in assistant thoughts\n", assistant_reply)
            assistant_reply_json = attempt_to_fix_json_by_finding_outermost_brackets(
                assistant_reply
            )
            assistant_reply_json = fix_and_parse_json(assistant_reply_json)

        # Check if assistant_reply_json is a string and attempt to parse it into a
        #  JSON object
        if isinstance(assistant_reply_json, str):
            try:
                assistant_reply_json = json.loads(assistant_reply_json)
            except json.JSONDecodeError as e:
                logger.error("Error: Invalid JSON\n", assistant_reply)
                assistant_reply_json = (
                    attempt_to_fix_json_by_finding_outermost_brackets(
                        assistant_reply_json
                    )
                )

        assistant_thoughts_reasoning = None
        assistant_thoughts_plan = None
        assistant_thoughts_speak = None
        assistant_thoughts_criticism = None
        assistant_thoughts = assistant_reply_json.get("thoughts", {})
        assistant_thoughts_text = assistant_thoughts.get("text")

        if assistant_thoughts:
            assistant_thoughts_reasoning = assistant_thoughts.get("reasoning")
            assistant_thoughts_plan = assistant_thoughts.get("plan")
            assistant_thoughts_criticism = assistant_thoughts.get("criticism")
            assistant_thoughts_speak = assistant_thoughts.get("speak")

        logger.typewriter_log(
            f"{ai_name.upper()} THOUGHTS:", Fore.YELLOW, f"{assistant_thoughts_text}"
        )
        logger.typewriter_log(
            "REASONING:", Fore.YELLOW, f"{assistant_thoughts_reasoning}"
        )

        if assistant_thoughts_plan:
            logger.typewriter_log("PLAN:", Fore.YELLOW, "")
            # If it's a list, join it into a string
            if isinstance(assistant_thoughts_plan, list):
                assistant_thoughts_plan = "\n".join(assistant_thoughts_plan)
            elif isinstance(assistant_thoughts_plan, dict):
                assistant_thoughts_plan = str(assistant_thoughts_plan)

            # Split the input_string using the newline character and dashes
            lines = assistant_thoughts_plan.split("\n")
            for line in lines:
                line = line.lstrip("- ")
                logger.typewriter_log("- ", Fore.GREEN, line.strip())

        logger.typewriter_log(
            "CRITICISM:", Fore.YELLOW, f"{assistant_thoughts_criticism}"
        )
        # Speak the assistant's thoughts
        if cfg.speak_mode and assistant_thoughts_speak:
            speak.say_text(assistant_thoughts_speak)

        return assistant_reply_json
    except json.decoder.JSONDecodeError:
        call_stack = traceback.format_exc()
        logger.error("Error: Invalid JSON\n", assistant_reply)
        logger.error("Traceback: \n", call_stack)
        if cfg.speak_mode:
            speak.say_text(
                "I have received an invalid JSON response from the OpenAI API."
                " I cannot ignore this response."
            )

    # All other errors, return "Error: + error message"
    except Exception:
        call_stack = traceback.format_exc()
        logger.error("Error: \n", call_stack)


def construct_prompt():
    """Construct the prompt for the AI to respond to"""
    config: AIConfig = AIConfig.load(cfg.ai_settings_file)
    if cfg.skip_reprompt and config.ai_name:
        logger.typewriter_log("Name :", Fore.GREEN, config.ai_name)
        logger.typewriter_log("Role :", Fore.GREEN, config.ai_role)
        logger.typewriter_log("Goals:", Fore.GREEN, f"{config.ai_goals}")
    elif config.ai_name:
        logger.typewriter_log(
            "Welcome back! ",
            Fore.GREEN,
            f"Would you like me to return to being {config.ai_name}?",
            speak_text=True,
        )
        should_continue = utils.clean_input(
            f"""Continue with the last settings?
Name:  {config.ai_name}
Role:  {config.ai_role}
Goals: {config.ai_goals}
Continue (y/n): """
        )
        if should_continue.lower() == "n":
            config = AIConfig()

    if not config.ai_name:
        config = prompt_user()
        config.save()

    # Get rid of this global:
    global ai_name
    ai_name = config.ai_name

    return config.construct_full_prompt()


def prompt_user():
    """Prompt the user for input"""
    ai_name = ""
    # Construct the prompt
    logger.typewriter_log(
        "Welcome to Auto-GPT! ",
        Fore.GREEN,
        "Enter the name of your AI and its role below. Entering nothing will load"
        " defaults.",
        speak_text=True,
    )

    # Get AI Name from User
    logger.typewriter_log(
        "Name your AI: ", Fore.GREEN, "For example, 'Entrepreneur-GPT'"
    )
    ai_name = utils.clean_input("AI Name: ")
    if ai_name == "":
        ai_name = "Entrepreneur-GPT"

    logger.typewriter_log(
        f"{ai_name} here!", Fore.LIGHTBLUE_EX, "I am at your service.", speak_text=True
    )

    # Get AI Role from User
    logger.typewriter_log(
        "Describe your AI's role: ",
        Fore.GREEN,
        "For example, 'an AI designed to autonomously develop and run businesses with"
        " the sole goal of increasing your net worth.'",
    )
    ai_role = utils.clean_input(f"{ai_name} is: ")
    if ai_role == "":
        ai_role = "an AI designed to autonomously develop and run businesses with the"
        " sole goal of increasing your net worth."

    # Enter up to 5 goals for the AI
    logger.typewriter_log(
        "Enter up to 5 goals for your AI: ",
        Fore.GREEN,
        "For example: \nIncrease net worth, Grow Twitter Account, Develop and manage"
        " multiple businesses autonomously'",
    )
    print("Enter nothing to load defaults, enter nothing when finished.", flush=True)
    ai_goals = []
    for i in range(5):
        ai_goal = utils.clean_input(f"{Fore.LIGHTBLUE_EX}Goal{Style.RESET_ALL} {i+1}: ")
        if ai_goal == "":
            break
        ai_goals.append(ai_goal)
    if len(ai_goals) == 0:
        ai_goals = [
            "Increase net worth",
            "Grow Twitter Account",
            "Develop and manage multiple businesses autonomously",
        ]

    config = AIConfig(ai_name, ai_role, ai_goals)
    return config


def parse_arguments():
    """Parses the arguments passed to the script"""
    global cfg
    cfg.set_debug_mode(False)
    cfg.set_continuous_mode(False)
    cfg.set_speak_mode(False)

    parser = argparse.ArgumentParser(description="Process arguments.")
    parser.add_argument(
        "--continuous", "-c", action="store_true", help="Enable Continuous Mode"
    )
    parser.add_argument(
        "--continuous-limit",
        "-l",
        type=int,
        dest="continuous_limit",
        help="Defines the number of times to run in continuous mode",
    )
    parser.add_argument("--speak", action="store_true", help="Enable Speak Mode")
    parser.add_argument("--debug", action="store_true", help="Enable Debug Mode")
    parser.add_argument(
        "--gpt3only", action="store_true", help="Enable GPT3.5 Only Mode"
    )
    parser.add_argument("--gpt4only", action="store_true", help="Enable GPT4 Only Mode")
    parser.add_argument(
        "--use-memory",
        "-m",
        dest="memory_type",
        help="Defines which Memory backend to use",
    )
    parser.add_argument(
        "--skip-reprompt",
        "-y",
        dest="skip_reprompt",
        action="store_true",
        help="Skips the re-prompting messages at the beginning of the script",
    )
    parser.add_argument(
        "--ai-settings",
        "-C",
        dest="ai_settings_file",
        help="Specifies which ai_settings.yaml file to use, will also automatically"
        " skip the re-prompt.",
    )
    parser.add_argument(
        '--allow-downloads',
        action='store_true',
        dest='allow_downloads',
        help='Dangerous: Allows Auto-GPT to download files natively.'
    )

    args = parser.parse_args()

    if args.debug:
        logger.typewriter_log("Debug Mode: ", Fore.GREEN, "ENABLED")
        cfg.set_debug_mode(True)

    if args.continuous:
        logger.typewriter_log("Continuous Mode: ", Fore.RED, "ENABLED")
        logger.typewriter_log(
            "WARNING: ",
            Fore.RED,
            "Continuous mode is not recommended. It is potentially dangerous and may"
            " cause your AI to run forever or carry out actions you would not usually"
            " authorise. Use at your own risk.",
        )
        cfg.set_continuous_mode(True)

        if args.continuous_limit:
            logger.typewriter_log(
                "Continuous Limit: ", Fore.GREEN, f"{args.continuous_limit}"
            )
            cfg.set_continuous_limit(args.continuous_limit)

    # Check if continuous limit is used without continuous mode
    if args.continuous_limit and not args.continuous:
        parser.error("--continuous-limit can only be used with --continuous")

    if args.speak:
        logger.typewriter_log("Speak Mode: ", Fore.GREEN, "ENABLED")
        cfg.set_speak_mode(True)

    if args.gpt3only:
        logger.typewriter_log("GPT3.5 Only Mode: ", Fore.GREEN, "ENABLED")
        cfg.set_smart_llm_model(cfg.fast_llm_model)

    if args.gpt4only:
        logger.typewriter_log("GPT4 Only Mode: ", Fore.GREEN, "ENABLED")
        cfg.set_fast_llm_model(cfg.smart_llm_model)

    if args.memory_type:
        supported_memory = get_supported_memory_backends()
        chosen = args.memory_type
        if not chosen in supported_memory:
            logger.typewriter_log(
                "ONLY THE FOLLOWING MEMORY BACKENDS ARE SUPPORTED: ",
                Fore.RED,
                f"{supported_memory}",
            )
            logger.typewriter_log("Defaulting to: ", Fore.YELLOW, cfg.memory_backend)
        else:
            cfg.memory_backend = chosen

    if args.skip_reprompt:
        logger.typewriter_log("Skip Re-prompt: ", Fore.GREEN, "ENABLED")
        cfg.skip_reprompt = True

    if args.ai_settings_file:
        file = args.ai_settings_file

        # Validate file
        (validated, message) = utils.validate_yaml_file(file)
        if not validated:
            logger.typewriter_log("FAILED FILE VALIDATION", Fore.RED, message)
            logger.double_check()
            exit(1)

        logger.typewriter_log("Using AI Settings File:", Fore.GREEN, file)
        cfg.ai_settings_file = file
        cfg.skip_reprompt = True

    if args.allow_downloads:
        logger.typewriter_log("Native Downloading:", Fore.GREEN, "ENABLED")
        logger.typewriter_log("WARNING: ", Fore.YELLOW,
                              f"{Back.LIGHTYELLOW_EX}Auto-GPT will now be able to download and save files to your machine.{Back.RESET} " +
                              "It is recommended that you monitor any files it downloads carefully.")
        logger.typewriter_log("WARNING: ", Fore.YELLOW, f"{Back.RED + Style.BRIGHT}ALWAYS REMEMBER TO NEVER OPEN FILES YOU AREN'T SURE OF!{Style.RESET_ALL}")
        cfg.allow_downloads = True


def main():
    global ai_name, memory
    # TODO: fill in llm values here
    check_openai_api_key()
    parse_arguments()
    logger.set_level(logging.DEBUG if cfg.debug_mode else logging.INFO)
    ai_name = ""
    prompt = construct_prompt()
    # print(prompt)
    # Initialize variables
    full_message_history = []
    next_action_count = 0
    # Make a constant:
    user_input = (
        "Determine which next command to use, and respond using the"
        " format specified above:"
    )
    # Initialize memory and make sure it is empty.
    # this is particularly important for indexing and referencing pinecone memory
    memory = get_memory(cfg, init=True)
    print(f"Using memory of type: {memory.__class__.__name__}")
    agent = Agent(
        ai_name=ai_name,
        memory=memory,
        full_message_history=full_message_history,
        next_action_count=next_action_count,
        prompt=prompt,
        user_input=user_input,
    )
    agent.start_interaction_loop()


class Agent:
    """Agent class for interacting with Auto-GPT.

    Attributes:
        ai_name: The name of the agent.
        memory: The memory object to use.
        full_message_history: The full message history.
        next_action_count: The number of actions to execute.
        prompt: The prompt to use.
        user_input: The user input.

    """

    def __init__(
        self,
        ai_name,
        memory,
        full_message_history,
        next_action_count,
        prompt,
        user_input,
    ):
        self.ai_name = ai_name
        self.memory = memory
        self.full_message_history = full_message_history
        self.next_action_count = next_action_count
        self.prompt = prompt
        self.user_input = user_input

    def start_interaction_loop(self):
        # Interaction Loop
        loop_count = 0
        command_name = None
        arguments = None
        while True:
            # Discontinue if continuous limit is reached
            loop_count += 1
            if (
                cfg.continuous_mode
                and cfg.continuous_limit > 0
                and loop_count > cfg.continuous_limit
            ):
                logger.typewriter_log(
                    "Continuous Limit Reached: ", Fore.YELLOW, f"{cfg.continuous_limit}"
                )
                break

            # Send message to AI, get response
            with Spinner("Thinking... "):
                assistant_reply = chat.chat_with_ai(
                    self.prompt,
                    self.user_input,
                    self.full_message_history,
                    self.memory,
                    cfg.fast_token_limit,
                )  # TODO: This hardcodes the model to use GPT3.5. Make this an argument

            # Print Assistant thoughts
            print_assistant_thoughts(assistant_reply)

            # Get command name and arguments
            try:
                command_name, arguments = cmd.get_command(
                    attempt_to_fix_json_by_finding_outermost_brackets(assistant_reply)
                )
                if cfg.speak_mode:
                    speak.say_text(f"I want to execute {command_name}")
            except Exception as e:
                logger.error("Error: \n", str(e))

            if not cfg.continuous_mode and self.next_action_count == 0:
                ### GET USER AUTHORIZATION TO EXECUTE COMMAND ###
                # Get key press: Prompt the user to press enter to continue or escape
                # to exit
                self.user_input = ""
                logger.typewriter_log(
                    "NEXT ACTION: ",
                    Fore.CYAN,
                    f"COMMAND = {Fore.CYAN}{command_name}{Style.RESET_ALL}"
                    f"  ARGUMENTS = {Fore.CYAN}{arguments}{Style.RESET_ALL}",
                )
                print(
                    "Enter 'y' to authorise command, 'y -N' to run N continuous"
                    " commands, 'n' to exit program, or enter feedback for"
                    f" {self.ai_name}...",
                    flush=True,
                )
                while True:
                    console_input = utils.clean_input(
                        Fore.MAGENTA + "Input:" + Style.RESET_ALL
                    )
                    if console_input.lower().rstrip() == "y":
                        self.user_input = "GENERATE NEXT COMMAND JSON"
                        break
                    elif console_input.lower().startswith("y -"):
                        try:
                            self.next_action_count = abs(
                                int(console_input.split(" ")[1])
                            )
                            self.user_input = "GENERATE NEXT COMMAND JSON"
                        except ValueError:
                            print(
                                "Invalid input format. Please enter 'y -n' where n"
                                " is the number of continuous tasks."
                            )
                            continue
                        break
                    elif console_input.lower() == "n":
                        self.user_input = "EXIT"
                        break
                    else:
                        self.user_input = console_input
                        command_name = "human_feedback"
                        break

                if self.user_input == "GENERATE NEXT COMMAND JSON":
                    logger.typewriter_log(
                        "-=-=-=-=-=-=-= COMMAND AUTHORISED BY USER -=-=-=-=-=-=-=",
                        Fore.MAGENTA,
                        "",
                    )
                elif self.user_input == "EXIT":
                    print("Exiting...", flush=True)
                    break
            else:
                # Print command
                logger.typewriter_log(
                    "NEXT ACTION: ",
                    Fore.CYAN,
                    f"COMMAND = {Fore.CYAN}{command_name}{Style.RESET_ALL}"
                    f"  ARGUMENTS = {Fore.CYAN}{arguments}{Style.RESET_ALL}",
                )

            # Execute command
            if command_name is not None and command_name.lower().startswith("error"):
                result = (
                    f"Command {command_name} threw the following error: {arguments}"
                )
            elif command_name == "human_feedback":
                result = f"Human feedback: {self.user_input}"
            else:
                result = (
                    f"Command {command_name} "
                    f"returned: {cmd.execute_command(command_name, arguments)}"
                )
                if self.next_action_count > 0:
                    self.next_action_count -= 1

            memory_to_add = (
                f"Assistant Reply: {assistant_reply} "
                f"\nResult: {result} "
                f"\nHuman Feedback: {self.user_input} "
            )

            self.memory.add(memory_to_add)

            # Check if there's a result from the command append it to the message
            # history
            if result is not None:
                self.full_message_history.append(
                    chat.create_chat_message("system", result)
                )
                logger.typewriter_log("SYSTEM: ", Fore.YELLOW, result)
            else:
                self.full_message_history.append(
                    chat.create_chat_message("system", "Unable to execute command")
                )
                logger.typewriter_log(
                    "SYSTEM: ", Fore.YELLOW, "Unable to execute command"
                )


if __name__ == "__main__":
    main()<|MERGE_RESOLUTION|>--- conflicted
+++ resolved
@@ -1,7 +1,6 @@
 import argparse
 import json
 import logging
-<<<<<<< HEAD
 import random
 from autogpt import commands as cmd
 from autogpt import utils
@@ -10,8 +9,7 @@
 from colorama import Fore, Style, Back
 from autogpt.spinner import Spinner
 import time
-=======
->>>>>>> 4bb7a598
+
 import traceback
 
 from colorama import Fore, Style
