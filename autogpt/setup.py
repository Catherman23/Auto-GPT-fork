"""
Set up the AI and its goals

This module provides functions for setting up the AutoGPT AI assistant and its goals.

Functions:

prompt_user(new_project_number: int) -> Project: Prompts the user to create an AI-assistant either manually or automatically and returns an instance of the Project class.
generate_agentproject_manual(project_id: int) -> Project: Interactively creates an AI configuration by prompting the user to provide the name, role, and goals of the AI. Returns an instance of the Project class.
generate_agentproject_automatic(user_prompt: str, new_project_number: int) -> Project: Automatically generates an AI configuration from the given string. Returns an instance of the Project class.
Classes:

None
Global Variables:

CFG: An instance of the Config class containing system configuration settings.
Dependencies:

colorama: A third-party module for adding colored text to the terminal output.
re: A built-in module for working with regular expressions.
autogpt: The main package of the AutoGPT project.
autogpt.utils: A module containing various utility functions used throughout the project.
autogpt.config: A module containing classes for managing configuration settings.
autogpt.projectConfigBroker: A class for managing the configuration settings for AutoGPT projects.
autogpt.project.config: A module containing the Project class representing an AutoGPT project.
autogpt.llm_utils: A module containing functions for interacting with the GPT-3 language model.
autogpt.logs.logger: A module for logging output to the terminal.
"""
import re

from colorama import Fore, Style

from autogpt import utils
from autogpt.config import Config
from autogpt.projects.projects_broker import ProjectsBroker
from autogpt.projects.project import Project
from autogpt.llm import create_chat_completion
from autogpt.logs import logger

CFG = Config()


def prompt_user(new_project_number : int) -> Project:
    """Prompt the user for input

    Returns:
        AIConfig: The AIConfig object tailored to the user's input
    """
    agent_name = ""
    ai_config = None

    # Construct the prompt
    logger.typewriter_log(
        "Welcome to Auto-GPT! ",
        Fore.GREEN,
        "run with '--help' for more information.",
        speak_text=True,
    )

    # Get user desire
    logger.typewriter_log(
        "Create an AI-Assistant:",
        Fore.GREEN,
        "input '--manual' to enter manual mode.",
        speak_text=True,
    )

    user_desire = utils.clean_input(
        f"{Fore.LIGHTBLUE_EX}I want Auto-GPT to{Style.RESET_ALL}: "
    )

    if user_desire == "":
        user_desire = "Write a wikipedia style article about the project: https://github.com/significant-gravitas/Auto-GPT"  # Default prompt

    # If user desire contains "--manual"
    if "--manual" in user_desire:
        logger.typewriter_log(
            "Manual Mode Selected",
            Fore.GREEN,
            speak_text=True,
        )
        return generate_agentproject_manual(project_id = new_project_number)

    else:
        try:
            return generate_agentproject_automatic(user_desire, new_project_number = new_project_number)
        except Exception as e:
            logger.typewriter_log(
                "Unable to automatically generate AI Config based on user desire.",
                Fore.RED,
                "Falling back to manual mode.",
                speak_text=True,
            )

            return generate_agentproject_manual(project_id = new_project_number)


def generate_agentproject_manual(project_id : int) -> Project:
    """
    Interactively create an AI configuration by prompting the user to provide the name, role, and goals of the AI.

    This function guides the user through a series of prompts to collect the necessary information to create
    an AIConfig object. The user will be asked to provide a name and role for the AI, as well as up to five
    goals. If the user does not provide a value for any of the fields, default values will be used.

    Returns:
        AIConfig: An AIConfig object containing the user-defined or default AI name, role, and goals.
    """

    # Manual Setup Intro
    logger.typewriter_log(
        "Create an AI-Assistant:",
        Fore.GREEN,
        "Enter the name of your AI and its role below. Entering nothing will load"
        " defaults.",
        speak_text=True,
    )

    # Get AI Name from User
    logger.typewriter_log(
        "Name your AI: ", Fore.GREEN, "For example, 'Entrepreneur-GPT'"
    )
    agent_name = utils.clean_input("AI Name: ")
    if agent_name == "":
        agent_name = "Entrepreneur-GPT"

    logger.typewriter_log(
        f"{agent_name} here!", Fore.LIGHTBLUE_EX, "I am at your service.", speak_text=True
    )

    # Get AI Role from User
    logger.typewriter_log(
        "Describe your AI's role: ",
        Fore.GREEN,
        "For example, 'an AI designed to autonomously develop and run businesses with"
        " the sole goal of increasing your net worth.'",
    )
    agent_role = utils.clean_input(f"{agent_name} is: ")
    if agent_role == "":
        agent_role = "an AI designed to autonomously develop and run businesses with the"
        " sole goal of increasing your net worth."

    # Enter up to 5 goals for the AI
    logger.typewriter_log(
        "Enter up to 5 goals for your AI: ",
        Fore.GREEN,
        "For example: \nIncrease net worth, Grow Twitter Account, Develop and manage"
        " multiple businesses autonomously'",
    )
<<<<<<< HEAD
    print("Enter nothing to load defaults, enter nothing when finished.", flush=True)
    agent_goals = []
=======
    logger.info("Enter nothing to load defaults, enter nothing when finished.")
    ai_goals = []
>>>>>>> aab79fdf
    for i in range(5):
        ai_goal = utils.clean_input(f"{Fore.LIGHTBLUE_EX}Goal{Style.RESET_ALL} {i+1}: ")
        if ai_goal == "":
            break
        agent_goals.append(ai_goal)
    if not agent_goals:
        agent_goals = [
            "Increase net worth",
            "Grow Twitter Account",
            "Develop and manage multiple businesses autonomously",
        ]

    # Get API Budget from User
    logger.typewriter_log(
        "Enter your budget for API calls: ",
        Fore.GREEN,
        "For example: $1.50",
    )
    logger.info("Enter nothing to let the AI run without monetary limit")
    api_budget_input = utils.clean_input(
        f"{Fore.LIGHTBLUE_EX}Budget{Style.RESET_ALL}: $"
    )
    if api_budget_input == "":
        api_budget = 0.0
    else:
        try:
            api_budget = float(api_budget_input.replace("$", ""))
        except ValueError:
            logger.typewriter_log(
                "Invalid budget input. Setting budget to unlimited.", Fore.RED
            )
            api_budget = 0.0

    configs = ProjectsBroker()

    configs.create_project(project_id =  project_id, 
                    agent_name = agent_name, 
                    api_budget = api_budget,
                    agent_role = agent_role, 
                    agent_goals = agent_goals, 
                    prompt_generator = '', 
                    command_registry = '',
                    project_name= agent_name)
    
    return configs.get_current_project()

def generate_agentproject_automatic(user_prompt, new_project_number : int) -> Project:
    """Generates an AIConfig object from the given string.

    Returns:
    AIConfig: The AIConfig object tailored to the user's input
    """

    system_prompt = """
Your task is to devise up to 5 highly effective goals and an appropriate role-based name (_GPT) for an autonomous agent, ensuring that the goals are optimally aligned with the successful completion of its assigned task.

The user will provide the task, you will provide only the output in the exact format specified below with no explanation or conversation.

Example input:
Help me with marketing my business

Example output:
Name: CMOGPT
Description: a professional digital marketer AI that assists Solopreneurs in growing their businesses by providing world-class expertise in solving marketing problems for SaaS, content products, agencies, and more.
Goals:
- Engage in effective problem-solving, prioritization, planning, and supporting execution to address your marketing needs as your virtual Chief Marketing Officer.

- Provide specific, actionable, and concise advice to help you make informed decisions without the use of platitudes or overly wordy explanations.

- Identify and prioritize quick wins and cost-effective campaigns that maximize results with minimal time and budget investment.

- Proactively take the lead in guiding you and offering suggestions when faced with unclear information or uncertainty to ensure your marketing strategy remains on track.
"""

    # Call LLM with the string as user input
    messages = [
        {
            "role": "system",
            "content": system_prompt,
        },
        {
            "role": "user",
            "content": f"Task: '{user_prompt}'\nRespond only with the output in the exact format specified in the system prompt, with no explanation or conversation.\n",
        },
    ]
    output = create_chat_completion(messages, CFG.fast_llm_model)

    # Debug LLM Output
    logger.debug(f"AI Config Generator Raw Output: {output}")

    # Parse the output
    agent_name = re.search(r"Name(?:\s*):(?:\s*)(.*)", output, re.IGNORECASE).group(1)
    agent_role = ''
    regex = re.search(r"Description(?:\s*):(?:\s*)(.*?)(?:(?:\n)|Goals)",output,re.IGNORECASE | re.DOTALL, )
    if (regex):
        agent_role = regex.group(1).strip()
    agent_goals = re.findall(r"(?<=\n)-\s*(.*)", output)
    api_budget = 0.0  # TODO: parse api budget using a regular expression

    configs = ProjectsBroker()
    configs.create_project(project_id =  new_project_number, 
                           api_budget =  api_budget, 
                    agent_name = agent_name, 
                    agent_role = agent_role, 
                    agent_goals = agent_goals, 
                    prompt_generator = '', 
                    command_registry = '',
                    project_name= agent_name)



    return configs.get_current_project()<|MERGE_RESOLUTION|>--- conflicted
+++ resolved
@@ -147,13 +147,8 @@
         "For example: \nIncrease net worth, Grow Twitter Account, Develop and manage"
         " multiple businesses autonomously'",
     )
-<<<<<<< HEAD
-    print("Enter nothing to load defaults, enter nothing when finished.", flush=True)
+    print("Enter nothing to load defaults, enter nothing when finished.")
     agent_goals = []
-=======
-    logger.info("Enter nothing to load defaults, enter nothing when finished.")
-    ai_goals = []
->>>>>>> aab79fdf
     for i in range(5):
         ai_goal = utils.clean_input(f"{Fore.LIGHTBLUE_EX}Goal{Style.RESET_ALL} {i+1}: ")
         if ai_goal == "":
