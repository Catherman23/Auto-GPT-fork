import re
import html
from urllib import parse
import requests

import yaml
from colorama import Fore


def clean_input(prompt: str = ""):
    try:
        return input(prompt)
    except KeyboardInterrupt:
        print("You interrupted Auto-GPT")
        print("Quitting...")
        exit(0)


def validate_yaml_file(file: str):
    try:
        with open(file, encoding="utf-8") as fp:
            yaml.load(fp.read(), Loader=yaml.FullLoader)
    except FileNotFoundError:
        return (False, f"The file {Fore.CYAN}`{file}`{Fore.RESET} wasn't found")
    except yaml.YAMLError as e:
        return (
            False,
            f"There was an issue while trying to read with your AI Settings file: {e}",
        )

    return (True, f"Successfully validated {Fore.CYAN}`{file}`{Fore.RESET}!")


<<<<<<< HEAD
GOOGLE_TRANSLATE_URL = 'http://translate.google.com/m?q=%s&tl=%s&sl=%s'


def translate(query, language_code):
    text = parse.quote(query)
    url = GOOGLE_TRANSLATE_URL % (text, language_code, 'en')
    response = requests.get(url)
    data = response.text
    expr = r'(?s)class="(?:t0|result-container)">(.*?)<'
    result = re.findall(expr, data)
    if (len(result) == 0):
        return ""

    return html.unescape(result[0])
=======
def readable_file_size(size, decimal_places=2):
    """Converts the given size in bytes to a readable format.
    Args:
        size: Size in bytes
        decimal_places (int): Number of decimal places to display
    """
    for unit in ['B', 'KB', 'MB', 'GB', 'TB']:
        if size < 1024.0:
            break
        size /= 1024.0
    return f"{size:.{decimal_places}f} {unit}"
>>>>>>> f41febd3
<|MERGE_RESOLUTION|>--- conflicted
+++ resolved
@@ -31,7 +31,7 @@
     return (True, f"Successfully validated {Fore.CYAN}`{file}`{Fore.RESET}!")
 
 
-<<<<<<< HEAD
+
 GOOGLE_TRANSLATE_URL = 'http://translate.google.com/m?q=%s&tl=%s&sl=%s'
 
 
@@ -46,7 +46,8 @@
         return ""
 
     return html.unescape(result[0])
-=======
+
+
 def readable_file_size(size, decimal_places=2):
     """Converts the given size in bytes to a readable format.
     Args:
@@ -57,5 +58,4 @@
         if size < 1024.0:
             break
         size /= 1024.0
-    return f"{size:.{decimal_places}f} {unit}"
->>>>>>> f41febd3
+    return f"{size:.{decimal_places}f} {unit}"