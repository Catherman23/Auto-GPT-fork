--- conflicted
+++ resolved
@@ -152,7 +152,6 @@
         if should_continue.lower() == "n":
             config_number -1
 
-<<<<<<< HEAD
     elif number_of_config > 1:
         logger.typewriter_log(
             "Welcome back! ",
@@ -183,28 +182,24 @@
         config = ai_configs.get_current_config()
     
     return ai_configs
-=======
-    if not config.ai_name:
-        config = prompt_user()
-        config.save(CFG.ai_settings_file)
-
-    # Agent Created, print message
-    logger.typewriter_log(
-        config.ai_name,
-        Fore.LIGHTBLUE_EX,
-        "has been created with the following details:",
-        speak_text=True,
-    )
-
-    # Print the ai config details
-    # Name
-    logger.typewriter_log("Name:", Fore.GREEN, config.ai_name, speak_text=False)
-    # Role
-    logger.typewriter_log("Role:", Fore.GREEN, config.ai_role, speak_text=False)
-    # Goals
-    logger.typewriter_log("Goals:", Fore.GREEN, "", speak_text=False)
-    for goal in config.ai_goals:
-        logger.typewriter_log("-", Fore.GREEN, goal, speak_text=False)
-
-    return config
->>>>>>> cac1ea27
+# =======
+#     # Agent Created, print message
+#     logger.typewriter_log(
+#         config.ai_name,
+#         Fore.LIGHTBLUE_EX,
+#         "has been created with the following details:",
+#         speak_text=True,
+#     )
+
+#     # Print the ai config details
+#     # Name
+#     logger.typewriter_log("Name:", Fore.GREEN, config.ai_name, speak_text=False)
+#     # Role
+#     logger.typewriter_log("Role:", Fore.GREEN, config.ai_role, speak_text=False)
+#     # Goals
+#     logger.typewriter_log("Goals:", Fore.GREEN, "", speak_text=False)
+#     for goal in config.ai_goals:
+#         logger.typewriter_log("-", Fore.GREEN, goal, speak_text=False)
+
+#     return config
+# >>>>>>> master