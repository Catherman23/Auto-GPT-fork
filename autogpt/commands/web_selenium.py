--- conflicted
+++ resolved
@@ -10,7 +10,7 @@
 import logging
 from pathlib import Path
 from sys import platform
-from typing import Optional
+from typing import Optional, Type
 
 from bs4 import BeautifulSoup
 from selenium.common.exceptions import WebDriverException
@@ -73,11 +73,16 @@
     driver = None
     try:
         driver, text = scrape_text_with_selenium(url, agent)
+
+        # TODO: remove. This overlay is purely for aesthetic purposes.
         add_header(driver)
-        if TOKENS_TO_TRIGGER_SUMMARY < count_string_tokens(text, agent.llm.name):
+
+        links = scrape_links_with_selenium(driver, url)
+
+        if not text:
+            return f"Website did not contain any text.\n\nLinks: {links}"
+        elif count_string_tokens(text, agent.llm.name) > TOKENS_TO_TRIGGER_SUMMARY:
             text = summarize_memorize_webpage(url, text, question, agent, driver)
-
-        links = scrape_links_with_selenium(driver, url)
 
         # Limit links to LINKS_TO_RETURN
         if len(links) > LINKS_TO_RETURN:
@@ -88,29 +93,10 @@
         # These errors are often quite long and include lots of context.
         # Just grab the first line.
         msg = e.msg.split("\n")[0]
-<<<<<<< HEAD
         raise CommandExecutionError(msg)
-
-    add_header(driver)
-    summary = (
-        summarize_memorize_webpage(url, text, question, agent, driver) if text else None
-    )
-    links = scrape_links_with_selenium(driver, url)
-
-    # Limit links to 5
-    if len(links) > 5:
-        links = links[:5]
-    close_browser(driver)
-    if summary:
-        return f"Answer gathered from website: {summary}\n\nLinks: {links}"
-    else:
-        return f"Website did not contain any text.\n\nLinks: {links}"
-=======
-        return f"Error: {msg}"
     finally:
         if driver:
             close_browser(driver)
->>>>>>> 3a2d08fb
 
 
 def scrape_text_with_selenium(url: str, agent: Agent) -> tuple[WebDriver, str]:
@@ -124,7 +110,7 @@
     """
     logging.getLogger("selenium").setLevel(logging.CRITICAL)
 
-    options_available: dict[str, BrowserOptions] = {
+    options_available: dict[str, Type[BrowserOptions]] = {
         "chrome": ChromeOptions,
         "edge": EdgeOptions,
         "firefox": FirefoxOptions,
