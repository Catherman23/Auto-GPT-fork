"""Selenium web scraping module."""
from __future__ import annotations

import logging
import os
from pathlib import Path
from sys import platform

from bs4 import BeautifulSoup
from selenium import webdriver
from selenium.webdriver.chrome.options import Options as ChromeOptions
from selenium.webdriver.common.by import By
from selenium.webdriver.firefox.options import Options as FirefoxOptions
from selenium.webdriver.remote.webdriver import WebDriver
from selenium.webdriver.safari.options import Options as SafariOptions
from selenium.webdriver.support import expected_conditions as EC
from selenium.webdriver.support.wait import WebDriverWait
from webdriver_manager.chrome import ChromeDriverManager
from webdriver_manager.firefox import GeckoDriverManager

import autogpt.processing.text as summary
from autogpt.commands.command import command
from autogpt.config import Config
from autogpt.processing.html import extract_hyperlinks, format_hyperlinks
from autogpt.url_utils.validators import validate_url

FILE_DIR = Path(__file__).parent.parent
CFG = Config()


@command(
    "browse_website",
    "Browse Website",
    '"url": "<url>", "question": "<what_you_want_to_find_on_website>"',
)
@validate_url
def browse_website(url: str, question: str) -> tuple[str, WebDriver]:
    """Browse a website and return the answer and links to the user

    Args:
        url (str): The url of the website to browse
        question (str): The question asked by the user

    Returns:
        Tuple[str, WebDriver]: The answer and links to the user and the webdriver
    """
    driver, text = scrape_text_with_selenium(url)
    add_header(driver)
    summary_text = summary.summarize_text(url, text, question, driver)
    links = scrape_links_with_selenium(driver, url)

    # Limit links to 5
    if len(links) > 5:
        links = links[:5]
    close_browser(driver)
    return f"Answer gathered from website: {summary_text} \n \n Links: {links}", driver


def scrape_text_with_selenium(url: str) -> tuple[WebDriver, str]:
    """Scrape text from a website using selenium

    Args:
        url (str): The url of the website to scrape

    Returns:
        Tuple[WebDriver, str]: The webdriver and the text scraped from the website
    """
    logging.getLogger("selenium").setLevel(logging.CRITICAL)

    options_available = {
        "chrome": ChromeOptions,
        "safari": SafariOptions,
        "firefox": FirefoxOptions,
    }

    options = options_available[CFG.selenium_web_browser]()
    options.add_argument(
        "user-agent=Mozilla/5.0 (Windows NT 10.0; Win64; x64) AppleWebKit/537.36 (KHTML, like Gecko) Chrome/112.0.5615.49 Safari/537.36"
    )

    if CFG.selenium_web_browser == "firefox":
        driver = webdriver.Firefox(
            executable_path=GeckoDriverManager().install(), options=options
        )
    elif CFG.selenium_web_browser == "safari":
        # Requires a bit more setup on the users end
        # See https://developer.apple.com/documentation/webkit/testing_with_webdriver_in_safari
        driver = webdriver.Safari(options=options)
    else:
        if platform == "linux" or platform == "linux2":
            options.add_argument("--disable-dev-shm-usage")
            options.add_argument("--remote-debugging-port=9222")

        options.add_argument("--no-sandbox")
        if CFG.selenium_headless:
            options.add_argument("--headless")
            options.add_argument("--disable-gpu")

<<<<<<< HEAD
        # Remove the 'https_proxy' env var
        # Otherwise, webdriver.Chrome() method will get stuck
        http_proxy = os.getenv('http_proxy')
        https_proxy = os.getenv('https_proxy')
        if https_proxy != "":
            del os.environ['https_proxy']
            # set proxy for webdriver
            options.add_argument(f"--proxy-server={https_proxy}")
        if http_proxy != "":
            http_proxy = os.getenv('http_proxy')
            del os.environ['http_proxy']
            
=======
        chromium_driver_path = Path("/usr/bin/chromedriver")

>>>>>>> 6fc6ea69
        driver = webdriver.Chrome(
            executable_path=chromium_driver_path
            if chromium_driver_path.exists()
            else ChromeDriverManager().install(),
            options=options,
        )

        # restore the 'https_proxy' env var
        if https_proxy != "":
            os.environ['https_proxy'] = https_proxy
        if http_proxy != "":
            os.environ['http_proxy'] = http_proxy
    driver.get(url)

    WebDriverWait(driver, 10).until(
        EC.presence_of_element_located((By.TAG_NAME, "body"))
    )

    # Get the HTML content directly from the browser's DOM
    page_source = driver.execute_script("return document.body.outerHTML;")
    soup = BeautifulSoup(page_source, "html.parser")

    for script in soup(["script", "style"]):
        script.extract()

    text = soup.get_text()
    lines = (line.strip() for line in text.splitlines())
    chunks = (phrase.strip() for line in lines for phrase in line.split("  "))
    text = "\n".join(chunk for chunk in chunks if chunk)
    return driver, text


def scrape_links_with_selenium(driver: WebDriver, url: str) -> list[str]:
    """Scrape links from a website using selenium

    Args:
        driver (WebDriver): The webdriver to use to scrape the links

    Returns:
        List[str]: The links scraped from the website
    """
    page_source = driver.page_source
    soup = BeautifulSoup(page_source, "html.parser")

    for script in soup(["script", "style"]):
        script.extract()

    hyperlinks = extract_hyperlinks(soup, url)

    return format_hyperlinks(hyperlinks)


def close_browser(driver: WebDriver) -> None:
    """Close the browser

    Args:
        driver (WebDriver): The webdriver to close

    Returns:
        None
    """
    driver.quit()


def add_header(driver: WebDriver) -> None:
    """Add a header to the website

    Args:
        driver (WebDriver): The webdriver to use to add the header

    Returns:
        None
    """
    driver.execute_script(open(f"{FILE_DIR}/js/overlay.js", "r").read())<|MERGE_RESOLUTION|>--- conflicted
+++ resolved
@@ -96,7 +96,7 @@
             options.add_argument("--headless")
             options.add_argument("--disable-gpu")
 
-<<<<<<< HEAD
+
         # Remove the 'https_proxy' env var
         # Otherwise, webdriver.Chrome() method will get stuck
         http_proxy = os.getenv('http_proxy')
@@ -108,11 +108,8 @@
         if http_proxy != "":
             http_proxy = os.getenv('http_proxy')
             del os.environ['http_proxy']
-            
-=======
+
         chromium_driver_path = Path("/usr/bin/chromedriver")
-
->>>>>>> 6fc6ea69
         driver = webdriver.Chrome(
             executable_path=chromium_driver_path
             if chromium_driver_path.exists()
