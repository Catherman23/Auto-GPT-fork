--- conflicted
+++ resolved
@@ -1,21 +1,3 @@
-<<<<<<< HEAD
-import importlib
-import os
-import os.path
-
-# Set a dedicated folder for file I/O
-working_directory = "auto_gpt_workspace"
-
-# Create the directory if it doesn't exist
-if not os.path.exists(working_directory):
-    os.makedirs(working_directory)
-
-
-def safe_join(base, *paths):
-    """Join one or more path components intelligently."""
-    new_path = os.path.join(base, *paths)
-    norm_new_path = os.path.normpath(new_path)
-=======
 """File operations for AutoGPT"""
 from __future__ import annotations
 
@@ -59,7 +41,6 @@
         filename (str): The name of the file the operation was performed on
     """
     log_entry = f"{operation}: {filename}\n"
->>>>>>> 10cd0f33
 
     # Create the log file if it doesn't exist
     if not os.path.exists(LOG_FILE_PATH):
@@ -69,10 +50,6 @@
     append_to_file(LOG_FILE, log_entry, shouldLog = False)
 
 
-<<<<<<< HEAD
-def read_file(filename):
-    """Read a file and return the contents"""
-=======
 def split_file(
     content: str, max_length: int = 4000, overlap: int = 0
 ) -> Generator[str, None, None]:
@@ -130,30 +107,31 @@
     :param max_length: The maximum length of each chunk, default is 4000
     :param overlap: The number of overlapping characters between chunks, default is 200
     """
->>>>>>> 10cd0f33
-    try:
-        filepath = safe_join(working_directory, filename)
-        _, file_extension = os.path.splitext(filepath)
-        file_extension = file_extension.lower()[1:]
-
-        try:
-            processor_module = importlib.import_module(f'file.{file_extension}_file')
-            text = processor_module.read_file(filepath)
-        except ImportError:
-            print(f"Unsupported file type: '{file_extension}'. Use default txt reader.")
-            processor_module = importlib.import_module(f'file.txt_file.py')
-            text = processor_module.read_file(filepath)
-        return text
-    except Exception as e:
-        return "Error: " + str(e)
-
-
-<<<<<<< HEAD
-def write_to_file(filename, text):
-    """Write text to a file"""
-    try:
-        filepath = safe_join(working_directory, filename)
-=======
+    try:
+        print(f"Working with file {filename}")
+        content = read_file(filename)
+        content_length = len(content)
+        print(f"File length: {content_length} characters")
+
+        chunks = list(split_file(content, max_length=max_length, overlap=overlap))
+
+        num_chunks = len(chunks)
+        for i, chunk in enumerate(chunks):
+            print(f"Ingesting chunk {i + 1} / {num_chunks} into memory")
+            memory_to_add = (
+                f"Filename: {filename}\n" f"Content part#{i + 1}/{num_chunks}: {chunk}"
+            )
+
+            memory.add(memory_to_add)
+
+        print(f"Done ingesting {num_chunks} chunks from {filename}.")
+    except Exception as e:
+        print(f"Error while ingesting file '{filename}': {str(e)}")
+
+
+def write_to_file(filename: str, text: str) -> str:
+    """Write text to a file
+
     Args:
         filename (str): The name of the file to write to
         text (str): The text to write to the file
@@ -165,31 +143,29 @@
         return "Error: File has already been updated."
     try:
         filepath = path_in_workspace(filename)
->>>>>>> 10cd0f33
         directory = os.path.dirname(filepath)
         if not os.path.exists(directory):
             os.makedirs(directory)
-        with open(filepath, "w", encoding='utf-8') as f:
+        with open(filepath, "w", encoding="utf-8") as f:
             f.write(text)
         log_operation("write", filename)
         return "File written to successfully."
     except Exception as e:
-        return "Error: " + str(e)
-
-<<<<<<< HEAD
-=======
+        return f"Error: {str(e)}"
+
+
 def append_to_file(filename: str, text: str, shouldLog: bool = True) -> str:
     """Append text to a file
->>>>>>> 10cd0f33
-
-def append_to_file(filename, text):
-    """Append text to a file"""
-    try:
-<<<<<<< HEAD
-        filepath = safe_join(working_directory, filename)
-=======
-        filepath = path_in_workspace(filename)
->>>>>>> 10cd0f33
+
+    Args:
+        filename (str): The name of the file to append to
+        text (str): The text to append to the file
+
+    Returns:
+        str: A message indicating success or failure
+    """
+    try:
+        filepath = path_in_workspace(filename)
         with open(filepath, "a") as f:
             f.write(text)
 
@@ -198,15 +174,15 @@
 
         return "Text appended successfully."
     except Exception as e:
-        return "Error: " + str(e)
-
-
-<<<<<<< HEAD
-def delete_file(filename):
-    """Delete a file"""
-    try:
-        filepath = safe_join(working_directory, filename)
-=======
+        return f"Error: {str(e)}"
+
+
+def delete_file(filename: str) -> str:
+    """Delete a file
+
+    Args:
+        filename (str): The name of the file to delete
+
     Returns:
         str: A message indicating success or failure
     """
@@ -214,31 +190,19 @@
         return "Error: File has already been deleted."
     try:
         filepath = path_in_workspace(filename)
->>>>>>> 10cd0f33
         os.remove(filepath)
         log_operation("delete", filename)
         return "File deleted successfully."
     except Exception as e:
-<<<<<<< HEAD
-        return "Error: " + str(e)
-=======
         return f"Error: {str(e)}"
 
 
 def search_files(directory: str) -> list[str]:
     """Search for files in a directory
->>>>>>> 10cd0f33
-
-
-<<<<<<< HEAD
-def search_files(directory):
-    found_files = []
-
-    if directory == "" or directory == "/":
-        search_directory = working_directory
-    else:
-        search_directory = safe_join(working_directory, directory)
-=======
+
+    Args:
+        directory (str): The directory to search in
+
     Returns:
         list[str]: A list of files found in the directory
     """
@@ -248,17 +212,12 @@
         search_directory = WORKSPACE_PATH
     else:
         search_directory = path_in_workspace(directory)
->>>>>>> 10cd0f33
 
     for root, _, files in os.walk(search_directory):
         for file in files:
-            if file.startswith('.'):
+            if file.startswith("."):
                 continue
-<<<<<<< HEAD
-            relative_path = os.path.relpath(os.path.join(root, file), working_directory)
-=======
             relative_path = os.path.relpath(os.path.join(root, file), WORKSPACE_PATH)
->>>>>>> 10cd0f33
             found_files.append(relative_path)
 
     return found_files
