"""The application entry point.  Can be invoked by a CLI or any other front end application."""
import logging
import sys
from pathlib import Path

from colorama import Fore, Style

from autogpt.agent import Agent
from autogpt.config.config import ConfigBuilder, check_openai_api_key
from autogpt.configurator import create_config
from autogpt.logs import logger
from autogpt.memory.vector import get_memory
from autogpt.models.command_registry import CommandRegistry
from autogpt.plugins import scan_plugins
from autogpt.prompts.prompt import DEFAULT_TRIGGERING_PROMPT, construct_main_ai_config
from autogpt.utils import (
    get_current_git_branch,
    get_latest_bulletin,
    get_legal_warning,
    markdown_to_ansi_style,
)
from autogpt.workspace import Workspace
from scripts.install_plugin_deps import install_plugin_dependencies

COMMAND_CATEGORIES = [
    "autogpt.commands.execute_code",
    "autogpt.commands.file_operations",
    "autogpt.commands.web_search",
    "autogpt.commands.web_selenium",
    "autogpt.app",
    "autogpt.commands.task_statuses",
]


def run_auto_gpt(
    continuous: bool,
    continuous_limit: int,
    ai_settings: str,
    prompt_settings: str,
    skip_reprompt: bool,
    speak: bool,
    debug: bool,
    gpt3only: bool,
    gpt4only: bool,
    memory_type: str,
    browser_name: str,
    allow_downloads: bool,
    skip_news: bool,
    workspace_directory: str | Path,
    install_plugin_deps: bool,
    ai_name: str,
    ai_role: str,
    ai_goals: list[str],
):
    # Configure logging before we do anything else.
    logger.set_level(logging.DEBUG if debug else logging.INFO)
    logger.speak_mode = speak

    config = ConfigBuilder.build_config_from_env()

    # TODO: fill in llm values here
    check_openai_api_key(config)

    create_config(
        config,
        continuous,
        continuous_limit,
        ai_settings,
        prompt_settings,
        skip_reprompt,
        speak,
        debug,
        gpt3only,
        gpt4only,
        memory_type,
        browser_name,
        allow_downloads,
        skip_news,
        ai_name,
        ai_role,
        ai_goals,
    )

    if config.continuous_mode:
        for line in get_legal_warning().split("\n"):
            logger.warn(markdown_to_ansi_style(line), "LEGAL:", Fore.RED)

    if not config.skip_news:
        motd, is_new_motd = get_latest_bulletin()
        if motd:
            motd = markdown_to_ansi_style(motd)
            for motd_line in motd.split("\n"):
                logger.info(motd_line, "NEWS:", Fore.GREEN)
            if is_new_motd and not config.chat_messages_enabled:
                input(
                    Fore.MAGENTA
                    + Style.BRIGHT
                    + "NEWS: Bulletin was updated! Press Enter to continue..."
                    + Style.RESET_ALL
                )

        git_branch = get_current_git_branch()
        if git_branch and git_branch != "stable":
            logger.typewriter_log(
                "WARNING: ",
                Fore.RED,
                f"You are running on `{git_branch}` branch "
                "- this is not a supported branch.",
            )
        if sys.version_info < (3, 10):
            logger.typewriter_log(
                "WARNING: ",
                Fore.RED,
                "You are running on an older version of Python. "
                "Some people have observed problems with certain "
                "parts of Auto-GPT with this version. "
                "Please consider upgrading to Python 3.10 or higher.",
            )

    if install_plugin_deps:
        install_plugin_dependencies()

    # TODO: have this directory live outside the repository (e.g. in a user's
    #   home directory) and have it come in as a command line argument or part of
    #   the env file.
    workspace_directory = Workspace.get_workspace_directory(config, workspace_directory)

    # HACK: doing this here to collect some globals that depend on the workspace.
    Workspace.build_file_logger_path(config, workspace_directory)

    config.plugins = scan_plugins(config, config.debug_mode)
    # Create a CommandRegistry instance and scan default folder
    command_registry = CommandRegistry()

    logger.debug(
        f"The following command categories are disabled: {config.disabled_command_categories}"
    )
    enabled_command_categories = [
        x for x in COMMAND_CATEGORIES if x not in config.disabled_command_categories
    ]

    logger.debug(
        f"The following command categories are enabled: {enabled_command_categories}"
    )

    for command_category in enabled_command_categories:
        command_registry.import_commands(command_category)

<<<<<<< HEAD
    if not ai_name:
        ai_name = ""
=======
    # Unregister commands that are incompatible with the current config
    incompatible_commands = []
    for command in command_registry.commands.values():
        if callable(command.enabled) and not command.enabled(config):
            command.enabled = False
            incompatible_commands.append(command)

    for command in incompatible_commands:
        command_registry.unregister(command.name)
        logger.debug(
            f"Unregistering incompatible command: {command.name}, "
            f"reason - {command.disabled_reason or 'Disabled by current config.'}"
        )

    ai_name = ""
>>>>>>> 70e8b074
    ai_config = construct_main_ai_config(config)
    ai_config.command_registry = command_registry
    if ai_config.ai_name:
        ai_name = ai_config.ai_name
    # print(prompt)
    # Initialize variables
    next_action_count = 0

    # add chat plugins capable of report to logger
    if config.chat_messages_enabled:
        for plugin in config.plugins:
            if hasattr(plugin, "can_handle_report") and plugin.can_handle_report():
                logger.info(f"Loaded plugin into logger: {plugin.__class__.__name__}")
                logger.chat_plugins.append(plugin)

    # Initialize memory and make sure it is empty.
    # this is particularly important for indexing and referencing pinecone memory
    memory = get_memory(config)
    memory.clear()
    logger.typewriter_log(
        "Using memory of type:", Fore.GREEN, f"{memory.__class__.__name__}"
    )
    logger.typewriter_log("Using Browser:", Fore.GREEN, config.selenium_web_browser)
    system_prompt = ai_config.construct_full_prompt(config)
    if config.debug_mode:
        logger.typewriter_log("Prompt:", Fore.GREEN, system_prompt)

    agent = Agent(
        ai_name=ai_name,
        memory=memory,
        next_action_count=next_action_count,
        command_registry=command_registry,
        system_prompt=system_prompt,
        triggering_prompt=DEFAULT_TRIGGERING_PROMPT,
        workspace_directory=workspace_directory,
        ai_config=ai_config,
        config=config,
    )
    agent.start_interaction_loop()<|MERGE_RESOLUTION|>--- conflicted
+++ resolved
@@ -146,10 +146,6 @@
     for command_category in enabled_command_categories:
         command_registry.import_commands(command_category)
 
-<<<<<<< HEAD
-    if not ai_name:
-        ai_name = ""
-=======
     # Unregister commands that are incompatible with the current config
     incompatible_commands = []
     for command in command_registry.commands.values():
@@ -164,8 +160,8 @@
             f"reason - {command.disabled_reason or 'Disabled by current config.'}"
         )
 
-    ai_name = ""
->>>>>>> 70e8b074
+    if not ai_name:
+        ai_name = ""
     ai_config = construct_main_ai_config(config)
     ai_config.command_registry = command_registry
     if ai_config.ai_name:
