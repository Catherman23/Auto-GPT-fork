import argparse
import logging

from autogpt.config import Config
from autogpt.commands.file_operations import ingest_file, search_files
from autogpt.memory import get_memory

cfg = Config()


def configure_logging():
    logging.basicConfig(
        filename="log-ingestion.txt",
        filemode="a",
        format="%(asctime)s,%(msecs)d %(name)s %(levelname)s %(message)s",
        datefmt="%H:%M:%S",
        level=logging.DEBUG,
    )
    return logging.getLogger("AutoGPT-Ingestion")


def ingest_directory(directory, memory, args):
    """
    Ingest all files in a directory by calling the ingest_file function for each file.

    :param directory: The directory containing the files to ingest
    :param memory: An object with an add() method to store the chunks in memory
    """
    try:
        files = search_files(directory)
        for file in files:
            ingest_file(file, memory, args.max_length, args.overlap)
    except Exception as e:
        print(f"Error while ingesting directory '{directory}': {str(e)}")


def main() -> None:
    logger = configure_logging()

    parser = argparse.ArgumentParser(
        description="Ingest a file or a directory with multiple files into memory. "
        "Make sure to set your .env before running this script."
    )
    group = parser.add_mutually_exclusive_group(required=True)
    group.add_argument("--file", type=str, help="The file to ingest.")
    group.add_argument(
        "--dir", type=str, help="The directory containing the files to ingest."
    )
    parser.add_argument(
        "--init",
        action="store_true",
        help="Init the memory and wipe its content (default: False)",
        default=False,
    )
    parser.add_argument(
        "--overlap",
        type=int,
        help="The overlap size between chunks when ingesting files (default: 200)",
        default=200,
    )
    parser.add_argument(
        "--max_length",
        type=int,
        help="The max_length of each chunk when ingesting files (default: 4000)",
        default=4000,
    )

    args = parser.parse_args()

    # Initialize memory
    memory = get_memory(cfg, init=args.init)
    print("Using memory of type: " + memory.__class__.__name__)

    if args.file:
        try:
            ingest_file(args.file, memory, args.max_length, args.overlap)
            print(f"File '{args.file}' ingested successfully.")
        except Exception as e:
            logger.error(f"Error while ingesting file '{args.file}': {str(e)}")
            print(f"Error while ingesting file '{args.file}': {str(e)}")
    elif args.dir:
        try:
            ingest_directory(args.dir, memory, args)
            print(f"Directory '{args.dir}' ingested successfully.")
        except Exception as e:
            logger.error(f"Error while ingesting directory '{args.dir}': {str(e)}")
            print(f"Error while ingesting directory '{args.dir}': {str(e)}")
    else:
        print(
<<<<<<< HEAD
            "Please provide either a file path (--file) or a directory name (--dir) "
            "inside the auto_gpt_workspace directory as input."
=======
            "Please provide either a file path (--file) or a directory name (--dir)"
            " inside the auto_gpt_workspace directory as input."
>>>>>>> 5e677228
        )


if __name__ == "__main__":
    main()<|MERGE_RESOLUTION|>--- conflicted
+++ resolved
@@ -87,13 +87,8 @@
             print(f"Error while ingesting directory '{args.dir}': {str(e)}")
     else:
         print(
-<<<<<<< HEAD
-            "Please provide either a file path (--file) or a directory name (--dir) "
-            "inside the auto_gpt_workspace directory as input."
-=======
             "Please provide either a file path (--file) or a directory name (--dir)"
             " inside the auto_gpt_workspace directory as input."
->>>>>>> 5e677228
         )
 
 
