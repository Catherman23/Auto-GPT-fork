from autogpt import browse
import json
from autogpt.memory import get_memory
import datetime
import autogpt.agent_manager as agents
from autogpt import speak
from autogpt.config import Config
import autogpt.ai_functions as ai
from autogpt.file_operations import read_file, write_to_file, append_to_file, delete_file, search_files
from autogpt.execute_code import execute_python_file, execute_shell
from autogpt.json_parser import fix_and_parse_json
from autogpt.image_gen import generate_image
from duckduckgo_search import ddg
from googleapiclient.discovery import build
from googleapiclient.errors import HttpError
from autogpt.web import browse_website
<<<<<<< HEAD
from autogpt import browse
import json
from autogpt.memory import get_memory
import datetime
import autogpt.agent_manager as agents
from autogpt import speak
from autogpt.config import Config
import autogpt.ai_functions as ai
from autogpt.file_operations import read_file, write_to_file, append_to_file, delete_file, search_files
from autogpt.execute_code import execute_python_file, execute_shell
from autogpt.json_parser import fix_and_parse_json
from autogpt.image_gen import generate_image

=======
>>>>>>> d57d3ea8
cfg = Config()


def is_valid_int(value):
    try:
        int(value)
        return True
    except ValueError:
        return False


def get_command(response):
    """Parse the response and return the command name and arguments"""
    try:
        response_json = fix_and_parse_json(response)

        if "command" not in response_json:
            return "Error:", "Missing 'command' object in JSON"

        command = response_json["command"]

        if "name" not in command:
            return "Error:", "Missing 'name' field in 'command' object"

        command_name = command["name"]

        # Use an empty dictionary if 'args' field is not present in 'command' object
        arguments = command.get("args", {})

        return command_name, arguments
    except json.decoder.JSONDecodeError:
        return "Error:", "Invalid JSON"
    # All other errors, return "Error: + error message"
    except Exception as e:
        return "Error:", str(e)


def execute_command(command_name, arguments):
    """Execute the command and return the result"""
    memory = get_memory(cfg)

    try:
        if command_name == "google":
            # Check if the Google API key is set and use the official search method
            # If the API key is not set or has only whitespaces, use the unofficial search method
            key = cfg.google_api_key
            if key and key.strip() and key != "your-google-api-key":
                return google_official_search(arguments["input"])
            else:
                return google_search(arguments["input"])
        elif command_name == "memory_add":
            return memory.add(arguments["string"])
        elif command_name == "start_agent":
            return start_agent(
                arguments["name"], arguments["task"], arguments["prompt"]
            )
        elif command_name == "message_agent":
            return message_agent(arguments["key"], arguments["message"])
        elif command_name == "list_agents":
            return list_agents()
        elif command_name == "delete_agent":
            return delete_agent(arguments["key"])
        elif command_name == "get_text_summary":
            return get_text_summary(arguments["url"], arguments["question"])
        elif command_name == "get_hyperlinks":
            return get_hyperlinks(arguments["url"])
        elif command_name == "read_file":
            return read_file(arguments["file"])
        elif command_name == "write_to_file":
            return write_to_file(arguments["file"], arguments["text"])
        elif command_name == "append_to_file":
            return append_to_file(arguments["file"], arguments["text"])
        elif command_name == "delete_file":
            return delete_file(arguments["file"])
        elif command_name == "search_files":
            return search_files(arguments["directory"])
        elif command_name == "browse_website":
            return browse_website(arguments["url"], arguments["question"])
        # TODO: Change these to take in a file rather than pasted code, if
        # non-file is given, return instructions "Input should be a python
        # filepath, write your code to file and try again"
        elif command_name == "evaluate_code":
            return ai.evaluate_code(arguments["code"])
        elif command_name == "improve_code":
            return ai.improve_code(arguments["suggestions"], arguments["code"])
        elif command_name == "write_tests":
            return ai.write_tests(arguments["code"], arguments.get("focus"))
        elif command_name == "execute_python_file":  # Add this command
            return execute_python_file(arguments["file"])
        elif command_name == "execute_shell":
            if cfg.execute_local_commands:
                return execute_shell(arguments["command_line"])
            else:
                return "You are not allowed to run local shell commands. To execute shell commands, EXECUTE_LOCAL_COMMANDS must be set to 'True' in your config. Do not attempt to bypass the restriction."
        elif command_name == "generate_image":
            return generate_image(arguments["prompt"])
        elif command_name == "do_nothing":
            return "No action performed."
        elif command_name in [t.name for t in cfg.tools]:
            tool = next(t for t in cfg.tools if t.name == command_name)
            return tool.run(arguments)
        elif command_name == "task_complete":
            shutdown()
        else:
            return f"Unknown command '{command_name}'. Please refer to the 'COMMANDS' list for available commands and only respond in the specified JSON format."
    # All errors, return "Error: + error message"
    except Exception as e:
        return "Error: " + str(e)


def get_datetime():
    """Return the current date and time"""
    return "Current date and time: " + datetime.datetime.now().strftime(
        "%Y-%m-%d %H:%M:%S"
    )


def google_search(query, num_results=8):
    """Return the results of a google search"""
    search_results = []
    for j in ddg(query, max_results=num_results):
        search_results.append(j)

    return json.dumps(search_results, ensure_ascii=False, indent=4)


def google_official_search(query, num_results=8):
    """Return the results of a google search using the official Google API"""
    import json

    from googleapiclient.discovery import build
    from googleapiclient.errors import HttpError

    try:
        # Get the Google API key and Custom Search Engine ID from the config file
        api_key = cfg.google_api_key
        custom_search_engine_id = cfg.custom_search_engine_id

        # Initialize the Custom Search API service
        service = build("customsearch", "v1", developerKey=api_key)

        # Send the search query and retrieve the results
        result = (
            service.cse()
            .list(q=query, cx=custom_search_engine_id, num=num_results)
            .execute()
        )

        # Extract the search result items from the response
        search_results = result.get("items", [])

        # Create a list of only the URLs from the search results
        search_results_links = [item["link"] for item in search_results]

    except HttpError as e:
        # Handle errors in the API call
        error_details = json.loads(e.content.decode())

        # Check if the error is related to an invalid or missing API key
        if error_details.get("error", {}).get(
            "code"
        ) == 403 and "invalid API key" in error_details.get("error", {}).get(
            "message", ""
        ):
            return "Error: The provided Google API key is invalid or missing."
        else:
            return f"Error: {e}"

    # Return the list of search result URLs
    return search_results_links


def get_text_summary(url, question):
    """Return the results of a google search"""
    text = browse.scrape_text(url)
    summary = browse.summarize_text(url, text, question)
    return """ "Result" : """ + summary


def get_hyperlinks(url):
    """Return the results of a google search"""
    link_list = browse.scrape_links(url)
    return link_list


def commit_memory(string):
    """Commit a string to memory"""
    _text = f"""Committing memory with string "{string}" """
    mem.permanent_memory.append(string)
    return _text


def delete_memory(key):
    """Delete a memory with a given key"""
    if key >= 0 and key < len(mem.permanent_memory):
        _text = "Deleting memory with key " + str(key)
        del mem.permanent_memory[key]
        print(_text)
        return _text
    else:
        print("Invalid key, cannot delete memory.")
        return None


def overwrite_memory(key, string):
    """Overwrite a memory with a given key and string"""
    # Check if the key is a valid integer
    if is_valid_int(key):
        key_int = int(key)
        # Check if the integer key is within the range of the permanent_memory list
        if 0 <= key_int < len(mem.permanent_memory):
            _text = "Overwriting memory with key " + str(key) + " and string " + string
            # Overwrite the memory slot with the given integer key and string
            mem.permanent_memory[key_int] = string
            print(_text)
            return _text
        else:
            print(f"Invalid key '{key}', out of range.")
            return None
    # Check if the key is a valid string
    elif isinstance(key, str):
        _text = "Overwriting memory with key " + key + " and string " + string
        # Overwrite the memory slot with the given string key and string
        mem.permanent_memory[key] = string
        print(_text)
        return _text
    else:
        print(f"Invalid key '{key}', must be an integer or a string.")
        return None


def shutdown():
    """Shut down the program"""
    print("Shutting down...")
    quit()


def start_agent(name, task, prompt, model=cfg.fast_llm_model):
    """Start an agent with a given name, task, and prompt"""
    global cfg

    # Remove underscores from name
    voice_name = name.replace("_", " ")

    first_message = f"""You are {name}.  Respond with: "Acknowledged"."""
    agent_intro = f"{voice_name} here, Reporting for duty!"

    # Create agent
    if cfg.speak_mode:
        speak.say_text(agent_intro, 1)
    key, ack = agents.create_agent(task, first_message, model)

    if cfg.speak_mode:
        speak.say_text(f"Hello {voice_name}. Your task is as follows. {task}.")

    # Assign task (prompt), get response
    agent_response = message_agent(key, prompt)

    return f"Agent {name} created with key {key}. First response: {agent_response}"


def message_agent(key, message):
    """Message an agent with a given key and message"""
    global cfg

    # Check if the key is a valid integer
    if is_valid_int(key):
        agent_response = agents.message_agent(int(key), message)
    # Check if the key is a valid string
    elif isinstance(key, str):
        agent_response = agents.message_agent(key, message)
    else:
        return "Invalid key, must be an integer or a string."

    # Speak response
    if cfg.speak_mode:
        speak.say_text(agent_response, 1)
    return agent_response


def list_agents():
    """List all agents"""
    return agents.list_agents()


def delete_agent(key):
    """Delete an agent with a given key"""
    result = agents.delete_agent(key)
    if not result:
        return f"Agent {key} does not exist."
    return f"Agent {key} deleted."<|MERGE_RESOLUTION|>--- conflicted
+++ resolved
@@ -14,22 +14,6 @@
 from googleapiclient.discovery import build
 from googleapiclient.errors import HttpError
 from autogpt.web import browse_website
-<<<<<<< HEAD
-from autogpt import browse
-import json
-from autogpt.memory import get_memory
-import datetime
-import autogpt.agent_manager as agents
-from autogpt import speak
-from autogpt.config import Config
-import autogpt.ai_functions as ai
-from autogpt.file_operations import read_file, write_to_file, append_to_file, delete_file, search_files
-from autogpt.execute_code import execute_python_file, execute_shell
-from autogpt.json_parser import fix_and_parse_json
-from autogpt.image_gen import generate_image
-
-=======
->>>>>>> d57d3ea8
 cfg = Config()
 
 
