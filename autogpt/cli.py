"""Main script for the autogpt package."""
import click


@click.group(invoke_without_command=True)
@click.option("-c", "--continuous", is_flag=True, help="Enable Continuous Mode")
@click.option(
    "--skip-reprompt",
    "-y",
    is_flag=True,
    help="Skips the re-prompting messages at the beginning of the script",
)
@click.option(
    "--ai-settings",
    "-C",
    help="Specifies which ai_settings.yaml file to use, will also automatically skip the re-prompt.",
)
@click.option(
    "-l",
    "--continuous-limit",
    type=int,
    help="Defines the number of times to run in continuous mode",
)
@click.option("--speak", is_flag=True, help="Enable Speak Mode")
@click.option("--debug", is_flag=True, help="Enable Debug Mode")
@click.option("--gpt3only", is_flag=True, help="Enable GPT3.5 Only Mode")
@click.option("--gpt4only", is_flag=True, help="Enable GPT4 Only Mode")
@click.option(
    "--use-memory",
    "-m",
    "memory_type",
    type=str,
    help="Defines which Memory backend to use",
)
@click.option(
    "-b",
    "--browser-name",
    help="Specifies which web-browser to use when using selenium to scrape the web.",
)
@click.option(
    "--allow-downloads",
    is_flag=True,
    help="Dangerous: Allows Auto-GPT to download files natively.",
)
@click.option(
    "--skip-news",
    is_flag=True,
    help="Specifies whether to suppress the output of latest news on startup.",
)
@click.pass_context
def main(
    ctx: click.Context,
    continuous: bool,
    continuous_limit: int,
    ai_settings: str,
    skip_reprompt: bool,
    speak: bool,
    debug: bool,
    gpt3only: bool,
    gpt4only: bool,
    memory_type: str,
    browser_name: str,
    allow_downloads: bool,
    skip_news: bool,
) -> None:
    """
    Welcome to AutoGPT an experimental open-source application showcasing the capabilities of the GPT-4 pushing the boundaries of AI.

    Start an Auto-GPT assistant.
    """
    # Put imports inside function to avoid importing everything when starting the CLI
    import logging

    from colorama import Fore

    from autogpt.agent.agent import Agent
    from autogpt.config import Config, check_openai_api_key
    from autogpt.configurator import create_config
    from autogpt.logs import logger
    from autogpt.memory import get_memory
<<<<<<< HEAD
    from autogpt.prompt import construct_full_prompt
    from autogpt.setup import get_ai_config
    from autogpt.utils import get_latest_bulletin
=======
    from autogpt.prompt import construct_prompt
    from autogpt.utils import get_current_git_branch, get_latest_bulletin
>>>>>>> fdd79223

    if ctx.invoked_subcommand is None:
        cfg = Config()
        # TODO: fill in llm values here
        check_openai_api_key()
        create_config(
            continuous,
            continuous_limit,
            ai_settings,
            skip_reprompt,
            speak,
            debug,
            gpt3only,
            gpt4only,
            memory_type,
            browser_name,
            allow_downloads,
            skip_news,
        )
        logger.set_level(logging.DEBUG if cfg.debug_mode else logging.INFO)

        if not cfg.skip_news:
            motd = get_latest_bulletin()
            if motd:
                logger.typewriter_log("NEWS: ", Fore.GREEN, motd)
<<<<<<< HEAD

        ai_config = get_ai_config()
        system_prompt = construct_full_prompt(ai_config)
        # print(system_prompt)
=======
            git_branch = get_current_git_branch()
            if git_branch and git_branch != "stable":
                logger.typewriter_log(
                    "WARNING: ",
                    Fore.RED,
                    f"You are running on `{git_branch}` branch "
                    "- this is not a supported branch.",
                )
        system_prompt = construct_prompt()
        # print(prompt)
>>>>>>> fdd79223
        # Initialize variables
        full_message_history = []
        next_action_count = 0
        # Make a constant:
        triggering_prompt = (
            "Determine which next command to use, and respond using the"
            " format specified above:"
        )
        # Initialize memory and make sure it is empty.
        # this is particularly important for indexing and referencing pinecone memory
        memory = get_memory(cfg, init=True)
        logger.typewriter_log(
            "Using memory of type:", Fore.GREEN, f"{memory.__class__.__name__}"
        )
        logger.typewriter_log("Using Browser:", Fore.GREEN, cfg.selenium_web_browser)
        agent = Agent(
            ai_name=ai_config.ai_name,
            memory=memory,
            full_message_history=full_message_history,
            next_action_count=next_action_count,
            system_prompt=system_prompt,
            triggering_prompt=triggering_prompt,
        )
        agent.start_interaction_loop()


if __name__ == "__main__":
    main()<|MERGE_RESOLUTION|>--- conflicted
+++ resolved
@@ -78,14 +78,10 @@
     from autogpt.configurator import create_config
     from autogpt.logs import logger
     from autogpt.memory import get_memory
-<<<<<<< HEAD
+
     from autogpt.prompt import construct_full_prompt
     from autogpt.setup import get_ai_config
-    from autogpt.utils import get_latest_bulletin
-=======
-    from autogpt.prompt import construct_prompt
     from autogpt.utils import get_current_git_branch, get_latest_bulletin
->>>>>>> fdd79223
 
     if ctx.invoked_subcommand is None:
         cfg = Config()
@@ -111,12 +107,7 @@
             motd = get_latest_bulletin()
             if motd:
                 logger.typewriter_log("NEWS: ", Fore.GREEN, motd)
-<<<<<<< HEAD
 
-        ai_config = get_ai_config()
-        system_prompt = construct_full_prompt(ai_config)
-        # print(system_prompt)
-=======
             git_branch = get_current_git_branch()
             if git_branch and git_branch != "stable":
                 logger.typewriter_log(
@@ -125,9 +116,10 @@
                     f"You are running on `{git_branch}` branch "
                     "- this is not a supported branch.",
                 )
-        system_prompt = construct_prompt()
-        # print(prompt)
->>>>>>> fdd79223
+        ai_config = get_ai_config()
+        system_prompt = construct_full_prompt(ai_config)
+        # print(system_prompt)
+
         # Initialize variables
         full_message_history = []
         next_action_count = 0
