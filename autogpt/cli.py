"""Main script for the autogpt package."""
import click


@click.group(invoke_without_command=True)
@click.option("-c", "--continuous", is_flag=True, help="Enable Continuous Mode")
@click.option(
    "--skip-reprompt",
    "-y",
    is_flag=True,
    help="Skips the re-prompting messages at the beginning of the script",
)
@click.option(
    "--ai-settings",
    "-C",
    help="Specifies which ai_settings.yaml file to use, will also automatically skip the re-prompt.",
)
@click.option(
    "-l",
    "--continuous-limit",
    type=int,
    help="Defines the number of times to run in continuous mode",
)
@click.option("--speak", is_flag=True, help="Enable Speak Mode")
@click.option("--debug", is_flag=True, help="Enable Debug Mode")
@click.option("--gpt3only", is_flag=True, help="Enable GPT3.5 Only Mode")
@click.option("--gpt4only", is_flag=True, help="Enable GPT4 Only Mode")
@click.option(
    "--use-memory",
    "-m",
    "memory_type",
    type=str,
    help="Defines which Memory backend to use",
)
@click.option(
    "-b",
    "--browser-name",
    help="Specifies which web-browser to use when using selenium to scrape the web.",
)
@click.option(
    "--allow-downloads",
    is_flag=True,
    help="Dangerous: Allows Auto-GPT to download files natively.",
)
@click.option(
    "--skip-news",
    is_flag=True,
    help="Specifies whether to suppress the output of latest news on startup.",
)
@click.option(
<<<<<<< HEAD
    "--ai-name",
    type=str,
    help="AI name override passed through command line.",
)
@click.option(
    "--ai-role",
    type=str,
    help="AI role override passed through command line.",
)
@click.option(
    "--ai-goals",
    type=str,
    help="Comma separated list of AI goals passed through command line.",
=======
    # TODO: this is a hidden option for now, necessary for integration testing.
    #   We should make this public once we're ready to roll out agent specific workspaces.
    "--workspace-directory",
    "-w",
    type=click.Path(),
    hidden=True,
)
@click.option(
    "--install-plugin-deps",
    is_flag=True,
    help="Installs external dependencies for 3rd party plugins.",
>>>>>>> b8478a96
)
@click.pass_context
def main(
    ctx: click.Context,
    continuous: bool,
    continuous_limit: int,
    ai_settings: str,
    skip_reprompt: bool,
    speak: bool,
    debug: bool,
    gpt3only: bool,
    gpt4only: bool,
    memory_type: str,
    browser_name: str,
    allow_downloads: bool,
    skip_news: bool,
<<<<<<< HEAD
    ai_name: str,
    ai_role: str,
    ai_goals: str,
=======
    workspace_directory: str,
    install_plugin_deps: bool,
>>>>>>> b8478a96
) -> None:
    """
    Welcome to AutoGPT an experimental open-source application showcasing the capabilities of the GPT-4 pushing the boundaries of AI.

    Start an Auto-GPT assistant.
    """
    # Put imports inside function to avoid importing everything when starting the CLI
    from autogpt.main import run_auto_gpt

    if ctx.invoked_subcommand is None:
        run_auto_gpt(
            continuous,
            continuous_limit,
            ai_settings,
            skip_reprompt,
            speak,
            debug,
            gpt3only,
            gpt4only,
            memory_type,
            browser_name,
            allow_downloads,
            skip_news,
<<<<<<< HEAD
            ai_name,
            ai_role,
            ai_goals,
        )
        logger.set_level(logging.DEBUG if cfg.debug_mode else logging.INFO)
        if not ai_name:
            ai_name = ""
        if not cfg.skip_news:
            motd = get_latest_bulletin()
            if motd:
                logger.typewriter_log("NEWS: ", Fore.GREEN, motd)
            git_branch = get_current_git_branch()
            if git_branch and git_branch != "stable":
                logger.typewriter_log(
                    "WARNING: ",
                    Fore.RED,
                    f"You are running on `{git_branch}` branch "
                    "- this is not a supported branch.",
                )
            if sys.version_info < (3, 10):
                logger.typewriter_log(
                    "WARNING: ",
                    Fore.RED,
                    "You are running on an older version of Python. "
                    "Some people have observed problems with certain "
                    "parts of Auto-GPT with this version. "
                    "Please consider upgrading to Python 3.10 or higher.",
                )

        cfg = Config()
        cfg.set_plugins(scan_plugins(cfg, cfg.debug_mode))
        # Create a CommandRegistry instance and scan default folder
        command_registry = CommandRegistry()
        command_registry.import_commands("autogpt.commands.analyze_code")
        command_registry.import_commands("autogpt.commands.audio_text")
        command_registry.import_commands("autogpt.commands.execute_code")
        command_registry.import_commands("autogpt.commands.file_operations")
        command_registry.import_commands("autogpt.commands.git_operations")
        command_registry.import_commands("autogpt.commands.google_search")
        command_registry.import_commands("autogpt.commands.image_gen")
        command_registry.import_commands("autogpt.commands.improve_code")
        command_registry.import_commands("autogpt.commands.twitter")
        command_registry.import_commands("autogpt.commands.web_selenium")
        command_registry.import_commands("autogpt.commands.write_tests")
        command_registry.import_commands("autogpt.app")
        if not ai_name:
            ai_name = ""
        ai_config = construct_main_ai_config()
        ai_config.command_registry = command_registry
        # print(prompt)
        # Initialize variables
        full_message_history = []
        next_action_count = 0
        # Make a constant:
        triggering_prompt = (
            "Determine which next command to use, and respond using the"
            " format specified above:"
        )
        # Initialize memory and make sure it is empty.
        # this is particularly important for indexing and referencing pinecone memory
        memory = get_memory(cfg, init=True)
        logger.typewriter_log(
            "Using memory of type:", Fore.GREEN, f"{memory.__class__.__name__}"
        )
        logger.typewriter_log("Using Browser:", Fore.GREEN, cfg.selenium_web_browser)
        system_prompt = ai_config.construct_full_prompt()
        if cfg.debug_mode:
            logger.typewriter_log("Prompt:", Fore.GREEN, system_prompt)
        agent = Agent(
            ai_name=ai_name,
            memory=memory,
            full_message_history=full_message_history,
            next_action_count=next_action_count,
            command_registry=command_registry,
            config=ai_config,
            system_prompt=system_prompt,
            triggering_prompt=triggering_prompt,
        )
        agent.start_interaction_loop()
=======
            workspace_directory,
            install_plugin_deps,
        )
>>>>>>> b8478a96


if __name__ == "__main__":
    main()<|MERGE_RESOLUTION|>--- conflicted
+++ resolved
@@ -48,7 +48,19 @@
     help="Specifies whether to suppress the output of latest news on startup.",
 )
 @click.option(
-<<<<<<< HEAD
+    # TODO: this is a hidden option for now, necessary for integration testing.
+    #   We should make this public once we're ready to roll out agent specific workspaces.
+    "--workspace-directory",
+    "-w",
+    type=click.Path(),
+    hidden=True,
+)
+@click.option(
+    "--install-plugin-deps",
+    is_flag=True,
+    help="Installs external dependencies for 3rd party plugins.",
+)
+@click.option(
     "--ai-name",
     type=str,
     help="AI name override passed through command line.",
@@ -62,19 +74,6 @@
     "--ai-goals",
     type=str,
     help="Comma separated list of AI goals passed through command line.",
-=======
-    # TODO: this is a hidden option for now, necessary for integration testing.
-    #   We should make this public once we're ready to roll out agent specific workspaces.
-    "--workspace-directory",
-    "-w",
-    type=click.Path(),
-    hidden=True,
-)
-@click.option(
-    "--install-plugin-deps",
-    is_flag=True,
-    help="Installs external dependencies for 3rd party plugins.",
->>>>>>> b8478a96
 )
 @click.pass_context
 def main(
@@ -91,14 +90,11 @@
     browser_name: str,
     allow_downloads: bool,
     skip_news: bool,
-<<<<<<< HEAD
+    workspace_directory: str,
+    install_plugin_deps: bool,
     ai_name: str,
     ai_role: str,
     ai_goals: str,
-=======
-    workspace_directory: str,
-    install_plugin_deps: bool,
->>>>>>> b8478a96
 ) -> None:
     """
     Welcome to AutoGPT an experimental open-source application showcasing the capabilities of the GPT-4 pushing the boundaries of AI.
@@ -122,91 +118,11 @@
             browser_name,
             allow_downloads,
             skip_news,
-<<<<<<< HEAD
+            workspace_directory,
             ai_name,
             ai_role,
             ai_goals,
         )
-        logger.set_level(logging.DEBUG if cfg.debug_mode else logging.INFO)
-        if not ai_name:
-            ai_name = ""
-        if not cfg.skip_news:
-            motd = get_latest_bulletin()
-            if motd:
-                logger.typewriter_log("NEWS: ", Fore.GREEN, motd)
-            git_branch = get_current_git_branch()
-            if git_branch and git_branch != "stable":
-                logger.typewriter_log(
-                    "WARNING: ",
-                    Fore.RED,
-                    f"You are running on `{git_branch}` branch "
-                    "- this is not a supported branch.",
-                )
-            if sys.version_info < (3, 10):
-                logger.typewriter_log(
-                    "WARNING: ",
-                    Fore.RED,
-                    "You are running on an older version of Python. "
-                    "Some people have observed problems with certain "
-                    "parts of Auto-GPT with this version. "
-                    "Please consider upgrading to Python 3.10 or higher.",
-                )
-
-        cfg = Config()
-        cfg.set_plugins(scan_plugins(cfg, cfg.debug_mode))
-        # Create a CommandRegistry instance and scan default folder
-        command_registry = CommandRegistry()
-        command_registry.import_commands("autogpt.commands.analyze_code")
-        command_registry.import_commands("autogpt.commands.audio_text")
-        command_registry.import_commands("autogpt.commands.execute_code")
-        command_registry.import_commands("autogpt.commands.file_operations")
-        command_registry.import_commands("autogpt.commands.git_operations")
-        command_registry.import_commands("autogpt.commands.google_search")
-        command_registry.import_commands("autogpt.commands.image_gen")
-        command_registry.import_commands("autogpt.commands.improve_code")
-        command_registry.import_commands("autogpt.commands.twitter")
-        command_registry.import_commands("autogpt.commands.web_selenium")
-        command_registry.import_commands("autogpt.commands.write_tests")
-        command_registry.import_commands("autogpt.app")
-        if not ai_name:
-            ai_name = ""
-        ai_config = construct_main_ai_config()
-        ai_config.command_registry = command_registry
-        # print(prompt)
-        # Initialize variables
-        full_message_history = []
-        next_action_count = 0
-        # Make a constant:
-        triggering_prompt = (
-            "Determine which next command to use, and respond using the"
-            " format specified above:"
-        )
-        # Initialize memory and make sure it is empty.
-        # this is particularly important for indexing and referencing pinecone memory
-        memory = get_memory(cfg, init=True)
-        logger.typewriter_log(
-            "Using memory of type:", Fore.GREEN, f"{memory.__class__.__name__}"
-        )
-        logger.typewriter_log("Using Browser:", Fore.GREEN, cfg.selenium_web_browser)
-        system_prompt = ai_config.construct_full_prompt()
-        if cfg.debug_mode:
-            logger.typewriter_log("Prompt:", Fore.GREEN, system_prompt)
-        agent = Agent(
-            ai_name=ai_name,
-            memory=memory,
-            full_message_history=full_message_history,
-            next_action_count=next_action_count,
-            command_registry=command_registry,
-            config=ai_config,
-            system_prompt=system_prompt,
-            triggering_prompt=triggering_prompt,
-        )
-        agent.start_interaction_loop()
-=======
-            workspace_directory,
-            install_plugin_deps,
-        )
->>>>>>> b8478a96
 
 
 if __name__ == "__main__":
