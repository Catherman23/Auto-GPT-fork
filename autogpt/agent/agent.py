from colorama import Fore, Style

from autogpt.app import execute_command, get_command
from autogpt.chat import chat_with_ai, create_chat_message
from autogpt.config import Config , AIConfigBroker
from autogpt.json_utils.json_fix_llm import fix_json_using_multiple_techniques
from autogpt.json_utils.utilities import validate_json
from autogpt.llm_utils import create_chat_completion
from autogpt.logs import logger, print_assistant_thoughts
from autogpt.speech import say_text
from autogpt.spinner import Spinner
from autogpt.utils import clean_input
from autogpt.workspace import Workspace


class Agent:
    """Agent class for interacting with Auto-GPT.

    Attributes:
        agent_name: The name of the agent.
        memory: The memory object to use.
        full_message_history: The full message history.
        next_action_count: The number of actions to execute.
        system_prompt: The system prompt is the initial prompt that defines everything
          the AI needs to know to achieve its task successfully.
        Currently, the dynamic and customizable information in the system prompt are
          agent_name, description and goals.

        triggering_prompt: The last sentence the AI will see before answering.
            For Auto-GPT, this prompt is:
            Determine which next command to use, and respond using the format specified
              above:
            The triggering prompt is not part of the system prompt because between the
              system prompt and the triggering
            prompt we have contextual information that can distract the AI and make it
              forget that its goal is to find the next task to achieve.
            SYSTEM PROMPT
            CONTEXTUAL INFORMATION (memory, previous conversations, anything relevant)
            TRIGGERING PROMPT

        The triggering prompt reminds the AI about its short term meta task
        (defining the next task)
    """

    def __init__(
        self,
        agent_name, # TODO : Remove Agent.agent_name ?
        memory,
        full_message_history,
        next_action_count,
        command_registry,
        config,
        system_prompt,
        triggering_prompt,
        workspace_directory,
    ):
        self.agent_name = agent_name # TODO : Remove Agent.agent_name ?
        self.memory = memory
        self.full_message_history = full_message_history
        self.next_action_count = next_action_count
        self.command_registry = command_registry
        self.config = config.get_current_project()
        self.system_prompt = system_prompt
        self.triggering_prompt = triggering_prompt 
        self.workspace = Workspace(workspace_directory, True or cfg.restrict_to_workspace) # Todo fix

    def start_interaction_loop(self):
        # Interaction Loop
        cfg = Config()
        loop_count = 0
        command_name = None
        arguments = None
        user_input = ""
        ai_configs = AIConfigBroker()
        while True:
            # Save any change to the config so we continue where we quited
            # ai_configs.create_project( project_id = ai_configs.get_current_project_id() ,
            # agent_name = self.config.lead_agent."agent_name"], 
            # agent_role = self.config.lead_agent."agent_role"], 
            # agent_goals = self.config.lead_agent."agent_goals"], 
            # prompt_generator = self.config.lead_agent."prompt_generator"], 
            # command_registry = self.config.lead_agent."command_registry"],
            # project_name=self.config.project_name)
            #ai_configs.save()

            # Discontinue if continuous limit is reached
            loop_count += 1
            if (
                cfg.continuous_mode
                and cfg.continuous_limit > 0
                and loop_count > cfg.continuous_limit
            ):
                logger.typewriter_log(
                    "Continuous Limit Reached: ", Fore.YELLOW, f"{cfg.continuous_limit}"
                )
                break

            # Send message to AI, get response
            with Spinner("Thinking... "):
                assistant_reply = chat_with_ai(
                    self,
                    self.system_prompt,
                    self.triggering_prompt,
                    self.full_message_history,
                    self.memory,
                    cfg.fast_token_limit,
                )  # TODO: This hardcodes the model to use GPT3.5. Make this an argument

            assistant_reply_json = fix_json_using_multiple_techniques(assistant_reply)
            for plugin in cfg.plugins:
                if not plugin.can_handle_post_planning():
                    continue
                assistant_reply_json = plugin.post_planning(self, assistant_reply_json)

            # Print Assistant thoughts
            if assistant_reply_json != {}:
                validate_json(assistant_reply_json, "llm_response_format_1")
                # Get command name and arguments
                try:
<<<<<<< HEAD
                    print_assistant_thoughts(self.config.lead_agent.agent_name, assistant_reply_json)
=======
                    print_assistant_thoughts(
                        self.ai_name, assistant_reply_json, cfg.speak_mode
                    )
>>>>>>> 6fbac455
                    command_name, arguments = get_command(assistant_reply_json)
                    if cfg.speak_mode:
                        say_text(f"I want to execute {command_name}")
                    arguments = self._resolve_pathlike_command_args(arguments)

                except Exception as e:
                    logger.error("Error: \n", str(e))

            if not cfg.continuous_mode and self.next_action_count == 0:
                # ### GET USER AUTHORIZATION TO EXECUTE COMMAND ###
                # Get key press: Prompt the user to press enter to continue or escape
                # to exit
                logger.typewriter_log(
                    "NEXT ACTION: ",
                    Fore.CYAN,
                    f"COMMAND = {Fore.CYAN}{command_name}{Style.RESET_ALL}  "
                    f"ARGUMENTS = {Fore.CYAN}{arguments}{Style.RESET_ALL}",
                )
                print(
<<<<<<< HEAD
                    "Enter 'y' to authorise command, 'y -N' to run N continuous "
                    "commands, 'n' to exit program, or enter feedback for "
                    f"{self.config.lead_agent.agent_name}...",
=======
                    "Enter 'y' to authorise command, 'y -N' to run N continuous commands, 's' to run self-feedback commands"
                    "'n' to exit program, or enter feedback for "
                    f"{self.ai_name}...",
>>>>>>> 6fbac455
                    flush=True,
                )
                while True:
                    console_input = clean_input(
                        Fore.MAGENTA + "Input:" + Style.RESET_ALL
                    )
                    if console_input.lower().strip() == "y":
                        user_input = "GENERATE NEXT COMMAND JSON"
                        break
                    elif console_input.lower().strip() == "s":
                        logger.typewriter_log(
                            "-=-=-=-=-=-=-= THOUGHTS, REASONING, PLAN AND CRITICISM WILL NOW BE VERIFIED BY AGENT -=-=-=-=-=-=-=",
                            Fore.GREEN,
                            "",
                        )
                        thoughts = assistant_reply_json.get("thoughts", {})
                        self_feedback_resp = self.get_self_feedback(
                            thoughts, cfg.fast_llm_model
                        )
                        logger.typewriter_log(
                            f"SELF FEEDBACK: {self_feedback_resp}",
                            Fore.YELLOW,
                            "",
                        )
                        if self_feedback_resp[0].lower().strip() == "y":
                            user_input = "GENERATE NEXT COMMAND JSON"
                        else:
                            user_input = self_feedback_resp
                        break
                    elif console_input.lower().strip() == "":
                        print("Invalid input format.")
                        continue
                    elif console_input.lower().startswith("y -"):
                        try:
                            self.next_action_count = abs(
                                int(console_input.split(" ")[1])
                            )
                            user_input = "GENERATE NEXT COMMAND JSON"
                        except ValueError:
                            print(
                                "Invalid input format. Please enter 'y -n' where n is"
                                " the number of continuous tasks."
                            )
                            continue
                        break
                    elif console_input.lower() == "n":
                        user_input = "EXIT"
                        break
                    else:
                        user_input = console_input
                        command_name = "human_feedback"
                        break

                if user_input == "GENERATE NEXT COMMAND JSON":
                    logger.typewriter_log(
                        "-=-=-=-=-=-=-= COMMAND AUTHORISED BY USER -=-=-=-=-=-=-=",
                        Fore.MAGENTA,
                        "",
                    )
                    logger.typewriter_log(
                        self.config.project_name + " : ",
                        Fore.BLUE,
                        "",
                    )
                elif user_input == "EXIT":
                    print("Exiting...", flush=True)
                    break
            else:
                # Print command
                logger.typewriter_log(
                    "NEXT ACTION: ",
                    Fore.CYAN,
                    f"COMMAND = {Fore.CYAN}{command_name}{Style.RESET_ALL}"
                    f"  ARGUMENTS = {Fore.CYAN}{arguments}{Style.RESET_ALL}",
                )

            # Execute command
            if command_name is not None and command_name.lower().startswith("error"):
                result = (
                    f"Command {command_name} threw the following error: {arguments}"
                )
            elif command_name == "human_feedback":
                result = f"Human feedback: {user_input}"
            else:
                for plugin in cfg.plugins:
                    if not plugin.can_handle_pre_command():
                        continue
                    command_name, arguments = plugin.pre_command(
                        command_name, arguments
                    )
                command_result = execute_command(
                    self.command_registry,
                    command_name,
                    arguments,
                    self.config.lead_agent.prompt_generator,
                )
                result = f"Command {command_name} returned: " f"{command_result}"

                for plugin in cfg.plugins:
                    if not plugin.can_handle_post_command():
                        continue
                    result = plugin.post_command(command_name, result)
                if self.next_action_count > 0:
                    self.next_action_count -= 1
            if command_name != "do_nothing":
                memory_to_add = (
                    f"Assistant Reply: {assistant_reply} "
                    f"\nResult: {result} "
                    f"\nHuman Feedback: {user_input} "
                )

                self.memory.add( memory_to_add)
                # TODO : adapt memory
                # self.memory.add(self.config.project_name:self.config.lead_agent.agent_name, memory_to_add)

                # Check if there's a result from the command append it to the message
                # history
                if result is not None:
                    self.full_message_history.append(
                        create_chat_message("system", result)
                    )
                    logger.typewriter_log("SYSTEM: ", Fore.YELLOW, result)
                else:
                    self.full_message_history.append(
                        create_chat_message("system", "Unable to execute command")
                    )
                    logger.typewriter_log(
                        "SYSTEM: ", Fore.YELLOW, "Unable to execute command"
                    )

    def _resolve_pathlike_command_args(self, command_args):
        if "directory" in command_args and command_args["directory"] in {"", "/"}:
            command_args["directory"] = str(self.workspace.root)
        else:
            for pathlike in ["filename", "directory", "clone_path"]:
                if pathlike in command_args:
                    command_args[pathlike] = str(
                        self.workspace.get_path(command_args[pathlike])
                    )
        return command_args

    def get_self_feedback(self, thoughts: dict, llm_model: str) -> str:
        """Generates a feedback response based on the provided thoughts dictionary.
        This method takes in a dictionary of thoughts containing keys such as 'reasoning',
        'plan', 'thoughts', and 'criticism'. It combines these elements into a single
        feedback message and uses the create_chat_completion() function to generate a
        response based on the input message.
        Args:
            thoughts (dict): A dictionary containing thought elements like reasoning,
            plan, thoughts, and criticism.
        Returns:
            str: A feedback response generated using the provided thoughts dictionary.
        """
        ai_role = self.config.ai_role

        feedback_prompt = f"Below is a message from an AI agent with the role of {ai_role}. Please review the provided Thought, Reasoning, Plan, and Criticism. If these elements accurately contribute to the successful execution of the assumed role, respond with the letter 'Y' followed by a space, and then explain why it is effective. If the provided information is not suitable for achieving the role's objectives, please provide one or more sentences addressing the issue and suggesting a resolution."
        reasoning = thoughts.get("reasoning", "")
        plan = thoughts.get("plan", "")
        thought = thoughts.get("thoughts", "")
        criticism = thoughts.get("criticism", "")
        feedback_thoughts = thought + reasoning + plan + criticism
        return create_chat_completion(
            [{"role": "user", "content": feedback_prompt + feedback_thoughts}],
            llm_model,
        )<|MERGE_RESOLUTION|>--- conflicted
+++ resolved
@@ -117,13 +117,8 @@
                 validate_json(assistant_reply_json, "llm_response_format_1")
                 # Get command name and arguments
                 try:
-<<<<<<< HEAD
-                    print_assistant_thoughts(self.config.lead_agent.agent_name, assistant_reply_json)
-=======
-                    print_assistant_thoughts(
-                        self.ai_name, assistant_reply_json, cfg.speak_mode
-                    )
->>>>>>> 6fbac455
+                    print_assistant_thoughts(self.config.lead_agent.agent_name,assistant_reply_json, cfg.speak_mode
+                    )
                     command_name, arguments = get_command(assistant_reply_json)
                     if cfg.speak_mode:
                         say_text(f"I want to execute {command_name}")
@@ -143,15 +138,9 @@
                     f"ARGUMENTS = {Fore.CYAN}{arguments}{Style.RESET_ALL}",
                 )
                 print(
-<<<<<<< HEAD
-                    "Enter 'y' to authorise command, 'y -N' to run N continuous "
+                    "Enter 'y' to authorise command, 'y -N' to run N continuous commands, 's' to run self-feedback commands"
                     "commands, 'n' to exit program, or enter feedback for "
                     f"{self.config.lead_agent.agent_name}...",
-=======
-                    "Enter 'y' to authorise command, 'y -N' to run N continuous commands, 's' to run self-feedback commands"
-                    "'n' to exit program, or enter feedback for "
-                    f"{self.ai_name}...",
->>>>>>> 6fbac455
                     flush=True,
                 )
                 while True:
