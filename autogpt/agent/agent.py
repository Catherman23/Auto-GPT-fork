--- conflicted
+++ resolved
@@ -19,7 +19,8 @@
 
 
 def generate_user_feedback_message(ai_name):
-    return "Enter 'y' to authorise command, 'y -N' to run N continuous commands," \
+    return "Enter 'y' to authorise command, 'y -N' to run N continuous commands, " \
+           "'s' to run self-feedback commands, " \
            "'n' to exit program, or enter feedback for " \
            f"{ai_name}... "
 
@@ -39,12 +40,15 @@
         except ValueError:
             command_name = "input error"
             user_input = "Invalid input format. Please enter 'y -n' where n is" \
-                " the number of continuous tasks."
+                         " the number of continuous tasks."
     elif console_input.lower().strip() == "":
         command_name = "input error"
         user_input = "Invalid input format."
-    elif console_input.lower() == "n":
+    elif console_input.lower().strip() == "n":
         user_input = "EXIT"
+    elif console_input.lower().strip() == "s":
+        user_input = None
+        command_name = "self_feedback"
     else:
         user_input = console_input
         command_name = "human_feedback"
@@ -82,16 +86,16 @@
     """
 
     def __init__(
-        self,
-        ai_name,
-        memory,
-        full_message_history,
-        next_action_count,
-        command_registry,
-        config,
-        system_prompt,
-        triggering_prompt,
-        workspace_directory,
+            self,
+            ai_name,
+            memory,
+            full_message_history,
+            next_action_count,
+            command_registry,
+            config,
+            system_prompt,
+            triggering_prompt,
+            workspace_directory,
     ):
         cfg = Config()
         self.ai_name = ai_name
@@ -116,9 +120,9 @@
             # Discontinue if continuous limit is reached
             loop_count += 1
             if (
-                cfg.continuous_mode
-                and cfg.continuous_limit > 0
-                and loop_count > cfg.continuous_limit
+                    cfg.continuous_mode
+                    and cfg.continuous_limit > 0
+                    and loop_count > cfg.continuous_limit
             ):
                 logger.typewriter_log(
                     "Continuous Limit Reached: ", Fore.YELLOW, f"{cfg.continuous_limit}"
@@ -170,55 +174,43 @@
                 )
                 user_feedback_message = generate_user_feedback_message(self.ai_name)
                 print(
-<<<<<<< HEAD
                     user_feedback_message,
-=======
-                    "Enter 'y' to authorise command, 'y -N' to run N continuous commands, 's' to run self-feedback commands"
-                    "'n' to exit program, or enter feedback for "
-                    f"{self.ai_name}...",
->>>>>>> 6fc6ea69
                     flush=True,
                 )
                 while True:
                     console_input = clean_input(
                         Fore.MAGENTA + "Input:" + Style.RESET_ALL
                     )
-<<<<<<< HEAD
+                    # <<<<<<< HEAD
                     new_command_name, self.next_action_count, user_input = \
                         calculate_next_command_from_user_input(console_input)
                     # If there was a parsing error, go back to the prompt
                     # Otherwise if new command name is not None, update command name
                     if new_command_name == "input error":
                         print(user_input)
-=======
-                    if console_input.lower().strip() == "y":
-                        user_input = "GENERATE NEXT COMMAND JSON"
-                        break
-                    elif console_input.lower().strip() == "s":
-                        logger.typewriter_log(
-                            "-=-=-=-=-=-=-= THOUGHTS, REASONING, PLAN AND CRITICISM WILL NOW BE VERIFIED BY AGENT -=-=-=-=-=-=-=",
-                            Fore.GREEN,
-                            "",
-                        )
-                        thoughts = assistant_reply_json.get("thoughts", {})
-                        self_feedback_resp = self.get_self_feedback(thoughts)
-                        logger.typewriter_log(
-                            f"SELF FEEDBACK: {self_feedback_resp}",
-                            Fore.YELLOW,
-                            "",
-                        )
-                        if self_feedback_resp[0].lower().strip() == "y":
-                            user_input = "GENERATE NEXT COMMAND JSON"
-                        else:
-                            user_input = self_feedback_resp
-                        break
-                    elif console_input.lower().strip() == "":
-                        print("Invalid input format.")
->>>>>>> 6fc6ea69
                         continue
                     elif new_command_name is not None:
                         command_name = new_command_name
                     break
+
+                # Prompt for feedback on the self feedback
+                if command_name == "self_feedback":
+                    logger.typewriter_log(
+                        "-=-=-=-=-=-=-= THOUGHTS, REASONING, PLAN AND CRITICISM WILL NOW BE VERIFIED BY AGENT -=-=-=-=-=-=-=",
+                        Fore.GREEN,
+                        "", 0
+                    )
+                    thoughts = assistant_reply_json.get("thoughts", {})
+                    self_feedback_resp = self.get_self_feedback(thoughts)
+                    logger.typewriter_log(
+                        f"SELF FEEDBACK: {self_feedback_resp}",
+                        Fore.YELLOW,
+                        "",
+                    )
+                    if self_feedback_resp[0].lower().strip() == "y":
+                        user_input = "GENERATE NEXT COMMAND JSON"
+                    else:
+                        user_input = self_feedback_resp
 
                 if user_input == "GENERATE NEXT COMMAND JSON":
                     logger.typewriter_log(
