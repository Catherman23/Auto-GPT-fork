--- conflicted
+++ resolved
@@ -179,13 +179,8 @@
                 # to exit
                 self.user_input = ""
                 logger.info(
-<<<<<<< HEAD
-                    f"Enter '{cfg.authorise_key}' to authorise command, '{cfg.authorise_key} -N' to run N continuous commands, '{cfg.self_feedback_key}' to run self-feedback commands or "
+                    f"Enter '{cfg.authorise_key}' to authorise command, '{cfg.authorise_key} -N' to run N continuous commands, '{cfg.self_feedback_key}' to run self-feedback commands, "
                     f"'{cfg.exit_key}' to exit program, or enter feedback for "
-=======
-                    "Enter 'y' to authorise command, 'y -N' to run N continuous commands, 's' to run self-feedback commands, "
-                    "'n' to exit program, or enter feedback for "
->>>>>>> 463dc547
                     f"{self.ai_name}..."
                 )
                 while True:
