--- conflicted
+++ resolved
@@ -26,7 +26,6 @@
     A class object that contains the configuration information for the AI
 
     Attributes:
-<<<<<<< HEAD
         __current_project (int): The number of the current project from 0 to 4.
         __projects (list): A list of Dictionary (projects) :
             {"agent_name": agent_name, 
@@ -34,30 +33,15 @@
             "agent_goals": agent_goals, 
             "prompt_generator": prompt_generator,
             "command_registry": command_registry 
+            api_budget (float): The maximum dollar value for API calls (0.0 means infinite)
             })
         # TODO __version (str): Version of the app
     """
         
     def __init__(self, project_number : int = -1,config_file: str = SAVE_FILE) -> None:
-=======
-        ai_name (str): The name of the AI.
-        ai_role (str): The description of the AI's role.
-        ai_goals (list): The list of objectives the AI is supposed to complete.
-        api_budget (float): The maximum dollar value for API calls (0.0 means infinite)
-    """
-
-    def __init__(
-        self,
-        ai_name: str = "",
-        ai_role: str = "",
-        ai_goals: list | None = None,
-        api_budget: float = 0.0,
-    ) -> None:
->>>>>>> 5de10255
         """
         Initialize a class instance
         Parameters:
-<<<<<<< HEAD
             project_number(int): The config entry number (0 to 4) to be updated or added.
             config_file(str): The path to the config yaml file.
               DEFAULT: "../agent_settings.yaml"
@@ -66,39 +50,16 @@
         """
     def __init__(self, project_number: int = -1, config_file: str = None) -> None:
         """_summary_
-=======
-            ai_name (str): The name of the AI.
-            ai_role (str): The description of the AI's role.
-            ai_goals (list): The list of objectives the AI is supposed to complete.
-            api_budget (float): The maximum dollar value for API calls (0.0 means infinite)
-        Returns:
-            None
-        """
-        if ai_goals is None:
-            ai_goals = []
-        self.ai_name = ai_name
-        self.ai_role = ai_role
-        self.ai_goals = ai_goals
-        self.api_budget = api_budget
-        self.prompt_generator = None
-        self.command_registry = None
->>>>>>> 5de10255
 
         Args:
             project_number (int, optional): _description_. Defaults to -1.
             config_file (str, optional): _description_. Defaults to None.
         """
-<<<<<<< HEAD
         self.config_file = config_file or SAVE_FILE
         self._current_project_id = project_number
         self._load(self.config_file)
         if 0 < project_number <= len(self._projects):
             self.set_project_number(project_number)
-=======
-        Returns class object with parameters (ai_name, ai_role, ai_goals, api_budget) loaded from
-          yaml file if yaml file exists,
-        else returns class with no parameters.
->>>>>>> 5de10255
 
         shutil.copy(self.config_file, f"{self.config_file}.backup")
 
@@ -128,6 +89,7 @@
             version = version # Not supported for the moment
         for project in config_params.get("projects", []):
             project_name = project["project_name"]
+            project_name = project["budget"]
 
             lead_agent_data = project["lead_agent"]
             lead_agent = AgentConfig(
@@ -152,7 +114,7 @@
 
             cls._projects.append(Project(project_name =  project_name,lead_agent = lead_agent, delegated_agents = delegated_agents_list))
             
-            break 
+            #break 
             """
             # 
             This break allows to push the new YAML back-end
@@ -181,17 +143,8 @@
         except FileNotFoundError:
             config_params = {}
 
-<<<<<<< HEAD
         if "projects" not in config_params:
             config_params["projects"] = []
-=======
-        ai_name = config_params.get("ai_name", "")
-        ai_role = config_params.get("ai_role", "")
-        ai_goals = config_params.get("ai_goals", [])
-        api_budget = config_params.get("api_budget", 0.0)
-        # type: Type[AIConfig]
-        return AIConfig(ai_name, ai_role, ai_goals, api_budget)
->>>>>>> 5de10255
 
         if 0 <= self._current_project_id < len(config_params["projects"]):
             config_params["projects"][self._current_project_id] = self.get_current_project()
@@ -239,16 +192,7 @@
                 }
             )
 
-<<<<<<< HEAD
         data_to_save = {"version": "X.Y.X", "projects": project_data}
-=======
-        config = {
-            "ai_name": self.ai_name,
-            "ai_role": self.ai_role,
-            "ai_goals": self.ai_goals,
-            "api_budget": self.api_budget,
-        }
->>>>>>> 5de10255
         with open(config_file, "w", encoding="utf-8") as file:
             yaml.dump(data_to_save, file, allow_unicode=True)
 
@@ -263,11 +207,7 @@
 
         Returns:
             full_prompt (str): A string containing the initial prompt for the user
-<<<<<<< HEAD
-                including the agent_name, agent_role and agent_goals.
-=======
-              including the ai_name, ai_role, ai_goals, and api_budget.
->>>>>>> 5de10255
+                including the agent_name, agent_role, agent_goals , and api_budget.
         """
         if self._current_project_id is None or self._current_project_id >= len(self._projects):
             raise ValueError("No project is currently selected.")
@@ -314,13 +254,10 @@
         full_prompt = f"You are {prompt_generator.name}, {prompt_generator.role}\n{prompt_start}\n\nGOALS:\n\n"
         for i, goal in enumerate(self._projects[self._current_project_id].lead_agent.agent_goals):
             full_prompt += f"{i+1}. {goal}\n"
-<<<<<<< HEAD
+        if self.api_budget > 0.0:
+            full_prompt += f"\nIt takes money to let you run. Your API budget is ${self._projects[self._current_project_id].api_budget:.3f}"
+        
         self._projects[self._current_project_id].lead_agent.prompt_generator = prompt_generator
-=======
-        if self.api_budget > 0.0:
-            full_prompt += f"\nIt takes money to let you run. Your API budget is ${self.api_budget:.3f}"
-        self.prompt_generator = prompt_generator
->>>>>>> 5de10255
         full_prompt += f"\n\n{prompt_generator.generate_prompt_string()}"
         return full_prompt
 
