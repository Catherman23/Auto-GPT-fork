# sourcery skip: do-not-use-staticmethod
"""
A module that contains the AIConfig class object that contains the configuration
"""
from __future__ import annotations

import os
import platform
from pathlib import Path
from typing import TYPE_CHECKING, Optional

import distro
import yaml

if TYPE_CHECKING:
    from autogpt.commands.command import CommandRegistry
    from autogpt.prompts.generator import PromptGenerator

# Soon this will go in a folder where it remembers more stuff about the run(s)
SAVE_FILE = str(Path(os.getcwd()) / "ai_settings.yaml")


class AIConfig:
    """
    A class object that contains the configuration information for the AI

    Attributes:
        ai_name (str): The name of the AI.
        ai_role (str): The description of the AI's role.
        ai_goals (list): The list of objectives the AI is supposed to complete.
        api_budget (float): The maximum dollar value for API calls (0.0 means infinite)
    """

    def __init__(
        self,
        ai_name: str = "",
        ai_role: str = "",
        ai_goals: list | None = None,
        api_budget: float = 0.0,
    ) -> None:
        """
        Initialize a class instance

        Parameters:
            ai_name (str): The name of the AI.
            ai_role (str): The description of the AI's role.
            ai_goals (list): The list of objectives the AI is supposed to complete.
            api_budget (float): The maximum dollar value for API calls (0.0 means infinite)
        Returns:
            None
        """
        if ai_goals is None:
            ai_goals = []
        self.ai_name = ai_name
        self.ai_role = ai_role
        self.ai_goals = ai_goals
        self.api_budget = api_budget
        self.prompt_generator: PromptGenerator | None = None
        self.command_registry: CommandRegistry | None = None

    @staticmethod
    def load(
        config_file: str = SAVE_FILE,
        ai_name: str = None,
        ai_role: str = None,
        ai_goals: list[str] = None,
    ) -> "AIConfig":
        """
        Returns class object with parameters (ai_name, ai_role, ai_goals, api_budget) loaded from
          command line overrides if supplied, then yaml file if yaml file exists,
        else returns class with no parameters.

        Parameters:
           config_file (int): The path to the config yaml file.
             DEFAULT: "../ai_settings.yaml"
            ai_name (str): AI name override, if supplied by the user via command line.
            ai_role (str): AI role override, if supplied by the user via command line.
            ai_goals (list): AI goals override, if supplied by the user via command line.

        Returns:
            cls (object): An instance of given cls object
        """

<<<<<<< HEAD
        # If we have any overrides, use them and ignore local file config
        if any([ai_name, ai_role, ai_goals]):
            config_params = {
                "ai_name": ai_name,
                "ai_role": ai_role,
                "ai_goals": ai_goals,
            }
        else:
            try:
                with open(config_file, encoding="utf-8") as file:
                    config_params = yaml.load(file, Loader=yaml.FullLoader)
            except FileNotFoundError:
                config_params = {}
=======
        try:
            with open(config_file, encoding="utf-8") as file:
                config_params = yaml.load(file, Loader=yaml.FullLoader) or {}
        except FileNotFoundError:
            config_params = {}
>>>>>>> 6e6e7fcc

        ai_name = config_params.get("ai_name", "")
        ai_role = config_params.get("ai_role", "")
        ai_goals = [
            str(goal).strip("{}").replace("'", "").replace('"', "")
            if isinstance(goal, dict)
            else str(goal)
            for goal in config_params.get("ai_goals", [])
        ]
        api_budget = config_params.get("api_budget", 0.0)
        # type: Type[AIConfig]
        return AIConfig(ai_name, ai_role, ai_goals, api_budget)

    def save(self, config_file: str = SAVE_FILE) -> None:
        """
        Saves the class parameters to the specified file yaml file path as a yaml file.

        Parameters:
            config_file(str): The path to the config yaml file.
              DEFAULT: "../ai_settings.yaml"

        Returns:
            None
        """

        config = {
            "ai_name": self.ai_name,
            "ai_role": self.ai_role,
            "ai_goals": self.ai_goals,
            "api_budget": self.api_budget,
        }
        with open(config_file, "w", encoding="utf-8") as file:
            yaml.dump(config, file, allow_unicode=True)

    def construct_full_prompt(
        self, prompt_generator: Optional[PromptGenerator] = None
    ) -> str:
        """
        Returns a prompt to the user with the class information in an organized fashion.

        Parameters:
            None

        Returns:
            full_prompt (str): A string containing the initial prompt for the user
              including the ai_name, ai_role, ai_goals, and api_budget.
        """

        prompt_start = (
            "Your decisions must always be made independently without"
            " seeking user assistance. Play to your strengths as an LLM and pursue"
            " simple strategies with no legal complications."
            ""
        )

        from autogpt.config import Config
        from autogpt.prompts.prompt import build_default_prompt_generator

        cfg = Config()
        if prompt_generator is None:
            prompt_generator = build_default_prompt_generator()
        prompt_generator.goals = self.ai_goals
        prompt_generator.name = self.ai_name
        prompt_generator.role = self.ai_role
        prompt_generator.command_registry = self.command_registry
        for plugin in cfg.plugins:
            if not plugin.can_handle_post_prompt():
                continue
            prompt_generator = plugin.post_prompt(prompt_generator)

        if cfg.execute_local_commands:
            # add OS info to prompt
            os_name = platform.system()
            os_info = (
                platform.platform(terse=True)
                if os_name != "Linux"
                else distro.name(pretty=True)
            )

            prompt_start += f"\nThe OS you are running on is: {os_info}"

        # Construct full prompt
        full_prompt = f"You are {prompt_generator.name}, {prompt_generator.role}\n{prompt_start}\n\nGOALS:\n\n"
        for i, goal in enumerate(self.ai_goals):
            full_prompt += f"{i+1}. {goal}\n"
        if self.api_budget > 0.0:
            full_prompt += f"\nIt takes money to let you run. Your API budget is ${self.api_budget:.3f}"
        self.prompt_generator = prompt_generator
        full_prompt += f"\n\n{prompt_generator.generate_prompt_string()}"
        return full_prompt<|MERGE_RESOLUTION|>--- conflicted
+++ resolved
@@ -81,7 +81,6 @@
             cls (object): An instance of given cls object
         """
 
-<<<<<<< HEAD
         # If we have any overrides, use them and ignore local file config
         if any([ai_name, ai_role, ai_goals]):
             config_params = {
@@ -92,16 +91,9 @@
         else:
             try:
                 with open(config_file, encoding="utf-8") as file:
-                    config_params = yaml.load(file, Loader=yaml.FullLoader)
+                    config_params = yaml.load(file, Loader=yaml.FullLoader) or {}
             except FileNotFoundError:
                 config_params = {}
-=======
-        try:
-            with open(config_file, encoding="utf-8") as file:
-                config_params = yaml.load(file, Loader=yaml.FullLoader) or {}
-        except FileNotFoundError:
-            config_params = {}
->>>>>>> 6e6e7fcc
 
         ai_name = config_params.get("ai_name", "")
         ai_role = config_params.get("ai_role", "")
