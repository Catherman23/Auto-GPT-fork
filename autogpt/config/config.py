--- conflicted
+++ resolved
@@ -9,6 +9,7 @@
 import yaml
 from colorama import Fore
 
+from autogpt.configurator import GPT_3_MODEL, GPT_4_MODEL
 from autogpt.core.configuration.schema import Configurable, SystemSettings
 from autogpt.plugins.plugins_config import PluginsConfig
 
@@ -87,20 +88,33 @@
 
     def get_azure_kwargs(self, model: str) -> dict[str, str]:
         """Get the kwargs for the Azure API."""
+
+        # Fix --gpt3only and --gpt4only in combination with Azure
+        fast_llm = (
+            self.fast_llm
+            if not (self.fast_llm == self.smart_llm and self.fast_llm == GPT_4_MODEL)
+            else f"not_{self.fast_llm}"
+        )
+        smart_llm = (
+            self.smart_llm
+            if not (self.smart_llm == self.fast_llm and self.smart_llm == GPT_3_MODEL)
+            else f"not_{self.smart_llm}"
+        )
+
         deployment_id = {
-            self.fast_llm: self.azure_model_to_deployment_id_map.get(
+            fast_llm: self.azure_model_to_deployment_id_map.get(
                 "fast_llm_deployment_id",
                 self.azure_model_to_deployment_id_map.get(
                     "fast_llm_model_deployment_id"  # backwards compatibility
                 ),
             ),
-            self.smart_llm: self.azure_model_to_deployment_id_map.get(
+            smart_llm: self.azure_model_to_deployment_id_map.get(
                 "smart_llm_deployment_id",
                 self.azure_model_to_deployment_id_map.get(
                     "smart_llm_model_deployment_id"  # backwards compatibility
                 ),
             ),
-            "text-embedding-ada-002": self.azure_model_to_deployment_id_map.get(
+            self.embedding_model: self.azure_model_to_deployment_id_map.get(
                 "embedding_model_deployment_id"
             ),
         }.get(model, None)
@@ -110,7 +124,7 @@
             "api_base": self.openai_api_base,
             "api_version": self.openai_api_version,
         }
-        if model == "text-embedding-ada-002":
+        if model == self.embedding_model:
             kwargs["engine"] = deployment_id
         else:
             kwargs["deployment_id"] = deployment_id
@@ -263,29 +277,6 @@
             config_dict["plugins_allowlist"],
         )
 
-<<<<<<< HEAD
-    def get_azure_deployment_id_for_model(self, model: str) -> str:
-        """
-        Returns the relevant deployment id for the model specified.
-
-        Parameters:
-            model(str): The model to map to the deployment id.
-
-        Returns:
-            The matching deployment id if found, otherwise an empty string.
-        """
-        if hasattr(self, "azure_model_to_deployment_id_map") == False:
-            return None
-
-        if model not in self.azure_model_to_deployment_id_map:
-            return None
-
-        return self.azure_model_to_deployment_id_map[model]
-
-    AZURE_CONFIG_FILE = os.path.join(os.path.dirname(__file__), "../..", "azure.yaml")
-
-    def load_azure_config(self, config_file: str = AZURE_CONFIG_FILE) -> None:
-=======
         with contextlib.suppress(TypeError):
             config_dict["image_size"] = int(os.getenv("IMAGE_SIZE"))
         with contextlib.suppress(TypeError):
@@ -317,7 +308,6 @@
 
     @classmethod
     def load_azure_config(cls, config_file: str = AZURE_CONFIG_FILE) -> Dict[str, str]:
->>>>>>> 9e5492bd
         """
         Loads the configuration parameters for Azure hosting from the specified file
           path as a yaml file.
