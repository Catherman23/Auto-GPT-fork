"""Configuration class to store the state of bools for different scripts access."""
import os
from typing import List, Optional

import openai
import yaml
from auto_gpt_plugin_template import AutoGPTPluginTemplate  # type: ignore
from colorama import Fore

import autogpt


class Config:
    """
    Configuration class to store the state of bools for different scripts access.
    """

    def __init__(self) -> None:
        """Initialize the Config class"""
        self.workspace_path: Optional[str] = None
        self.file_logger_path: Optional[str] = None

        self.debug_mode = False
        self.continuous_mode = False
        self.continuous_limit = 0
        self.speak_mode = False
        self.skip_reprompt = False
        self.allow_downloads = False
        self.skip_news = False

        self.authorise_key = os.getenv("AUTHORISE_COMMAND_KEY", "y")
        self.exit_key = os.getenv("EXIT_KEY", "n")
        self.plain_output = os.getenv("PLAIN_OUTPUT", "False") == "True"

        disabled_command_categories = os.getenv("DISABLED_COMMAND_CATEGORIES")
        if disabled_command_categories:
            self.disabled_command_categories = disabled_command_categories.split(",")
        else:
            self.disabled_command_categories = []

        self.shell_command_control = os.getenv("SHELL_COMMAND_CONTROL", "denylist")

        # DENY_COMMANDS is deprecated and included for backwards-compatibility
        shell_denylist = os.getenv("SHELL_DENYLIST", os.getenv("DENY_COMMANDS"))
        if shell_denylist:
            self.shell_denylist = shell_denylist.split(",")
        else:
            self.shell_denylist = ["sudo", "su"]

        # ALLOW_COMMANDS is deprecated and included for backwards-compatibility
        shell_allowlist = os.getenv("SHELL_ALLOWLIST", os.getenv("ALLOW_COMMANDS"))
        if shell_allowlist:
            self.shell_allowlist = shell_allowlist.split(",")
        else:
            self.shell_allowlist = []

        self.ai_settings_file = os.getenv("AI_SETTINGS_FILE", "ai_settings.yaml")
        self.prompt_settings_file = os.getenv(
            "PROMPT_SETTINGS_FILE", "prompt_settings.yaml"
        )
        self.fast_llm_model = os.getenv("FAST_LLM_MODEL", "gpt-3.5-turbo")
        self.smart_llm_model = os.getenv("SMART_LLM_MODEL", "gpt-3.5-turbo")
        self.embedding_model = os.getenv("EMBEDDING_MODEL", "text-embedding-ada-002")

        self.browse_spacy_language_model = os.getenv(
            "BROWSE_SPACY_LANGUAGE_MODEL", "en_core_web_sm"
        )

        self.openai_api_key = os.getenv("OPENAI_API_KEY")
        self.openai_organization = os.getenv("OPENAI_ORGANIZATION")
        self.temperature = float(os.getenv("TEMPERATURE", "0"))
        self.use_azure = os.getenv("USE_AZURE") == "True"
        self.execute_local_commands = (
            os.getenv("EXECUTE_LOCAL_COMMANDS", "False") == "True"
        )
        self.restrict_to_workspace = (
            os.getenv("RESTRICT_TO_WORKSPACE", "True") == "True"
        )

        if self.use_azure:
            self.load_azure_config()
            openai.api_type = self.openai_api_type
            openai.api_base = self.openai_api_base
            openai.api_version = self.openai_api_version
        elif os.getenv("OPENAI_API_BASE_URL", None):
            openai.api_base = os.getenv("OPENAI_API_BASE_URL")

        if self.openai_organization is not None:
            openai.organization = self.openai_organization

        self.elevenlabs_api_key = os.getenv("ELEVENLABS_API_KEY")
        # ELEVENLABS_VOICE_1_ID is deprecated and included for backwards-compatibility
        self.elevenlabs_voice_id = os.getenv(
            "ELEVENLABS_VOICE_ID", os.getenv("ELEVENLABS_VOICE_1_ID")
        )
        self.streamelements_voice = os.getenv("STREAMELEMENTS_VOICE", "Brian")

        # Backwards-compatibility shim for deprecated env variables
        if os.getenv("USE_MAC_OS_TTS"):
            default_tts_provider = "macos"
        elif self.elevenlabs_api_key:
            default_tts_provider = "elevenlabs"
        elif os.getenv("USE_BRIAN_TTS"):
            default_tts_provider = "streamelements"
        else:
            default_tts_provider = "gtts"

        self.text_to_speech_provider = os.getenv(
            "TEXT_TO_SPEECH_PROVIDER", default_tts_provider
        )

        self.github_api_key = os.getenv("GITHUB_API_KEY")
        self.github_username = os.getenv("GITHUB_USERNAME")

        self.google_api_key = os.getenv("GOOGLE_API_KEY")
        # CUSTOM_SEARCH_ENGINE_ID is deprecated and included for backwards-compatibility
        self.google_custom_search_engine_id = os.getenv(
            "GOOGLE_CUSTOM_SEARCH_ENGINE_ID", os.getenv("CUSTOM_SEARCH_ENGINE_ID")
        )

        self.image_provider = os.getenv("IMAGE_PROVIDER")
        self.image_size = int(os.getenv("IMAGE_SIZE", 256))
        self.huggingface_api_token = os.getenv("HUGGINGFACE_API_TOKEN")
        self.huggingface_image_model = os.getenv(
            "HUGGINGFACE_IMAGE_MODEL", "CompVis/stable-diffusion-v1-4"
        )
        self.audio_to_text_provider = os.getenv("AUDIO_TO_TEXT_PROVIDER", "huggingface")
        self.huggingface_audio_to_text_model = os.getenv(
            "HUGGINGFACE_AUDIO_TO_TEXT_MODEL"
        )
        self.sd_webui_url = os.getenv("SD_WEBUI_URL", "http://localhost:7860")
        self.sd_webui_auth = os.getenv("SD_WEBUI_AUTH")

        # Selenium browser settings
        self.selenium_web_browser = os.getenv("USE_WEB_BROWSER", "chrome")
        self.selenium_headless = os.getenv("HEADLESS_BROWSER", "True") == "True"

        # User agent header to use when making HTTP requests
        # Some websites might just completely deny request with an error code if
        # no user agent was found.
        self.user_agent = os.getenv(
            "USER_AGENT",
            "Mozilla/5.0 (Macintosh; Intel Mac OS X 10_15_4) AppleWebKit/537.36"
            " (KHTML, like Gecko) Chrome/83.0.4103.97 Safari/537.36",
        )

        self.memory_backend = os.getenv("MEMORY_BACKEND", "json_file")
        self.memory_index = os.getenv("MEMORY_INDEX", "auto-gpt-memory")

        self.redis_host = os.getenv("REDIS_HOST", "localhost")
        self.redis_port = int(os.getenv("REDIS_PORT", "6379"))
        self.redis_password = os.getenv("REDIS_PASSWORD", "")
        self.wipe_redis_on_start = os.getenv("WIPE_REDIS_ON_START", "True") == "True"

        self.plugins_dir = os.getenv("PLUGINS_DIR", "plugins")
        self.plugins: List[AutoGPTPluginTemplate] = []
        self.plugins_openai: List[str] = []

        # Deprecated. Kept for backwards-compatibility. Will remove in a future version.
        plugins_allowlist = os.getenv("ALLOWLISTED_PLUGINS")
        if plugins_allowlist:
            self.plugins_allowlist = plugins_allowlist.split(",")
        else:
            self.plugins_allowlist = []

        # Deprecated. Kept for backwards-compatibility. Will remove in a future version.
        plugins_denylist = os.getenv("DENYLISTED_PLUGINS")
        if plugins_denylist:
            self.plugins_denylist = plugins_denylist.split(",")
        else:
            self.plugins_denylist = []

        # Avoid circular imports
        from autogpt.plugins import DEFAULT_PLUGINS_CONFIG_FILE

        self.plugins_config_file = os.getenv(
            "PLUGINS_CONFIG_FILE", DEFAULT_PLUGINS_CONFIG_FILE
        )
        self.load_plugins_config()

        self.chat_messages_enabled = os.getenv("CHAT_MESSAGES_ENABLED") == "True"

    def load_plugins_config(self) -> "autogpt.plugins.PluginsConfig":
        # Avoid circular import
        from autogpt.plugins.plugins_config import PluginsConfig

        self.plugins_config = PluginsConfig.load_config(global_config=self)
        return self.plugins_config

    def get_azure_deployment_id_for_model(self, model: str) -> str:
        """
        Returns the relevant deployment id for the model specified.

        Parameters:
            model(str): The model to map to the deployment id.

        Returns:
            The matching deployment id if found, otherwise an empty string.
        """
        if model == self.fast_llm_model:
            return self.azure_model_to_deployment_id_map[
                "fast_llm_model_deployment_id"
            ]  # type: ignore
        elif model == self.smart_llm_model:
            return self.azure_model_to_deployment_id_map[
                "smart_llm_model_deployment_id"
            ]  # type: ignore
        elif model == "text-embedding-ada-002":
            return self.azure_model_to_deployment_id_map[
                "embedding_model_deployment_id"
            ]  # type: ignore
        else:
            return ""

    AZURE_CONFIG_FILE = os.path.join(os.path.dirname(__file__), "../..", "azure.yaml")

    def load_azure_config(self, config_file: str = AZURE_CONFIG_FILE) -> None:
        """
        Loads the configuration parameters for Azure hosting from the specified file
          path as a yaml file.

        Parameters:
            config_file(str): The path to the config yaml file. DEFAULT: "../azure.yaml"

        Returns:
            None
        """
        with open(config_file) as file:
            config_params = yaml.load(file, Loader=yaml.FullLoader) or {}
        self.openai_api_type = config_params.get("azure_api_type") or "azure"
        self.openai_api_base = config_params.get("azure_api_base") or ""
        self.openai_api_version = (
            config_params.get("azure_api_version") or "2023-03-15-preview"
        )
        self.azure_model_to_deployment_id_map = config_params.get("azure_model_map", {})

    def set_continuous_mode(self, value: bool) -> None:
        """Set the continuous mode value."""
        self.continuous_mode = value

    def set_continuous_limit(self, value: int) -> None:
        """Set the continuous limit value."""
        self.continuous_limit = value

    def set_speak_mode(self, value: bool) -> None:
        """Set the speak mode value."""
        self.speak_mode = value

    def set_fast_llm_model(self, value: str) -> None:
        """Set the fast LLM model value."""
        self.fast_llm_model = value

    def set_smart_llm_model(self, value: str) -> None:
        """Set the smart LLM model value."""
        self.smart_llm_model = value

    def set_embedding_model(self, value: str) -> None:
        """Set the model to use for creating embeddings."""
        self.embedding_model = value

    def set_openai_api_key(self, value: str) -> None:
        """Set the OpenAI API key value."""
        self.openai_api_key = value

    def set_elevenlabs_api_key(self, value: str) -> None:
        """Set the ElevenLabs API key value."""
        self.elevenlabs_api_key = value

    def set_elevenlabs_voice_1_id(self, value: str) -> None:
        """Set the ElevenLabs Voice 1 ID value."""
        self.elevenlabs_voice_id = value

    def set_elevenlabs_voice_2_id(self, value: str) -> None:
        """Set the ElevenLabs Voice 2 ID value."""
        self.elevenlabs_voice_2_id = value

    def set_google_api_key(self, value: str) -> None:
        """Set the Google API key value."""
        self.google_api_key = value

    def set_custom_search_engine_id(self, value: str) -> None:
        """Set the custom search engine id value."""
        self.google_custom_search_engine_id = value

    def set_debug_mode(self, value: bool) -> None:
        """Set the debug mode value."""
        self.debug_mode = value

    def set_plugins(self, value: list) -> None:
        """Set the plugins value."""
        self.plugins = value

    def set_plugins_allowlist(self, value: list) -> None:
        """Set the plugins_allowlist value."""
        self.plugins_allowlist = value

    def set_plugins_denylist(self, value: list) -> None:
        """Set the plugins_denylist value."""
        self.plugins_denylist = value

    def set_temperature(self, value: int) -> None:
        """Set the temperature value."""
        self.temperature = value

    def set_memory_backend(self, name: str) -> None:
        """Set the memory backend name."""
        self.memory_backend = name


<<<<<<< HEAD
def check_openai_api_key(config) -> None:
=======
def check_openai_api_key(config: Config) -> None:
>>>>>>> e5d6206a
    """Check if the OpenAI API key is set in config.py or as an environment variable."""
    if not config.openai_api_key:
        print(
            Fore.RED
            + "Please set your OpenAI API key in .env or as an environment variable."
            + Fore.RESET
        )
        print("You can get your key from https://platform.openai.com/account/api-keys")
        exit(1)<|MERGE_RESOLUTION|>--- conflicted
+++ resolved
@@ -1,10 +1,10 @@
 """Configuration class to store the state of bools for different scripts access."""
 import os
-from typing import List, Optional
+from typing import List
 
 import openai
 import yaml
-from auto_gpt_plugin_template import AutoGPTPluginTemplate  # type: ignore
+from auto_gpt_plugin_template import AutoGPTPluginTemplate
 from colorama import Fore
 
 import autogpt
@@ -17,8 +17,8 @@
 
     def __init__(self) -> None:
         """Initialize the Config class"""
-        self.workspace_path: Optional[str] = None
-        self.file_logger_path: Optional[str] = None
+        self.workspace_path: str = None
+        self.file_logger_path: str = None
 
         self.debug_mode = False
         self.continuous_mode = False
@@ -154,7 +154,7 @@
 
         self.plugins_dir = os.getenv("PLUGINS_DIR", "plugins")
         self.plugins: List[AutoGPTPluginTemplate] = []
-        self.plugins_openai: List[str] = []
+        self.plugins_openai = []
 
         # Deprecated. Kept for backwards-compatibility. Will remove in a future version.
         plugins_allowlist = os.getenv("ALLOWLISTED_PLUGINS")
@@ -290,14 +290,6 @@
         """Set the plugins value."""
         self.plugins = value
 
-    def set_plugins_allowlist(self, value: list) -> None:
-        """Set the plugins_allowlist value."""
-        self.plugins_allowlist = value
-
-    def set_plugins_denylist(self, value: list) -> None:
-        """Set the plugins_denylist value."""
-        self.plugins_denylist = value
-
     def set_temperature(self, value: int) -> None:
         """Set the temperature value."""
         self.temperature = value
@@ -307,11 +299,7 @@
         self.memory_backend = name
 
 
-<<<<<<< HEAD
-def check_openai_api_key(config) -> None:
-=======
 def check_openai_api_key(config: Config) -> None:
->>>>>>> e5d6206a
     """Check if the OpenAI API key is set in config.py or as an environment variable."""
     if not config.openai_api_key:
         print(
