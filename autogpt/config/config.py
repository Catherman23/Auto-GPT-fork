"""Configuration class to store the state of bools for different scripts access."""
import os
from colorama import Fore

from autogpt.config.singleton import Singleton

import openai
import yaml

from dotenv import load_dotenv

load_dotenv(verbose=True)


class Config(metaclass=Singleton):
    """
    Configuration class to store the state of bools for different scripts access.
    """

    def __init__(self) -> None:
        """Initialize the Config class"""
        self.debug_mode = False
        self.continuous_mode = False
        self.continuous_limit = 0
        self.speak_mode = False
        self.skip_reprompt = False
        self.allow_downloads = False

        self.selenium_web_browser = os.getenv("USE_WEB_BROWSER", "chrome")
        self.ai_settings_file = os.getenv("AI_SETTINGS_FILE", "ai_settings.yaml")
        self.fast_llm_model = os.getenv("FAST_LLM_MODEL", "gpt-3.5-turbo")
        self.smart_llm_model = os.getenv("SMART_LLM_MODEL", "gpt-4")
        self.fast_token_limit = int(os.getenv("FAST_TOKEN_LIMIT", 4000))
        self.smart_token_limit = int(os.getenv("SMART_TOKEN_LIMIT", 8000))
        self.browse_chunk_max_length = int(os.getenv("BROWSE_CHUNK_MAX_LENGTH", 8192))

        self.openai_api_key = os.getenv("OPENAI_API_KEY")
        self.temperature = float(os.getenv("TEMPERATURE", "1"))
        self.use_azure = os.getenv("USE_AZURE") == "True"
        self.execute_local_commands = (
            os.getenv("EXECUTE_LOCAL_COMMANDS", "False") == "True"
        )

        if self.use_azure:
            self.load_azure_config()
            openai.api_type = self.openai_api_type
            openai.api_base = self.openai_api_base
            openai.api_version = self.openai_api_version

        self.elevenlabs_api_key = os.getenv("ELEVENLABS_API_KEY")
        self.elevenlabs_voice_1_id = os.getenv("ELEVENLABS_VOICE_1_ID")
        self.elevenlabs_voice_2_id = os.getenv("ELEVENLABS_VOICE_2_ID")

        self.use_mac_os_tts = False
        self.use_mac_os_tts = os.getenv("USE_MAC_OS_TTS")

        self.use_brian_tts = False
        self.use_brian_tts = os.getenv("USE_BRIAN_TTS")

        self.github_api_key = os.getenv("GITHUB_API_KEY")
        self.github_username = os.getenv("GITHUB_USERNAME")

        self.google_api_key = os.getenv("GOOGLE_API_KEY")
        self.custom_search_engine_id = os.getenv("CUSTOM_SEARCH_ENGINE_ID")

        self.pinecone_api_key = os.getenv("PINECONE_API_KEY")
        self.pinecone_region = os.getenv("PINECONE_ENV")

<<<<<<< HEAD
        self.annoy_index_file = os.getenv("ANNOY_INDEX_FILE")
        self.annoy_metadata_file = os.getenv("ANNOY_METADATA_FILE")

        self.weaviate_host  = os.getenv("WEAVIATE_HOST")
=======
        self.weaviate_host = os.getenv("WEAVIATE_HOST")
>>>>>>> 9cb1555a
        self.weaviate_port = os.getenv("WEAVIATE_PORT")
        self.weaviate_protocol = os.getenv("WEAVIATE_PROTOCOL", "http")
        self.weaviate_username = os.getenv("WEAVIATE_USERNAME", None)
        self.weaviate_password = os.getenv("WEAVIATE_PASSWORD", None)
        self.weaviate_scopes = os.getenv("WEAVIATE_SCOPES", None)
        self.weaviate_embedded_path = os.getenv("WEAVIATE_EMBEDDED_PATH")
        self.weaviate_api_key = os.getenv("WEAVIATE_API_KEY", None)
        self.use_weaviate_embedded = os.getenv("USE_WEAVIATE_EMBEDDED", "False") == "True"

        # milvus configuration, e.g., localhost:19530.
        self.milvus_addr = os.getenv("MILVUS_ADDR", "localhost:19530")
        self.milvus_collection = os.getenv("MILVUS_COLLECTION", "autogpt")

        self.image_provider = os.getenv("IMAGE_PROVIDER")
        self.huggingface_api_token = os.getenv("HUGGINGFACE_API_TOKEN")
        self.huggingface_audio_to_text_model = os.getenv(
            "HUGGINGFACE_AUDIO_TO_TEXT_MODEL"
        )

        # User agent headers to use when browsing web
        # Some websites might just completely deny request with an error code if
        # no user agent was found.
        self.user_agent = os.getenv(
            "USER_AGENT",
            "Mozilla/5.0 (Macintosh; Intel Mac OS X 10_15_4) AppleWebKit/537.36"
            " (KHTML, like Gecko) Chrome/83.0.4103.97 Safari/537.36",
        )
        self.redis_host = os.getenv("REDIS_HOST", "localhost")
        self.redis_port = os.getenv("REDIS_PORT", "6379")
        self.redis_password = os.getenv("REDIS_PASSWORD", "")
        self.wipe_redis_on_start = os.getenv("WIPE_REDIS_ON_START", "True") == "True"
        self.memory_index = os.getenv("MEMORY_INDEX", "auto-gpt")
        # Note that indexes must be created on db 0 in redis, this is not configurable.

        self.memory_backend = os.getenv("MEMORY_BACKEND", "local")
        # Initialize the OpenAI API client
        openai.api_key = self.openai_api_key

    def get_azure_deployment_id_for_model(self, model: str) -> str:
        """
        Returns the relevant deployment id for the model specified.

        Parameters:
            model(str): The model to map to the deployment id.

        Returns:
            The matching deployment id if found, otherwise an empty string.
        """
        if model == self.fast_llm_model:
            return self.azure_model_to_deployment_id_map[
                "fast_llm_model_deployment_id"
            ]  # type: ignore
        elif model == self.smart_llm_model:
            return self.azure_model_to_deployment_id_map[
                "smart_llm_model_deployment_id"
            ]  # type: ignore
        elif model == "text-embedding-ada-002":
            return self.azure_model_to_deployment_id_map[
                "embedding_model_deployment_id"
            ]  # type: ignore
        else:
            return ""

    AZURE_CONFIG_FILE = os.path.join(os.path.dirname(__file__), "..", "azure.yaml")

    def load_azure_config(self, config_file: str = AZURE_CONFIG_FILE) -> None:
        """
        Loads the configuration parameters for Azure hosting from the specified file
          path as a yaml file.

        Parameters:
            config_file(str): The path to the config yaml file. DEFAULT: "../azure.yaml"

        Returns:
            None
        """
        try:
            with open(config_file) as file:
                config_params = yaml.load(file, Loader=yaml.FullLoader)
        except FileNotFoundError:
            config_params = {}
        self.openai_api_type = config_params.get("azure_api_type") or "azure"
        self.openai_api_base = config_params.get("azure_api_base") or ""
        self.openai_api_version = (
            config_params.get("azure_api_version") or "2023-03-15-preview"
        )
        self.azure_model_to_deployment_id_map = config_params.get("azure_model_map", [])

    def set_continuous_mode(self, value: bool) -> None:
        """Set the continuous mode value."""
        self.continuous_mode = value

    def set_continuous_limit(self, value: int) -> None:
        """Set the continuous limit value."""
        self.continuous_limit = value

    def set_speak_mode(self, value: bool) -> None:
        """Set the speak mode value."""
        self.speak_mode = value

    def set_fast_llm_model(self, value: str) -> None:
        """Set the fast LLM model value."""
        self.fast_llm_model = value

    def set_smart_llm_model(self, value: str) -> None:
        """Set the smart LLM model value."""
        self.smart_llm_model = value

    def set_fast_token_limit(self, value: int) -> None:
        """Set the fast token limit value."""
        self.fast_token_limit = value

    def set_smart_token_limit(self, value: int) -> None:
        """Set the smart token limit value."""
        self.smart_token_limit = value

    def set_browse_chunk_max_length(self, value: int) -> None:
        """Set the browse_website command chunk max length value."""
        self.browse_chunk_max_length = value

    def set_openai_api_key(self, value: str) -> None:
        """Set the OpenAI API key value."""
        self.openai_api_key = value

    def set_elevenlabs_api_key(self, value: str) -> None:
        """Set the ElevenLabs API key value."""
        self.elevenlabs_api_key = value

    def set_elevenlabs_voice_1_id(self, value: str) -> None:
        """Set the ElevenLabs Voice 1 ID value."""
        self.elevenlabs_voice_1_id = value

    def set_elevenlabs_voice_2_id(self, value: str) -> None:
        """Set the ElevenLabs Voice 2 ID value."""
        self.elevenlabs_voice_2_id = value

    def set_google_api_key(self, value: str) -> None:
        """Set the Google API key value."""
        self.google_api_key = value

    def set_custom_search_engine_id(self, value: str) -> None:
        """Set the custom search engine id value."""
        self.custom_search_engine_id = value

    def set_pinecone_api_key(self, value: str) -> None:
        """Set the Pinecone API key value."""
        self.pinecone_api_key = value

    def set_pinecone_region(self, value: str) -> None:
        """Set the Pinecone region value."""
        self.pinecone_region = value

    def set_debug_mode(self, value: bool) -> None:
        """Set the debug mode value."""
        self.debug_mode = value


def check_openai_api_key() -> None:
    """Check if the OpenAI API key is set in config.py or as an environment variable."""
    cfg = Config()
    if not cfg.openai_api_key:
        print(
            Fore.RED
            + "Please set your OpenAI API key in .env or as an environment variable."
        )
        print("You can get your key from https://platform.openai.com/account/api-keys")
        exit(1)<|MERGE_RESOLUTION|>--- conflicted
+++ resolved
@@ -66,14 +66,10 @@
         self.pinecone_api_key = os.getenv("PINECONE_API_KEY")
         self.pinecone_region = os.getenv("PINECONE_ENV")
 
-<<<<<<< HEAD
         self.annoy_index_file = os.getenv("ANNOY_INDEX_FILE")
         self.annoy_metadata_file = os.getenv("ANNOY_METADATA_FILE")
 
-        self.weaviate_host  = os.getenv("WEAVIATE_HOST")
-=======
         self.weaviate_host = os.getenv("WEAVIATE_HOST")
->>>>>>> 9cb1555a
         self.weaviate_port = os.getenv("WEAVIATE_PORT")
         self.weaviate_protocol = os.getenv("WEAVIATE_PROTOCOL", "http")
         self.weaviate_username = os.getenv("WEAVIATE_USERNAME", None)
