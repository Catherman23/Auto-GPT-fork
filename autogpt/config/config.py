--- conflicted
+++ resolved
@@ -30,11 +30,8 @@
 
         self.authorise_key = os.getenv("AUTHORISE_COMMAND_KEY", "y")
         self.exit_key = os.getenv("EXIT_KEY", "n")
-<<<<<<< HEAD
         self.self_feedback_key = os.getenv("SELF_FEEDBACK_KEY", "s")
-=======
         self.plain_output = os.getenv("PLAIN_OUTPUT", "False") == "True"
->>>>>>> 463dc547
 
         disabled_command_categories = os.getenv("DISABLED_COMMAND_CATEGORIES")
         if disabled_command_categories:
