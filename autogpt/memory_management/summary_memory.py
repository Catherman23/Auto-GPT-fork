from typing import Dict, List, Tuple

from autogpt.config import Config
from autogpt.llm.llm_utils import create_chat_completion

cfg = Config()

def get_newly_trimmed_messages(
    full_message_history: List[Dict[str, str]], current_context: List[Dict[str, str]], last_memory_index: int) -> Tuple[List[Dict[str, str]], int]:
    """
    This function returns a list of dictionaries contained in full_message_history
<<<<<<< HEAD
    with an index higher than last_memory_index that are absent from current_context, and the new index.
=======
    with an index higher than prev_index that are absent from current_context.
>>>>>>> f1032926

    Args:
        full_message_history (list): A list of dictionaries representing the full message history.
        current_context (list): A list of dictionaries representing the current context.
        last_memory_index (int): An integer representing the previous index.

    Returns:
<<<<<<< HEAD
        list: A list of dictionaries that are in full_message_history with an index higher than last_memory_index and absent from current_context.
        int: The new index value for use in the next loop.
=======
        list: A list of dictionaries that are in full_message_history with an index higher than prev_index and absent from current_context.
>>>>>>> f1032926
    """
    # Select messages in full_message_history with an index higher than last_memory_index
    new_messages = [msg for i, msg in enumerate(full_message_history) if i > last_memory_index]

    # Remove messages that are already present in current_context
    new_messages_not_in_context = [
        msg for msg in new_messages if msg not in current_context
    ]

    # Find the index of the last message processed
    new_index = last_memory_index
    if new_messages_not_in_context:
        last_message = new_messages_not_in_context[-1]
        new_index = full_message_history.index(last_message)


    return new_messages_not_in_context, new_index


def update_running_summary(current_memory: str, new_events: List[Dict]) -> str:
    """
    This function takes a list of dictionaries representing new events and combines them with the current summary,
    focusing on key and potentially important information to remember. The updated summary is returned in a message
    formatted in the 1st person past tense.

    Args:
        new_events (List[Dict]): A list of dictionaries containing the latest events to be added to the summary.

    Returns:
        str: A message containing the updated summary of actions, formatted in the 1st person past tense.

    Example:
        new_events = [{"event": "entered the kitchen."}, {"event": "found a scrawled note with the number 7"}]
        update_running_summary(new_events)
        # Returns: "This reminds you of these events from your past: \nI entered the kitchen and found a scrawled note saying 7."
    """
    # Replace "assistant" with "you". This produces much better first person past tense results.
    for event in new_events:
        if event["role"] == "assistant":
            event["role"] = "you"

    # This can happen at any point during execturion, not just the beginning
    if (len(new_events) == 0):
        new_events = "Nothing new happened."

    prompt = f'''Your task is to create a concise running summary of actions in the provided text, focusing on key and potentially important information to remember.

You will receive the current summary and the latest development. Combine them, adding relevant key information from the latest development in 1st person past tense and keeping the summary concise.

Summary So Far:
"""
{current_memory}
"""

Latest Development:
"""
{new_events}
"""
'''

    messages = [
        {
            "role": "user",
            "content": prompt,
        }
    ]

    current_memory = create_chat_completion(messages, cfg.fast_llm_model)

    message_to_return = {
        "role": "system",
        "content": f"This reminds you of these events from your past: \n{current_memory}",
    }

    return message_to_return<|MERGE_RESOLUTION|>--- conflicted
+++ resolved
@@ -9,11 +9,7 @@
     full_message_history: List[Dict[str, str]], current_context: List[Dict[str, str]], last_memory_index: int) -> Tuple[List[Dict[str, str]], int]:
     """
     This function returns a list of dictionaries contained in full_message_history
-<<<<<<< HEAD
-    with an index higher than last_memory_index that are absent from current_context, and the new index.
-=======
     with an index higher than prev_index that are absent from current_context.
->>>>>>> f1032926
 
     Args:
         full_message_history (list): A list of dictionaries representing the full message history.
@@ -21,12 +17,8 @@
         last_memory_index (int): An integer representing the previous index.
 
     Returns:
-<<<<<<< HEAD
         list: A list of dictionaries that are in full_message_history with an index higher than last_memory_index and absent from current_context.
         int: The new index value for use in the next loop.
-=======
-        list: A list of dictionaries that are in full_message_history with an index higher than prev_index and absent from current_context.
->>>>>>> f1032926
     """
     # Select messages in full_message_history with an index higher than last_memory_index
     new_messages = [msg for i, msg in enumerate(full_message_history) if i > last_memory_index]
