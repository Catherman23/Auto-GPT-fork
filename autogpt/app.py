""" Command and Control """
import json
<<<<<<< HEAD
from typing import Dict, Any, List, NoReturn, Union
=======
from typing import List, NoReturn, Union, Dict
>>>>>>> 7d9269e1
from autogpt.agent.agent_manager import AgentManager
from autogpt.commands.evaluate_code import evaluate_code
from autogpt.commands.google_search import google_official_search, google_search
from autogpt.commands.improve_code import improve_code
from autogpt.commands.write_tests import write_tests
from autogpt.config import Config
from autogpt.commands.image_gen import generate_image
from autogpt.commands.audio_text import read_audio_from_file
from autogpt.commands.web_requests import scrape_links, scrape_text
from autogpt.commands.execute_code import execute_python_file, execute_shell
from autogpt.commands.file_operations import (
    append_to_file,
    delete_file,
    read_file,
    search_files,
    write_to_file,
)
from autogpt.json_fixes.parsing import fix_and_parse_json
from autogpt.memory import get_memory
from autogpt.processing.text import summarize_text
from autogpt.speech import say_text
from autogpt.commands.web_selenium import browse_website
from autogpt.commands.git_operations import clone_repository
from autogpt.commands.twitter import send_tweet


CFG = Config()
AGENT_MANAGER = AgentManager()
COMMANDS = {
    "google": lambda args: google(args["input"]),
    "memory_add": lambda args: get_memory(CFG).add(args["string"]),
    "start_agent": lambda args: start_agent(args["name"],
                                            args["task"],
                                            args["prompt"]),
    "message_agent": lambda args: message_agent(args["key"],
                                                args["message"]),
    "list_agents": lambda: list_agents(),
    "delete_agent": lambda args: delete_agent(args["key"]),
    "get_text_summary": lambda args: get_text_summary(args["url"],
                                                      args["question"]),
    "get_hyperlinks": lambda args: get_hyperlinks(args["url"]),
    "clone_repository": lambda args: clone_repository(args["repository_url"],
                                                      args["clone_path"]),
    "read_file": lambda args: read_file(args["file"]),
    "write_to_file": lambda args: write_to_file(args["file"],
                                                args["text"]),
    "append_to_file": lambda args: append_to_file(args["file"],
                                                  args["text"]),
    "delete_file": lambda args: delete_file(args["file"]),
    "search_files": lambda args: search_files(args["directory"]),
    "browse_website": lambda args: browse_website(args["url"],
                                                  args["question"]),
    "evaluate_code": lambda args: evaluate_code(args["code"]),
    "improve_code": lambda args: improve_code(args["suggestions"],
                                              args["code"]),
    "write_tests": lambda args: write_tests(args["code"],
                                            args.get("focus")),
    "execute_python_file": lambda args: execute_python_file(args["file"]),
    "execute_shell": lambda args: execute_shell_command(args),
    "read_audio_from_file": lambda args: read_audio_from_file(args["file"]),
    "generate_image": lambda args: generate_image(args["prompt"]),
    "send_tweet": lambda args: send_tweet(args["text"]),
    "do_nothing": lambda: "No action performed.",
    "task_complete": lambda: shutdown()
}


def google(input_str: str) -> str:
    """
    Return the search results for the input string using the official or unofficial
    search method.

    Args:
        input_str (str): The search query.

    Returns:
        str: The search results.
    """
    key = CFG.google_api_key
    if key and key.strip() and key != "your-google-api-key":
        google_result = google_official_search(input_str)
        return google_result
    else:
        google_result = google_search(input_str)
    # google_result can be a list or a string depending on the search results
    if isinstance(google_result, list):
        safe_message = [google_result_single.encode('utf-8', 'ignore')
                        for google_result_single in google_result]
    else:
        safe_message = google_result.encode('utf-8', 'ignore')
    return str(safe_message)



def execute_shell_command(args: Dict[str, Any]) -> str:
    """
    Execute the shell command if local commands execution is allowed in the
    configuration.

    Args:
        args (dict): The arguments containing the command line.

    Returns:
        str: The result of the shell command or a warning message.
    """
    if CFG.execute_local_commands:
        return execute_shell(args["command_line"])
    else:
        return (
            "You are not allowed to run local shell commands. To execute "
            "shell commands, EXECUTE_LOCAL_COMMANDS must be set to 'True' "
            "in your config. Do not attempt to bypass the restriction."
        )


def execute_command(command_name: str, arguments: Dict[str, Any]) -> str:
    """Execute the command and return the result.

    Args:
        command_name (str): The name of the command to execute.
        arguments (dict): The arguments for the command.

    Returns:
        str: The result of the command.
    """
    try:
        command_name = map_command_synonyms(command_name)
        if command_name in COMMANDS:
            return COMMANDS[command_name](arguments)
        else:
            return (
                f"Unknown command '{command_name}'. Please refer to the "
                "COMMANDS list for available commands and only respond in "
                "the specified JSON format."
            )
    except Exception as e:
        return f"Error: {str(e)}"


def is_valid_int(value: str) -> bool:
    """Check if the value is a valid integer

    Args:
        value (str): The value to check

    Returns:
        bool: True if the value is a valid integer, False otherwise
    """
    try:
        int(value)
        return True
    except ValueError:
        return False


def get_command(response_json: Dict):
    """Parse the response and return the command name and arguments

    Args:
        response_json (json): The response from the AI

    Returns:
        tuple: The command name and arguments

    Raises:
        json.decoder.JSONDecodeError: If the response is not valid JSON

        Exception: If any other error occurs
    """
    try:
        if "command" not in response_json:
            return "Error:", "Missing 'command' object in JSON"

        if not isinstance(response_json, dict):
            return "Error:", f"'response_json' object is not dictionary {response_json}"

        command = response_json["command"]
        if not isinstance(command, dict):
            return "Error:", "'command' object is not a dictionary"

        if "name" not in command:
            return "Error:", "Missing 'name' field in 'command' object"

        command_name = command["name"]

        # Use an empty dictionary if 'args' field is not present in 'command' object
        arguments = command.get("args", {})

        return command_name, arguments
    except json.decoder.JSONDecodeError:
        return "Error:", "Invalid JSON"
    # All other errors, return "Error: + error message"
    except Exception as e:
        return "Error:", str(e)


def map_command_synonyms(command_name: str):
    """Takes the original command name given by the AI, and checks if the
    string matches a list of common/known hallucinations
    """
    synonyms = [
        ("write_file", "write_to_file"),
        ("create_file", "write_to_file"),
        ("search", "google"),
    ]
    for seen_command, actual_command_name in synonyms:
        if command_name == seen_command:
            return actual_command_name
    return command_name


def get_text_summary(url: str, question: str) -> str:
    """Return the results of a google search

    Args:
        url (str): The url to scrape
        question (str): The question to summarize the text for

    Returns:
        str: The summary of the text
    """
    text = scrape_text(url)
    summary = summarize_text(url, text, question)
    return f""" "Result" : {summary}"""


def get_hyperlinks(url: str) -> Union[str, List[str]]:
    """Return the results of a google search

    Args:
        url (str): The url to scrape

    Returns:
        str or list: The hyperlinks on the page
    """
    return scrape_links(url)


def shutdown() -> NoReturn:
    """Shut down the program"""
    print("Shutting down...")
    quit()


def start_agent(name: str, task: str, prompt: str, model=CFG.fast_llm_model) -> str:
    """Start an agent with a given name, task, and prompt

    Args:
        name (str): The name of the agent
        task (str): The task of the agent
        prompt (str): The prompt for the agent
        model (str): The model to use for the agent

    Returns:
        str: The response of the agent
    """
    # Remove underscores from name
    voice_name = name.replace("_", " ")

    first_message = f"""You are {name}.  Respond with: "Acknowledged"."""
    agent_intro = f"{voice_name} here, Reporting for duty!"

    # Create agent
    if CFG.speak_mode:
        say_text(agent_intro, 1)
    key, ack = AGENT_MANAGER.create_agent(task, first_message, model)

    if CFG.speak_mode:
        say_text(f"Hello {voice_name}. Your task is as follows. {task}.")

    # Assign task (prompt), get response
    agent_response = AGENT_MANAGER.message_agent(key, prompt)

    return f"Agent {name} created with key {key}. First response: {agent_response}"


def message_agent(key: str, message: str) -> str:
    """Message an agent with a given key and message"""
    # Check if the key is a valid integer
    if is_valid_int(key):
        agent_response = AGENT_MANAGER.message_agent(int(key), message)
    else:
        return "Invalid key, must be an integer."

    # Speak response
    if CFG.speak_mode:
        say_text(agent_response, 1)
    return agent_response


def list_agents():
    """List all agents

    Returns:
        str: A list of all agents
    """
    return "List of agents:\n" + "\n".join(
        [str(x[0]) + ": " + x[1] for x in AGENT_MANAGER.list_agents()]
    )


def delete_agent(key: str) -> str:
    """Delete an agent with a given key

    Args:
        key (str): The key of the agent to delete

    Returns:
        str: A message indicating whether the agent was deleted or not
    """
    result = AGENT_MANAGER.delete_agent(key)
    return f"Agent {key} deleted." if result else f"Agent {key} does not exist."<|MERGE_RESOLUTION|>--- conflicted
+++ resolved
@@ -1,10 +1,6 @@
 """ Command and Control """
 import json
-<<<<<<< HEAD
 from typing import Dict, Any, List, NoReturn, Union
-=======
-from typing import List, NoReturn, Union, Dict
->>>>>>> 7d9269e1
 from autogpt.agent.agent_manager import AgentManager
 from autogpt.commands.evaluate_code import evaluate_code
 from autogpt.commands.google_search import google_official_search, google_search
@@ -98,7 +94,6 @@
     return str(safe_message)
 
 
-
 def execute_shell_command(args: Dict[str, Any]) -> str:
     """
     Execute the shell command if local commands execution is allowed in the
