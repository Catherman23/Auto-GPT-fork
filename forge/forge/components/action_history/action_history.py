from __future__ import annotations

<<<<<<< HEAD
from typing import Callable, Generic, Iterator, Optional
=======
from typing import TYPE_CHECKING, Callable, Iterator, Optional
>>>>>>> f107ff8c

from forge.agent.components import ConfigurableComponent
from forge.agent.protocols import AfterExecute, AfterParse, MessageProvider
from forge.llm.prompting.utils import indent
<<<<<<< HEAD
from forge.llm.providers import ChatMessage, ChatModelProvider
from forge.llm.providers.multi import ModelName
from forge.models.config import ComponentConfiguration
=======
from forge.llm.providers import ChatMessage, MultiProvider

if TYPE_CHECKING:
    from forge.config.config import Config
>>>>>>> f107ff8c

from .model import ActionResult, AnyProposal, Episode, EpisodicActionHistory


<<<<<<< HEAD
class ActionHistoryConfiguration(ComponentConfiguration):
    max_tokens: int = 1024
    spacy_language_model: str = "en_core_web_sm"


class ActionHistoryComponent(
    MessageProvider,
    AfterParse,
    AfterExecute,
    Generic[AP],
    ConfigurableComponent[ActionHistoryConfiguration],
):
=======
class ActionHistoryComponent(MessageProvider, AfterParse[AnyProposal], AfterExecute):
>>>>>>> f107ff8c
    """Keeps track of the event history and provides a summary of the steps."""

    def __init__(
        self,
<<<<<<< HEAD
        event_history: EpisodicActionHistory[AP],
        count_tokens: Callable[[str], int],
        llm_model_name: ModelName,
        llm_provider: ChatModelProvider,
        config: Optional[ActionHistoryConfiguration] = None,
=======
        event_history: EpisodicActionHistory[AnyProposal],
        max_tokens: int,
        count_tokens: Callable[[str], int],
        legacy_config: Config,
        llm_provider: MultiProvider,
>>>>>>> f107ff8c
    ) -> None:
        super().__init__(config or ActionHistoryConfiguration())
        self.event_history = event_history
        self.count_tokens = count_tokens
        self.model_name = llm_model_name
        self.llm_provider = llm_provider

    def get_messages(self) -> Iterator[ChatMessage]:
        if progress := self._compile_progress(
            self.event_history.episodes,
            self.config.max_tokens,
            self.count_tokens,
        ):
            yield ChatMessage.system(f"## Progress on your Task so far\n\n{progress}")

    def after_parse(self, result: AnyProposal) -> None:
        self.event_history.register_action(result)

    async def after_execute(self, result: ActionResult) -> None:
        self.event_history.register_result(result)
        await self.event_history.handle_compression(
            self.llm_provider, self.model_name, self.config.spacy_language_model
        )

    def _compile_progress(
        self,
        episode_history: list[Episode[AnyProposal]],
        max_tokens: Optional[int] = None,
        count_tokens: Optional[Callable[[str], int]] = None,
    ) -> str:
        if max_tokens and not count_tokens:
            raise ValueError("count_tokens is required if max_tokens is set")

        steps: list[str] = []
        tokens: int = 0
        n_episodes = len(episode_history)

        for i, episode in enumerate(reversed(episode_history)):
            # Use full format for the latest 4 steps, summary or format for older steps
            if i < 4 or episode.summary is None:
                step_content = indent(episode.format(), 2).strip()
            else:
                step_content = episode.summary

            step = f"* Step {n_episodes - i}: {step_content}"

            if max_tokens and count_tokens:
                step_tokens = count_tokens(step)
                if tokens + step_tokens > max_tokens:
                    break
                tokens += step_tokens

            steps.insert(0, step)

        return "\n\n".join(steps)<|MERGE_RESOLUTION|>--- conflicted
+++ resolved
@@ -1,61 +1,31 @@
 from __future__ import annotations
 
-<<<<<<< HEAD
 from typing import Callable, Generic, Iterator, Optional
-=======
-from typing import TYPE_CHECKING, Callable, Iterator, Optional
->>>>>>> f107ff8c
 
 from forge.agent.components import ConfigurableComponent
 from forge.agent.protocols import AfterExecute, AfterParse, MessageProvider
 from forge.llm.prompting.utils import indent
-<<<<<<< HEAD
-from forge.llm.providers import ChatMessage, ChatModelProvider
+from forge.llm.providers import ChatMessage, MultiProvider
 from forge.llm.providers.multi import ModelName
 from forge.models.config import ComponentConfiguration
-=======
-from forge.llm.providers import ChatMessage, MultiProvider
-
-if TYPE_CHECKING:
-    from forge.config.config import Config
->>>>>>> f107ff8c
 
 from .model import ActionResult, AnyProposal, Episode, EpisodicActionHistory
 
 
-<<<<<<< HEAD
 class ActionHistoryConfiguration(ComponentConfiguration):
     max_tokens: int = 1024
     spacy_language_model: str = "en_core_web_sm"
 
-
-class ActionHistoryComponent(
-    MessageProvider,
-    AfterParse,
-    AfterExecute,
-    Generic[AP],
-    ConfigurableComponent[ActionHistoryConfiguration],
-):
-=======
-class ActionHistoryComponent(MessageProvider, AfterParse[AnyProposal], AfterExecute):
->>>>>>> f107ff8c
+class ActionHistoryComponent(MessageProvider, AfterParse[AnyProposal], AfterExecute, ConfigurableComponent[ActionHistoryConfiguration]):
     """Keeps track of the event history and provides a summary of the steps."""
 
     def __init__(
         self,
-<<<<<<< HEAD
-        event_history: EpisodicActionHistory[AP],
+        event_history: EpisodicActionHistory[AnyProposal],
         count_tokens: Callable[[str], int],
         llm_model_name: ModelName,
-        llm_provider: ChatModelProvider,
+        llm_provider: MultiProvider,
         config: Optional[ActionHistoryConfiguration] = None,
-=======
-        event_history: EpisodicActionHistory[AnyProposal],
-        max_tokens: int,
-        count_tokens: Callable[[str], int],
-        legacy_config: Config,
-        llm_provider: MultiProvider,
->>>>>>> f107ff8c
     ) -> None:
         super().__init__(config or ActionHistoryConfiguration())
         self.event_history = event_history
