--- conflicted
+++ resolved
@@ -47,10 +47,9 @@
       #     git commit -m "Update frontend build to ${GITHUB_SHA:0:7}" -a
       #     git push -f origin ${{ env.BUILD_BRANCH }}
 
-<<<<<<< HEAD
       - name: Create PR ${{ env.BUILD_BRANCH }} -> ${{ github.ref_name }}
         if: github.event_name == 'push'
-        uses: peter-evans/create-pull-request@v6
+        uses: peter-evans/create-pull-request@v7
         with:
           add-paths: classic/frontend/build/web
           base: ${{ github.ref_name }}
@@ -58,17 +57,4 @@
           delete-branch: true
           title: "Update frontend build in `${{ github.ref_name }}`"
           body: "This PR updates the frontend build based on commit ${{ github.sha }}."
-          commit-message: "Update frontend build based on commit ${{ github.sha }}"
-=======
-    - name: Create PR ${{ env.BUILD_BRANCH }} -> ${{ github.ref_name }}
-      if: github.event_name == 'push'
-      uses: peter-evans/create-pull-request@v7
-      with:
-        add-paths: classic/frontend/build/web
-        base: ${{ github.ref_name }}
-        branch: ${{ env.BUILD_BRANCH }}
-        delete-branch: true
-        title: "Update frontend build in `${{ github.ref_name }}`"
-        body: "This PR updates the frontend build based on commit ${{ github.sha }}."
-        commit-message: "Update frontend build based on commit ${{ github.sha }}"
->>>>>>> 030ea6d9
+          commit-message: "Update frontend build based on commit ${{ github.sha }}"