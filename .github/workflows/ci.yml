name: Python CI

on:
  push:
    branches: [ master ]
  pull_request_target:
    branches: [ master, stable ]

concurrency:
  group: ${{ format('ci-{0}', github.head_ref && format('pr-{0}', github.event.pull_request.number) || github.sha) }}
  cancel-in-progress: ${{ github.event_name == 'pull_request_target' }}

jobs:
  lint:
    runs-on: ubuntu-latest
    env:
      min-python-version: "3.10"

    steps:
      - name: Checkout repository
        uses: actions/checkout@v3
        with:
          fetch-depth: 0
          ref: ${{ github.event.pull_request.head.ref }}
          repository: ${{ github.event.pull_request.head.repo.full_name }}

      - name: Set up Python ${{ env.min-python-version }}
        uses: actions/setup-python@v2
        with:
          python-version: ${{ env.min-python-version }}

      - name: Install dependencies
        run: |
          python -m pip install --upgrade pip
          pip install -r requirements.txt

      - name: Lint with flake8
        run: flake8

      - name: Check black formatting
        run: black . --check
        if: success() || failure()

      - name: Check isort formatting
        run: isort . --check
        if: success() || failure()

      - name: Check mypy formatting
        run: mypy
        if: success() || failure()

  test:
    permissions:
      # Gives the action the necessary permissions for publishing new
      # comments in pull requests.
      pull-requests: write
      # Gives the action the necessary permissions for pushing data to the
      # python-coverage-comment-action branch, and for editing existing
      # comments (to avoid publishing multiple comments in the same PR)
      contents: write
    runs-on: ubuntu-latest
    strategy:
      matrix:
        python-version: ["3.10"]

    steps:
      - name: Check out repository
        uses: actions/checkout@v3
        with:
          fetch-depth: 0
          ref: ${{ github.event.pull_request.head.ref }}
          repository: ${{ github.event.pull_request.head.repo.full_name }}
          submodules: recursive

      - name: Set up Python ${{ matrix.python-version }}
        uses: actions/setup-python@v2
        with:
          python-version: ${{ matrix.python-version }}

      - name: Install dependencies
        run: |
          python -m pip install --upgrade pip
          pip install -r requirements.txt

      - name: Run unittest tests with coverage
        run: |
          pytest -n auto --cov=autogpt --cov-report term-missing --cov-branch --cov-report xml --cov-report term
        env:
          CI: true
          PROXY: ${{ secrets.PROXY }}
          AGENT_MODE: ${{ vars.AGENT_MODE }}
          AGENT_TYPE: ${{ vars.AGENT_TYPE }}

      - name: Upload coverage reports to Codecov
        uses: codecov/codecov-action@v3

<<<<<<< HEAD
      - name: Update cassette submodule on merge into master
        if: github.event_name == 'pull_request' && github.event.action == 'closed' && github.event.pull_request.merged == true && github.ref == 'refs/heads/master'
        run: |
          cd tests/cassettes
          git checkout main
          git config user.email "github-actions@github.com"
          git config user.name "GitHub Actions"
          git add .
          git commit -am "Updated cassettes submodule"
          git push origin main
          cd ../..
          git config user.email "github-actions@github.com"
          git config user.name "GitHub Actions"
          git add tests/cassettes
          git commit -am "Updated main repo's submodules"
          git push origin master
        env:
          GITHUB_TOKEN: ${{ secrets.GITHUB_TOKEN }}
=======
      - name: Stage Files and Check for New Cassettes
        id: stage_files_and_check
        run: |
          find tests -type f -name '*.yaml' -print0 | xargs -0 git add
          # Check for new cassettes added in PR after the commit
          NEW_CASSETTES_ADDED_IN_PR=$(git diff --name-only $(git merge-base ${{ github.event.pull_request.base.sha }} HEAD)..HEAD -- 'tests/**/cassettes/**/*.yaml' | wc -l)
          if [[ "$NEW_CASSETTES_ADDED_IN_PR" -gt 0 ]]
          then 
            echo "NEW_CASSETTES_ADDED_IN_PR=true" >> $GITHUB_ENV
          else 
            echo "NEW_CASSETTES_ADDED_IN_PR=false" >> $GITHUB_ENV
          fi      

      - name: Beat new challenges
        if: ${{ env.NEW_CASSETTES_ADDED_IN_PR}}
        run: |
          echo "This step will run the challenges soon."

      - name: Commit, Config, and Push
        id: commit_and_push
        run: |
          git diff --cached --quiet tests && echo "No changes to commit" && exit 0
          find tests -type f -name '*.yaml' -print0 | xargs -0 git add
          echo '${{ secrets.PAT_REVIEW }}' | gh auth login --with-token
          gh repo set-default ${{ github.repository }}
          gh pr checkout ${{ github.event.pull_request.number }}
          git config --global user.name "Auto-GPT-Bot"
          git config --global user.email "github-bot@agpt.co"
          git commit -m "Add new cassettes"
          git push origin ${{ github.head_ref }}
          TIMESTAMP_COMMIT=$(date +%Y%m%d%H%M%S) # generate a timestamp
          echo "TIMESTAMP_COMMIT=$TIMESTAMP_COMMIT" >> $GITHUB_ENV

      - name: Inform of auto commit.
        if: ${{ env.TIMESTAMP_COMMIT != null }}
        uses: thollander/actions-comment-pull-request@v2
        with:
          GITHUB_TOKEN: ${{ secrets.GITHUB_TOKEN }}
          message: |
            We committed some changes to this branch, please run 
            ```
            git fetch
            git rebase origin/${{ github.head_ref }}
            ```
            before pushing more changes to the remote.
>>>>>>> 9c7f5671
<|MERGE_RESOLUTION|>--- conflicted
+++ resolved
@@ -94,7 +94,6 @@
       - name: Upload coverage reports to Codecov
         uses: codecov/codecov-action@v3
 
-<<<<<<< HEAD
       - name: Update cassette submodule on merge into master
         if: github.event_name == 'pull_request' && github.event.action == 'closed' && github.event.pull_request.merged == true && github.ref == 'refs/heads/master'
         run: |
@@ -112,51 +111,4 @@
           git commit -am "Updated main repo's submodules"
           git push origin master
         env:
-          GITHUB_TOKEN: ${{ secrets.GITHUB_TOKEN }}
-=======
-      - name: Stage Files and Check for New Cassettes
-        id: stage_files_and_check
-        run: |
-          find tests -type f -name '*.yaml' -print0 | xargs -0 git add
-          # Check for new cassettes added in PR after the commit
-          NEW_CASSETTES_ADDED_IN_PR=$(git diff --name-only $(git merge-base ${{ github.event.pull_request.base.sha }} HEAD)..HEAD -- 'tests/**/cassettes/**/*.yaml' | wc -l)
-          if [[ "$NEW_CASSETTES_ADDED_IN_PR" -gt 0 ]]
-          then 
-            echo "NEW_CASSETTES_ADDED_IN_PR=true" >> $GITHUB_ENV
-          else 
-            echo "NEW_CASSETTES_ADDED_IN_PR=false" >> $GITHUB_ENV
-          fi      
-
-      - name: Beat new challenges
-        if: ${{ env.NEW_CASSETTES_ADDED_IN_PR}}
-        run: |
-          echo "This step will run the challenges soon."
-
-      - name: Commit, Config, and Push
-        id: commit_and_push
-        run: |
-          git diff --cached --quiet tests && echo "No changes to commit" && exit 0
-          find tests -type f -name '*.yaml' -print0 | xargs -0 git add
-          echo '${{ secrets.PAT_REVIEW }}' | gh auth login --with-token
-          gh repo set-default ${{ github.repository }}
-          gh pr checkout ${{ github.event.pull_request.number }}
-          git config --global user.name "Auto-GPT-Bot"
-          git config --global user.email "github-bot@agpt.co"
-          git commit -m "Add new cassettes"
-          git push origin ${{ github.head_ref }}
-          TIMESTAMP_COMMIT=$(date +%Y%m%d%H%M%S) # generate a timestamp
-          echo "TIMESTAMP_COMMIT=$TIMESTAMP_COMMIT" >> $GITHUB_ENV
-
-      - name: Inform of auto commit.
-        if: ${{ env.TIMESTAMP_COMMIT != null }}
-        uses: thollander/actions-comment-pull-request@v2
-        with:
-          GITHUB_TOKEN: ${{ secrets.GITHUB_TOKEN }}
-          message: |
-            We committed some changes to this branch, please run 
-            ```
-            git fetch
-            git rebase origin/${{ github.head_ref }}
-            ```
-            before pushing more changes to the remote.
->>>>>>> 9c7f5671
+          GITHUB_TOKEN: ${{ secrets.GITHUB_TOKEN }}