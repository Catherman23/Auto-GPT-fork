--- conflicted
+++ resolved
@@ -656,23 +656,12 @@
         exec_stats.cputime = timing_info.cpu_time
         exec_stats.error = str(error)
 
-<<<<<<< HEAD
-        if isinstance(exec_stats.error, Exception):
-            exec_stats.error = str(exec_stats.error)
-        exec_meta = cls.db_client.update_graph_execution_stats(
-            graph_exec_id=graph_exec.graph_exec_id,
-            status=status,
-            stats=exec_stats,
-        )
-        cls.db_client.send_execution_update(exec_meta)
-=======
-        if result := cls.db_client.update_graph_execution_stats(
+        if graph_exec_result := cls.db_client.update_graph_execution_stats(
             graph_exec_id=graph_exec.graph_exec_id,
             status=status,
             stats=exec_stats,
         ):
-            cls.db_client.send_execution_update(result)
->>>>>>> c6703dd8
+            cls.db_client.send_execution_update(graph_exec_result)
 
         cls._handle_agent_run_notif(graph_exec, exec_stats)
 
