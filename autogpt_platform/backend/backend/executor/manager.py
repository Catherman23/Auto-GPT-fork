import atexit
import logging
import multiprocessing
import os
import signal
import sys
import threading
from concurrent.futures import Future, ProcessPoolExecutor
from contextlib import contextmanager
from multiprocessing.pool import AsyncResult, Pool
from typing import TYPE_CHECKING, Any, Generator, Optional, TypeVar, cast

from redis.lock import Lock as RedisLock

if TYPE_CHECKING:
    from backend.executor import DatabaseManager

from autogpt_libs.utils.cache import thread_cached

from backend.blocks.agent import AgentExecutorBlock
from backend.data import redis
from backend.data.block import (
    Block,
    BlockData,
    BlockInput,
    BlockSchema,
    BlockType,
    get_block,
)
from backend.data.execution import (
    ExecutionQueue,
    ExecutionResult,
    ExecutionStatus,
    GraphExecutionEntry,
    NodeExecutionEntry,
    merge_execution_input,
    parse_execution_output,
)
from backend.data.graph import GraphModel, Link, Node
from backend.integrations.creds_manager import IntegrationCredentialsManager
from backend.util import json
from backend.util.decorator import error_logged, time_measured
from backend.util.file import clean_exec_files
from backend.util.logging import configure_logging
from backend.util.process import set_service_name
from backend.util.service import (
    AppService,
    close_service_client,
    expose,
    get_service_client,
)
from backend.util.settings import Settings
from backend.util.type import convert

logger = logging.getLogger(__name__)
settings = Settings()


class LogMetadata:
    def __init__(
        self,
        user_id: str,
        graph_eid: str,
        graph_id: str,
        node_eid: str,
        node_id: str,
        block_name: str,
    ):
        self.metadata = {
            "component": "ExecutionManager",
            "user_id": user_id,
            "graph_eid": graph_eid,
            "graph_id": graph_id,
            "node_eid": node_eid,
            "node_id": node_id,
            "block_name": block_name,
        }
        self.prefix = f"[ExecutionManager|uid:{user_id}|gid:{graph_id}|nid:{node_id}]|geid:{graph_eid}|nid:{node_eid}|{block_name}]"

    def info(self, msg: str, **extra):
        msg = self._wrap(msg, **extra)
        logger.info(msg, extra={"json_fields": {**self.metadata, **extra}})

    def warning(self, msg: str, **extra):
        msg = self._wrap(msg, **extra)
        logger.warning(msg, extra={"json_fields": {**self.metadata, **extra}})

    def error(self, msg: str, **extra):
        msg = self._wrap(msg, **extra)
        logger.error(msg, extra={"json_fields": {**self.metadata, **extra}})

    def debug(self, msg: str, **extra):
        msg = self._wrap(msg, **extra)
        logger.debug(msg, extra={"json_fields": {**self.metadata, **extra}})

    def exception(self, msg: str, **extra):
        msg = self._wrap(msg, **extra)
        logger.exception(msg, extra={"json_fields": {**self.metadata, **extra}})

    def _wrap(self, msg: str, **extra):
        return f"{self.prefix} {msg} {extra}"


T = TypeVar("T")
ExecutionStream = Generator[NodeExecutionEntry, None, None]


def execute_node(
    db_client: "DatabaseManager",
    creds_manager: IntegrationCredentialsManager,
    data: NodeExecutionEntry,
    execution_stats: dict[str, Any] | None = None,
) -> ExecutionStream:
    """
    Execute a node in the graph. This will trigger a block execution on a node,
    persist the execution result, and return the subsequent node to be executed.

    Args:
        db_client: The client to send execution updates to the server.
        creds_manager: The manager to acquire and release credentials.
        data: The execution data for executing the current node.
        execution_stats: The execution statistics to be updated.

    Returns:
        The subsequent node to be enqueued, or None if there is no subsequent node.
    """
    user_id = data.user_id
    graph_exec_id = data.graph_exec_id
    graph_id = data.graph_id
    node_exec_id = data.node_exec_id
    node_id = data.node_id

    def update_execution(status: ExecutionStatus) -> ExecutionResult:
        exec_update = db_client.update_execution_status(node_exec_id, status)
        db_client.send_execution_update(exec_update)
        return exec_update

    node = db_client.get_node(node_id)

    node_block = get_block(node.block_id)
    if not node_block:
        logger.error(f"Block {node.block_id} not found.")
        return

    log_metadata = LogMetadata(
        user_id=user_id,
        graph_eid=graph_exec_id,
        graph_id=graph_id,
        node_eid=node_exec_id,
        node_id=node_id,
        block_name=node_block.name,
    )

    # Sanity check: validate the execution input.
    input_data, error = validate_exec(node, data.data, resolve_input=False)
    if input_data is None:
        log_metadata.error(f"Skip execution, input validation error: {error}")
        db_client.upsert_execution_output(node_exec_id, "error", error)
        update_execution(ExecutionStatus.FAILED)
        return

    # Re-shape the input data for agent block.
    # AgentExecutorBlock specially separate the node input_data & its input_default.
    if isinstance(node_block, AgentExecutorBlock):
        input_data = {**node.input_default, "data": input_data}

    # Execute the node
    input_data_str = json.dumps(input_data)
    input_size = len(input_data_str)
    log_metadata.info("Executed node with input", input=input_data_str)
    update_execution(ExecutionStatus.RUNNING)

    extra_exec_kwargs: dict = {
        "graph_id": graph_id,
        "node_id": node_id,
        "graph_exec_id": graph_exec_id,
        "node_exec_id": node_exec_id,
    }
    # Last-minute fetch credentials + acquire a system-wide read-write lock to prevent
    # changes during execution. ⚠️ This means a set of credentials can only be used by
    # one (running) block at a time; simultaneous execution of blocks using same
    # credentials is not supported.
    creds_lock = None
    input_model = cast(type[BlockSchema], node_block.input_schema)
    for field_name, input_type in input_model.get_credentials_fields().items():
        credentials_meta = input_type(**input_data[field_name])
        credentials, creds_lock = creds_manager.acquire(user_id, credentials_meta.id)
        extra_exec_kwargs[field_name] = credentials

    output_size = 0
    try:
        for output_name, output_data in node_block.execute(
            input_data, **extra_exec_kwargs
        ):
            output_size += len(json.dumps(output_data))
            log_metadata.info("Node produced output", **{output_name: output_data})
            db_client.upsert_execution_output(node_exec_id, output_name, output_data)

            for execution in _enqueue_next_nodes(
                db_client=db_client,
                node=node,
                output=(output_name, output_data),
                user_id=user_id,
                graph_exec_id=graph_exec_id,
                graph_id=graph_id,
                log_metadata=log_metadata,
            ):
                yield execution

            # Update execution status and spend credits
            res = update_execution(ExecutionStatus.COMPLETED)
            s = input_size + output_size
            t = (
                (res.end_time - res.start_time).total_seconds()
                if res.end_time and res.start_time
                else 0
            )
            data.data = input_data
            db_client.spend_credits(data, s, t)

    except Exception as e:
        error_msg = str(e)
        db_client.upsert_execution_output(node_exec_id, "error", error_msg)
        update_execution(ExecutionStatus.FAILED)

        for execution in _enqueue_next_nodes(
            db_client=db_client,
            node=node,
            output=("error", error_msg),
            user_id=user_id,
            graph_exec_id=graph_exec_id,
            graph_id=graph_id,
            log_metadata=log_metadata,
        ):
            yield execution

        raise e
    finally:
        # Ensure credentials are released even if execution fails
        if creds_lock:
            try:
                creds_lock.release()
            except Exception as e:
                log_metadata.error(f"Failed to release credentials lock: {e}")

        # Update execution stats
        if execution_stats is not None:
            execution_stats.update(node_block.execution_stats)
            execution_stats["input_size"] = input_size
            execution_stats["output_size"] = output_size


def _enqueue_next_nodes(
    db_client: "DatabaseManager",
    node: Node,
    output: BlockData,
    user_id: str,
    graph_exec_id: str,
    graph_id: str,
    log_metadata: LogMetadata,
) -> list[NodeExecutionEntry]:
    def add_enqueued_execution(
        node_exec_id: str, node_id: str, block_id: str, data: BlockInput
    ) -> NodeExecutionEntry:
        exec_update = db_client.update_execution_status(
            node_exec_id, ExecutionStatus.QUEUED, data
        )
        db_client.send_execution_update(exec_update)
        return NodeExecutionEntry(
            user_id=user_id,
            graph_exec_id=graph_exec_id,
            graph_id=graph_id,
            node_exec_id=node_exec_id,
            node_id=node_id,
            block_id=block_id,
            data=data,
        )

    def register_next_executions(node_link: Link) -> list[NodeExecutionEntry]:
        enqueued_executions = []
        next_output_name = node_link.source_name
        next_input_name = node_link.sink_name
        next_node_id = node_link.sink_id

        next_data = parse_execution_output(output, next_output_name)
        if next_data is None:
            return enqueued_executions

        next_node = db_client.get_node(next_node_id)

        # Multiple node can register the same next node, we need this to be atomic
        # To avoid same execution to be enqueued multiple times,
        # Or the same input to be consumed multiple times.
        with synchronized(f"upsert_input-{next_node_id}-{graph_exec_id}"):
            # Add output data to the earliest incomplete execution, or create a new one.
            next_node_exec_id, next_node_input = db_client.upsert_execution_input(
                node_id=next_node_id,
                graph_exec_id=graph_exec_id,
                input_name=next_input_name,
                input_data=next_data,
            )

            # Complete missing static input pins data using the last execution input.
            static_link_names = {
                link.sink_name
                for link in next_node.input_links
                if link.is_static and link.sink_name not in next_node_input
            }
            if static_link_names and (
                latest_execution := db_client.get_latest_execution(
                    next_node_id, graph_exec_id
                )
            ):
                for name in static_link_names:
                    next_node_input[name] = latest_execution.input_data.get(name)

            # Validate the input data for the next node.
            next_node_input, validation_msg = validate_exec(next_node, next_node_input)
            suffix = f"{next_output_name}>{next_input_name}~{next_node_exec_id}:{validation_msg}"

            # Incomplete input data, skip queueing the execution.
            if not next_node_input:
                log_metadata.warning(f"Skipped queueing {suffix}")
                return enqueued_executions

            # Input is complete, enqueue the execution.
            log_metadata.info(f"Enqueued {suffix}")
            enqueued_executions.append(
                add_enqueued_execution(
                    node_exec_id=next_node_exec_id,
                    node_id=next_node_id,
                    block_id=next_node.block_id,
                    data=next_node_input,
                )
            )

            # Next execution stops here if the link is not static.
            if not node_link.is_static:
                return enqueued_executions

            # If link is static, there could be some incomplete executions waiting for it.
            # Load and complete the input missing input data, and try to re-enqueue them.
            for iexec in db_client.get_incomplete_executions(
                next_node_id, graph_exec_id
            ):
                idata = iexec.input_data
                ineid = iexec.node_exec_id

                static_link_names = {
                    link.sink_name
                    for link in next_node.input_links
                    if link.is_static and link.sink_name not in idata
                }
                for input_name in static_link_names:
                    idata[input_name] = next_node_input[input_name]

                idata, msg = validate_exec(next_node, idata)
                suffix = f"{next_output_name}>{next_input_name}~{ineid}:{msg}"
                if not idata:
                    log_metadata.info(f"Enqueueing static-link skipped: {suffix}")
                    continue
                log_metadata.info(f"Enqueueing static-link execution {suffix}")
                enqueued_executions.append(
                    add_enqueued_execution(
                        node_exec_id=iexec.node_exec_id,
                        node_id=next_node_id,
                        block_id=next_node.block_id,
                        data=idata,
                    )
                )
            return enqueued_executions

    return [
        execution
        for link in node.output_links
        for execution in register_next_executions(link)
    ]


def validate_exec(
    node: Node,
    data: BlockInput,
    resolve_input: bool = True,
) -> tuple[BlockInput | None, str]:
    """
    Validate the input data for a node execution.

    Args:
        node: The node to execute.
        data: The input data for the node execution.
        resolve_input: Whether to resolve dynamic pins into dict/list/object.

    Returns:
        A tuple of the validated data and the block name.
        If the data is invalid, the first element will be None, and the second element
        will be an error message.
        If the data is valid, the first element will be the resolved input data, and
        the second element will be the block name.
    """
    node_block: Block | None = get_block(node.block_id)
    if not node_block:
        return None, f"Block for {node.block_id} not found."

    if isinstance(node_block, AgentExecutorBlock):
        # Validate the execution metadata for the agent executor block.
        try:
            exec_data = AgentExecutorBlock.Input(**node.input_default)
        except Exception as e:
            return None, f"Input data doesn't match {node_block.name}: {str(e)}"

        # Validation input
        input_schema = exec_data.input_schema
        required_fields = set(input_schema["required"])
        input_default = exec_data.data
    else:
        # Convert non-matching data types to the expected input schema.
        for name, data_type in node_block.input_schema.__annotations__.items():
            if (value := data.get(name)) and (type(value) is not data_type):
                data[name] = convert(value, data_type)

        # Validation input
        input_schema = node_block.input_schema.jsonschema()
        required_fields = node_block.input_schema.get_required_fields()
        input_default = node.input_default

    # Input data (without default values) should contain all required fields.
    error_prefix = f"Input data missing or mismatch for `{node_block.name}`:"
    input_fields_from_nodes = {link.sink_name for link in node.input_links}
    if not input_fields_from_nodes.issubset(data):
        return None, f"{error_prefix} {input_fields_from_nodes - set(data)}"

    # Merge input data with default values and resolve dynamic dict/list/object pins.
    data = {**input_default, **data}
    if resolve_input:
        data = merge_execution_input(data)

    # Input data post-merge should contain all required fields from the schema.
    if not required_fields.issubset(data):
        return None, f"{error_prefix} {required_fields - set(data)}"

    # Last validation: Validate the input values against the schema.
    if error := json.validate_with_jsonschema(schema=input_schema, data=data):
        error_message = f"{error_prefix} {error}"
        logger.error(error_message)
        return None, error_message

    return data, node_block.name


class Executor:
    """
    This class contains event handlers for the process pool executor events.

    The main events are:
        on_node_executor_start: Initialize the process that executes the node.
        on_node_execution: Execution logic for a node.

        on_graph_executor_start: Initialize the process that executes the graph.
        on_graph_execution: Execution logic for a graph.

    The execution flow:
        1. Graph execution request is added to the queue.
        2. Graph executor loop picks the request from the queue.
        3. Graph executor loop submits the graph execution request to the executor pool.
      [on_graph_execution]
        4. Graph executor initialize the node execution queue.
        5. Graph executor adds the starting nodes to the node execution queue.
        6. Graph executor waits for all nodes to be executed.
      [on_node_execution]
        7. Node executor picks the node execution request from the queue.
        8. Node executor executes the node.
        9. Node executor enqueues the next executed nodes to the node execution queue.
    """

    @classmethod
    def on_node_executor_start(cls):
        configure_logging()
        set_service_name("NodeExecutor")
        redis.connect()
        cls.pid = os.getpid()
        cls.db_client = get_db_client()
        cls.creds_manager = IntegrationCredentialsManager()

        # Set up shutdown handlers
        cls.shutdown_lock = threading.Lock()
        atexit.register(cls.on_node_executor_stop)  # handle regular shutdown
        signal.signal(  # handle termination
            signal.SIGTERM, lambda _, __: cls.on_node_executor_sigterm()
        )

    @classmethod
    def on_node_executor_stop(cls):
        if not cls.shutdown_lock.acquire(blocking=False):
            return  # already shutting down

        logger.info(f"[on_node_executor_stop {cls.pid}] ⏳ Releasing locks...")
        cls.creds_manager.release_all_locks()
        logger.info(f"[on_node_executor_stop {cls.pid}] ⏳ Disconnecting Redis...")
        redis.disconnect()
        logger.info(f"[on_node_executor_stop {cls.pid}] ⏳ Disconnecting DB manager...")
        close_service_client(cls.db_client)
        logger.info(f"[on_node_executor_stop {cls.pid}] ✅ Finished cleanup")

    @classmethod
    def on_node_executor_sigterm(cls):
        llprint(f"[on_node_executor_sigterm {cls.pid}] ⚠️ SIGTERM received")
        if not cls.shutdown_lock.acquire(blocking=False):
            return  # already shutting down

        llprint(f"[on_node_executor_stop {cls.pid}] ⏳ Releasing locks...")
        cls.creds_manager.release_all_locks()
        llprint(f"[on_node_executor_stop {cls.pid}] ⏳ Disconnecting Redis...")
        redis.disconnect()
        llprint(f"[on_node_executor_stop {cls.pid}] ✅ Finished cleanup")
        sys.exit(0)

    @classmethod
    @error_logged
    def on_node_execution(
        cls,
        q: ExecutionQueue[NodeExecutionEntry],
        node_exec: NodeExecutionEntry,
    ) -> dict[str, Any]:
        log_metadata = LogMetadata(
            user_id=node_exec.user_id,
            graph_eid=node_exec.graph_exec_id,
            graph_id=node_exec.graph_id,
            node_eid=node_exec.node_exec_id,
            node_id=node_exec.node_id,
            block_name="-",
        )

        execution_stats = {}
        timing_info, _ = cls._on_node_execution(
            q, node_exec, log_metadata, execution_stats
        )
        execution_stats["walltime"] = timing_info.wall_time
        execution_stats["cputime"] = timing_info.cpu_time

        cls.db_client.update_node_execution_stats(
            node_exec.node_exec_id, execution_stats
        )
        return execution_stats

    @classmethod
    @time_measured
    def _on_node_execution(
        cls,
        q: ExecutionQueue[NodeExecutionEntry],
        node_exec: NodeExecutionEntry,
        log_metadata: LogMetadata,
        stats: dict[str, Any] | None = None,
    ):
        try:
            log_metadata.info(f"Start node execution {node_exec.node_exec_id}")
            for execution in execute_node(
                cls.db_client, cls.creds_manager, node_exec, stats
            ):
                q.add(execution)
            log_metadata.info(f"Finished node execution {node_exec.node_exec_id}")
        except Exception as e:
            # Avoid user error being marked as an actual error.
            if isinstance(e, ValueError):
                log_metadata.info(
                    f"Failed node execution {node_exec.node_exec_id}: {e}"
                )
            else:
                log_metadata.exception(
                    f"Failed node execution {node_exec.node_exec_id}: {e}"
                )

    @classmethod
    def on_graph_executor_start(cls):
        configure_logging()
        set_service_name("GraphExecutor")

        cls.db_client = get_db_client()
        cls.pool_size = settings.config.num_node_workers
        cls.pid = os.getpid()
        cls._init_node_executor_pool()
        logger.info(
            f"Graph executor {cls.pid} started with {cls.pool_size} node workers"
        )

        # Set up shutdown handler
        atexit.register(cls.on_graph_executor_stop)

    @classmethod
    def on_graph_executor_stop(cls):
        prefix = f"[on_graph_executor_stop {cls.pid}]"
        logger.info(f"{prefix} ⏳ Terminating node executor pool...")
        cls.executor.terminate()
        logger.info(f"{prefix} ⏳ Disconnecting DB manager...")
        close_service_client(cls.db_client)
        logger.info(f"{prefix} ✅ Finished cleanup")

    @classmethod
    def _init_node_executor_pool(cls):
        cls.executor = Pool(
            processes=cls.pool_size,
            initializer=cls.on_node_executor_start,
        )

    @classmethod
    @error_logged
    def on_graph_execution(
        cls, graph_exec: GraphExecutionEntry, cancel: threading.Event
    ):
        log_metadata = LogMetadata(
            user_id=graph_exec.user_id,
            graph_eid=graph_exec.graph_exec_id,
            graph_id=graph_exec.graph_id,
            node_id="*",
            node_eid="*",
            block_name="-",
        )
        timing_info, (exec_stats, status, error) = cls._on_graph_execution(
            graph_exec, cancel, log_metadata
        )
        exec_stats["walltime"] = timing_info.wall_time
        exec_stats["cputime"] = timing_info.cpu_time
        exec_stats["error"] = str(error) if error else None
        result = cls.db_client.update_graph_execution_stats(
            graph_exec_id=graph_exec.graph_exec_id,
            status=status,
            stats=exec_stats,
        )
        cls.db_client.send_execution_update(result)

    @classmethod
    @time_measured
    def _on_graph_execution(
        cls,
        graph_exec: GraphExecutionEntry,
        cancel: threading.Event,
        log_metadata: LogMetadata,
    ) -> tuple[dict[str, Any], ExecutionStatus, Exception | None]:
        """
        Returns:
            dict: The execution statistics of the graph execution.
            ExecutionStatus: The final status of the graph execution.
            Exception | None: The error that occurred during the execution, if any.
        """
        log_metadata.info(f"Start graph execution {graph_exec.graph_exec_id}")
        exec_stats = {
            "nodes_walltime": 0,
            "nodes_cputime": 0,
            "node_count": 0,
        }
        error = None
        finished = False

        def cancel_handler():
            while not cancel.is_set():
                cancel.wait(1)
            if finished:
                return
            cls.executor.terminate()
            log_metadata.info(f"Terminated graph execution {graph_exec.graph_exec_id}")
            cls._init_node_executor_pool()

        cancel_thread = threading.Thread(target=cancel_handler)
        cancel_thread.start()

        try:
            queue = ExecutionQueue[NodeExecutionEntry]()
            for node_exec in graph_exec.start_node_execs:
                exec_update = cls.db_client.update_execution_status(
                    node_exec.node_exec_id, ExecutionStatus.QUEUED, node_exec.data
                )
                cls.db_client.send_execution_update(exec_update)
                queue.add(node_exec)

            running_executions: dict[str, AsyncResult] = {}

            def make_exec_callback(exec_data: NodeExecutionEntry):
                node_id = exec_data.node_id

                def callback(result: object):
                    running_executions.pop(node_id)
                    nonlocal exec_stats
                    if isinstance(result, dict):
                        exec_stats["node_count"] += 1
                        exec_stats["nodes_cputime"] += result.get("cputime", 0)
                        exec_stats["nodes_walltime"] += result.get("walltime", 0)

                return callback

            while not queue.empty():
                if cancel.is_set():
                    return exec_stats, ExecutionStatus.TERMINATED, error

                exec_data = queue.get()

                # Avoid parallel execution of the same node.
                execution = running_executions.get(exec_data.node_id)
                if execution and not execution.ready():
                    # TODO (performance improvement):
                    #   Wait for the completion of the same node execution is blocking.
                    #   To improve this we need a separate queue for each node.
                    #   Re-enqueueing the data back to the queue will disrupt the order.
                    execution.wait()

                log_metadata.debug(
                    f"Dispatching node execution {exec_data.node_exec_id} "
                    f"for node {exec_data.node_id}",
                )
                running_executions[exec_data.node_id] = cls.executor.apply_async(
                    cls.on_node_execution,
                    (queue, exec_data),
                    callback=make_exec_callback(exec_data),
                )

                # Avoid terminating graph execution when some nodes are still running.
                while queue.empty() and running_executions:
                    log_metadata.debug(
                        f"Queue empty; running nodes: {list(running_executions.keys())}"
                    )
                    for node_id, execution in list(running_executions.items()):
                        if cancel.is_set():
                            return exec_stats, ExecutionStatus.TERMINATED, error

                        if not queue.empty():
                            break  # yield to parent loop to execute new queue items

                        log_metadata.debug(f"Waiting on execution of node {node_id}")
                        execution.wait(3)

            log_metadata.info(f"Finished graph execution {graph_exec.graph_exec_id}")
        except Exception as e:
            log_metadata.exception(
                f"Failed graph execution {graph_exec.graph_exec_id}: {e}"
            )
            error = e
        finally:
            if not cancel.is_set():
                finished = True
                cancel.set()
            cancel_thread.join()
            clean_exec_files(graph_exec.graph_exec_id)

        return (
            exec_stats,
            ExecutionStatus.FAILED if error else ExecutionStatus.COMPLETED,
            error,
        )


class ExecutionManager(AppService):
    def __init__(self):
        super().__init__()
        self.use_redis = True
        self.use_supabase = True
        self.pool_size = settings.config.num_graph_workers
        self.queue = ExecutionQueue[GraphExecutionEntry]()
        self.active_graph_runs: dict[str, tuple[Future, threading.Event]] = {}

    @classmethod
    def get_port(cls) -> int:
        return settings.config.execution_manager_port

    def run_service(self):
        from backend.integrations.credentials_store import IntegrationCredentialsStore

        self.credentials_store = IntegrationCredentialsStore()
        self.executor = ProcessPoolExecutor(
            max_workers=self.pool_size,
            initializer=Executor.on_graph_executor_start,
        )
        sync_manager = multiprocessing.Manager()
        logger.info(
            f"[{self.service_name}] Started with max-{self.pool_size} graph workers"
        )
        while True:
            graph_exec_data = self.queue.get()
            graph_exec_id = graph_exec_data.graph_exec_id
            logger.debug(
                f"[ExecutionManager] Dispatching graph execution {graph_exec_id}"
            )
            cancel_event = sync_manager.Event()
            future = self.executor.submit(
                Executor.on_graph_execution, graph_exec_data, cancel_event
            )
            self.active_graph_runs[graph_exec_id] = (future, cancel_event)
            future.add_done_callback(
                lambda _: self.active_graph_runs.pop(graph_exec_id, None)
            )

    def cleanup(self):
        logger.info(f"[{__class__.__name__}] ⏳ Shutting down graph executor pool...")
        self.executor.shutdown(cancel_futures=True)

        super().cleanup()

    @property
    def db_client(self) -> "DatabaseManager":
        return get_db_client()

    @expose
    def add_execution(
        self,
        graph_id: str,
        graph_version: int,
        data: BlockInput,
        user_id: str,
<<<<<<< HEAD
=======
        graph_version: Optional[int] = None,
>>>>>>> e3190b62
    ) -> GraphExecutionEntry:
        graph: GraphModel | None = self.db_client.get_graph(
            graph_id=graph_id, user_id=user_id, version=graph_version
        )
        if not graph:
            raise ValueError(f"Graph #{graph_id} not found.")

        graph.validate_graph(for_run=True)
        self._validate_node_input_credentials(graph, user_id)

        nodes_input = []
        for node in graph.starting_nodes:
            input_data = {}
            block = get_block(node.block_id)

            # Invalid block & Note block should never be executed.
            if not block or block.block_type == BlockType.NOTE:
                continue

            # Extract request input data, and assign it to the input pin.
            if block.block_type == BlockType.INPUT:
                name = node.input_default.get("name")
                if name in data.get("node_input", {}):
                    input_data = {"value": data["node_input"][name]}

            # Extract webhook payload, and assign it to the input pin
            webhook_payload_key = f"webhook_{node.webhook_id}_payload"
            if (
                block.block_type in (BlockType.WEBHOOK, BlockType.WEBHOOK_MANUAL)
                and node.webhook_id
            ):
                if webhook_payload_key not in data:
                    raise ValueError(
                        f"Node {block.name} #{node.id} webhook payload is missing"
                    )
                input_data = {"payload": data[webhook_payload_key]}

            input_data, error = validate_exec(node, input_data)
            if input_data is None:
                raise ValueError(error)
            else:
                nodes_input.append((node.id, input_data))

        graph_exec_id, node_execs = self.db_client.create_graph_execution(
            graph_id=graph_id,
            graph_version=graph.version,
            nodes_input=nodes_input,
            user_id=user_id,
        )

        starting_node_execs = []
        for node_exec in node_execs:
            starting_node_execs.append(
                NodeExecutionEntry(
                    user_id=user_id,
                    graph_exec_id=node_exec.graph_exec_id,
                    graph_id=node_exec.graph_id,
                    node_exec_id=node_exec.node_exec_id,
                    node_id=node_exec.node_id,
                    block_id=node_exec.block_id,
                    data=node_exec.input_data,
                )
            )

        graph_exec = GraphExecutionEntry(
            user_id=user_id,
            graph_id=graph_id,
            graph_version=graph_version,
            graph_exec_id=graph_exec_id,
            start_node_execs=starting_node_execs,
        )
        self.queue.add(graph_exec)

        return graph_exec

    @expose
    def cancel_execution(self, graph_exec_id: str) -> None:
        """
        Mechanism:
        1. Set the cancel event
        2. Graph executor's cancel handler thread detects the event, terminates workers,
           reinitializes worker pool, and returns.
        3. Update execution statuses in DB and set `error` outputs to `"TERMINATED"`.
        """
        if graph_exec_id not in self.active_graph_runs:
            raise Exception(
                f"Graph execution #{graph_exec_id} not active/running: "
                "possibly already completed/cancelled."
            )

        future, cancel_event = self.active_graph_runs[graph_exec_id]
        if cancel_event.is_set():
            return

        cancel_event.set()
        future.result()

        # Update the status of the unfinished node executions
        node_execs = self.db_client.get_execution_results(graph_exec_id)
        for node_exec in node_execs:
            if node_exec.status not in (
                ExecutionStatus.COMPLETED,
                ExecutionStatus.FAILED,
            ):
                exec_update = self.db_client.update_execution_status(
                    node_exec.node_exec_id, ExecutionStatus.TERMINATED
                )
                self.db_client.send_execution_update(exec_update)

    def _validate_node_input_credentials(self, graph: GraphModel, user_id: str):
        """Checks all credentials for all nodes of the graph"""

        for node in graph.nodes:
            block = get_block(node.block_id)
            if not block:
                raise ValueError(f"Unknown block {node.block_id} for node #{node.id}")

            # Find any fields of type CredentialsMetaInput
            credentials_fields = cast(
                type[BlockSchema], block.input_schema
            ).get_credentials_fields()
            if not credentials_fields:
                continue

            for field_name, credentials_meta_type in credentials_fields.items():
                credentials_meta = credentials_meta_type.model_validate(
                    node.input_default[field_name]
                )
                # Fetch the corresponding Credentials and perform sanity checks
                credentials = self.credentials_store.get_creds_by_id(
                    user_id, credentials_meta.id
                )
                if not credentials:
                    raise ValueError(
                        f"Unknown credentials #{credentials_meta.id} "
                        f"for node #{node.id} input '{field_name}'"
                    )
                if (
                    credentials.provider != credentials_meta.provider
                    or credentials.type != credentials_meta.type
                ):
                    logger.warning(
                        f"Invalid credentials #{credentials.id} for node #{node.id}: "
                        "type/provider mismatch: "
                        f"{credentials_meta.type}<>{credentials.type};"
                        f"{credentials_meta.provider}<>{credentials.provider}"
                    )
                    raise ValueError(
                        f"Invalid credentials #{credentials.id} for node #{node.id}: "
                        "type/provider mismatch"
                    )


# ------- UTILITIES ------- #


@thread_cached
def get_db_client() -> "DatabaseManager":
    from backend.executor import DatabaseManager

    return get_service_client(DatabaseManager)


@contextmanager
def synchronized(key: str, timeout: int = 60):
    lock: RedisLock = redis.get_redis().lock(f"lock:{key}", timeout=timeout)
    try:
        lock.acquire()
        yield
    finally:
        if lock.locked():
            lock.release()


def llprint(message: str):
    """
    Low-level print/log helper function for use in signal handlers.
    Regular log/print statements are not allowed in signal handlers.
    """
    if logger.getEffectiveLevel() == logging.DEBUG:
        os.write(sys.stdout.fileno(), (message + "\n").encode())<|MERGE_RESOLUTION|>--- conflicted
+++ resolved
@@ -800,13 +800,9 @@
     def add_execution(
         self,
         graph_id: str,
-        graph_version: int,
         data: BlockInput,
         user_id: str,
-<<<<<<< HEAD
-=======
         graph_version: Optional[int] = None,
->>>>>>> e3190b62
     ) -> GraphExecutionEntry:
         graph: GraphModel | None = self.db_client.get_graph(
             graph_id=graph_id, user_id=user_id, version=graph_version
@@ -874,7 +870,7 @@
         graph_exec = GraphExecutionEntry(
             user_id=user_id,
             graph_id=graph_id,
-            graph_version=graph_version,
+            graph_version=graph_version or 0,
             graph_exec_id=graph_exec_id,
             start_node_execs=starting_node_execs,
         )
