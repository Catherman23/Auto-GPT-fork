import asyncio
import logging
import multiprocessing
import os
import sys
import threading
import time
from collections import defaultdict
from concurrent.futures import CancelledError, Future, ProcessPoolExecutor
from contextlib import asynccontextmanager
from typing import TYPE_CHECKING, Any, Optional, TypeVar, cast

from pika.adapters.blocking_connection import BlockingChannel
from pika.spec import Basic, BasicProperties
<<<<<<< HEAD
from pydantic import JsonValue
from redis.lock import Lock as RedisLock
=======
from redis.asyncio.lock import Lock as RedisLock
>>>>>>> e183be08

from backend.blocks.io import AgentOutputBlock
from backend.data.model import GraphExecutionStats, NodeExecutionStats
from backend.data.notifications import (
    AgentRunData,
    LowBalanceData,
    NotificationEventModel,
    NotificationType,
)
from backend.data.rabbitmq import SyncRabbitMQ
from backend.executor.utils import create_execution_queue_config
from backend.notifications.notifications import queue_notification
from backend.util.exceptions import InsufficientBalanceError

if TYPE_CHECKING:
    from backend.executor import DatabaseManagerClient, DatabaseManagerAsyncClient

from autogpt_libs.utils.cache import thread_cached
from prometheus_client import Gauge, start_http_server

from backend.blocks.agent import AgentExecutorBlock
from backend.data import redis
from backend.data.block import (
    BlockData,
    BlockInput,
    BlockOutput,
    BlockSchema,
    get_block,
)
from backend.data.credit import UsageTransactionMetadata
from backend.data.execution import (
    ExecutionQueue,
    ExecutionStatus,
    GraphExecution,
    GraphExecutionEntry,
    NodeExecutionEntry,
    NodeExecutionResult,
)
from backend.data.graph import Link, Node
from backend.executor.utils import (
    GRAPH_EXECUTION_CANCEL_QUEUE_NAME,
    GRAPH_EXECUTION_QUEUE_NAME,
    CancelExecutionEvent,
    ExecutionOutputEntry,
    NodeExecutionProgress,
    block_usage_cost,
    execution_usage_cost,
    get_async_execution_event_bus,
    get_execution_event_bus,
    get_execution_queue,
    parse_execution_output,
    validate_exec,
)
from backend.integrations.creds_manager import IntegrationCredentialsManager
from backend.util import json
from backend.util.decorator import (
    async_error_logged,
    async_time_measured,
    error_logged,
    time_measured,
)
from backend.util.file import clean_exec_files
from backend.util.logging import TruncatedLogger, configure_logging
from backend.util.process import AppProcess, set_service_name
from backend.util.retry import continuous_retry, func_retry
from backend.util.service import get_service_client
from backend.util.settings import Settings

_logger = logging.getLogger(__name__)
logger = TruncatedLogger(_logger, prefix="[GraphExecutor]")
settings = Settings()

active_runs_gauge = Gauge(
    "execution_manager_active_runs", "Number of active graph runs"
)
pool_size_gauge = Gauge(
    "execution_manager_pool_size", "Maximum number of graph workers"
)
utilization_gauge = Gauge(
    "execution_manager_utilization_ratio",
    "Ratio of active graph runs to max graph workers",
)


class LogMetadata(TruncatedLogger):
    def __init__(
        self,
        user_id: str,
        graph_eid: str,
        graph_id: str,
        node_eid: str,
        node_id: str,
        block_name: str,
        max_length: int = 1000,
    ):
        metadata = {
            "component": "ExecutionManager",
            "user_id": user_id,
            "graph_eid": graph_eid,
            "graph_id": graph_id,
            "node_eid": node_eid,
            "node_id": node_id,
            "block_name": block_name,
        }
        prefix = f"[ExecutionManager|uid:{user_id}|gid:{graph_id}|nid:{node_id}]|geid:{graph_eid}|neid:{node_eid}|{block_name}]"
        super().__init__(
            _logger,
            max_length=max_length,
            prefix=prefix,
            metadata=metadata,
        )


T = TypeVar("T")


async def execute_node(
    node: Node,
    creds_manager: IntegrationCredentialsManager,
    data: NodeExecutionEntry,
    execution_stats: NodeExecutionStats | None = None,
    nodes_input_overrides_map: Optional[dict[str, dict[str, JsonValue]]] = None,
) -> BlockOutput:
    """
    Execute a node in the graph. This will trigger a block execution on a node,
    persist the execution result, and return the subsequent node to be executed.

    Args:
        db_client: The client to send execution updates to the server.
        creds_manager: The manager to acquire and release credentials.
        data: The execution data for executing the current node.
        execution_stats: The execution statistics to be updated.

    Returns:
        The subsequent node to be enqueued, or None if there is no subsequent node.
    """
    user_id = data.user_id
    graph_exec_id = data.graph_exec_id
    graph_id = data.graph_id
    node_exec_id = data.node_exec_id
    node_id = data.node_id
    node_block = node.block

    log_metadata = LogMetadata(
        user_id=user_id,
        graph_eid=graph_exec_id,
        graph_id=graph_id,
        node_eid=node_exec_id,
        node_id=node_id,
        block_name=node_block.name,
    )

    # Sanity check: validate the execution input.
    input_data, error = validate_exec(node, data.inputs, resolve_input=False)
    if input_data is None:
        log_metadata.error(f"Skip execution, input validation error: {error}")
        yield "error", error
        return

    # Re-shape the input data for agent block.
    # AgentExecutorBlock specially separate the node input_data & its input_default.
    if isinstance(node_block, AgentExecutorBlock):
        _input_data = AgentExecutorBlock.Input(**node.input_default)
        _input_data.inputs = input_data
        if nodes_input_overrides_map:
            _input_data.nodes_input_overrides_map = nodes_input_overrides_map
        input_data = _input_data.model_dump()
    data.inputs = input_data

    # Execute the node
    input_data_str = json.dumps(input_data)
    input_size = len(input_data_str)
    log_metadata.debug("Executed node with input", input=input_data_str)

    # Inject extra execution arguments for the blocks via kwargs
    extra_exec_kwargs: dict = {
        "graph_id": graph_id,
        "node_id": node_id,
        "graph_exec_id": graph_exec_id,
        "node_exec_id": node_exec_id,
        "user_id": user_id,
    }

    # Last-minute fetch credentials + acquire a system-wide read-write lock to prevent
    # changes during execution. ⚠️ This means a set of credentials can only be used by
    # one (running) block at a time; simultaneous execution of blocks using same
    # credentials is not supported.
    creds_lock = None
    input_model = cast(type[BlockSchema], node_block.input_schema)
    for field_name, input_type in input_model.get_credentials_fields().items():
        credentials_meta = input_type(**input_data[field_name])
        credentials, creds_lock = await creds_manager.acquire(
            user_id, credentials_meta.id
        )
        extra_exec_kwargs[field_name] = credentials

    output_size = 0
    try:
        async for output_name, output_data in node_block.execute(
            input_data, **extra_exec_kwargs
        ):
            output_data = json.convert_pydantic_to_json(output_data)
            output_size += len(json.dumps(output_data))
            log_metadata.debug("Node produced output", **{output_name: output_data})
            yield output_name, output_data

    except Exception as e:
        error_msg = str(e)
        yield "error", error_msg
        raise e

    finally:
        # Ensure credentials are released even if execution fails
        if creds_lock and (await creds_lock.locked()) and (await creds_lock.owned()):
            try:
                await creds_lock.release()
            except Exception as e:
                log_metadata.error(f"Failed to release credentials lock: {e}")

        # Update execution stats
        if execution_stats is not None:
            execution_stats = execution_stats.model_copy(
                update=node_block.execution_stats.model_dump()
            )
            execution_stats.input_size = input_size
            execution_stats.output_size = output_size


async def _enqueue_next_nodes(
    db_client: "DatabaseManagerAsyncClient",
    node: Node,
    output: BlockData,
    user_id: str,
    graph_exec_id: str,
    graph_id: str,
    log_metadata: LogMetadata,
    nodes_input_overrides_map: Optional[dict[str, dict[str, JsonValue]]],
) -> list[NodeExecutionEntry]:
    async def add_enqueued_execution(
        node_exec_id: str, node_id: str, block_id: str, data: BlockInput
    ) -> NodeExecutionEntry:
        await async_update_node_execution_status(
            db_client=db_client,
            exec_id=node_exec_id,
            status=ExecutionStatus.QUEUED,
            execution_data=data,
        )
        return NodeExecutionEntry(
            user_id=user_id,
            graph_exec_id=graph_exec_id,
            graph_id=graph_id,
            node_exec_id=node_exec_id,
            node_id=node_id,
            block_id=block_id,
            inputs=data,
        )

    async def register_next_executions(node_link: Link) -> list[NodeExecutionEntry]:
        try:
            return await _register_next_executions(node_link)
        except Exception as e:
            log_metadata.exception(f"Failed to register next executions: {e}")
            return []

    async def _register_next_executions(node_link: Link) -> list[NodeExecutionEntry]:
        enqueued_executions = []
        next_output_name = node_link.source_name
        next_input_name = node_link.sink_name
        next_node_id = node_link.sink_id

        next_data = parse_execution_output(output, next_output_name)
        if next_data is None:
            return enqueued_executions
        next_node = await db_client.get_node(next_node_id)

        # Multiple node can register the same next node, we need this to be atomic
        # To avoid same execution to be enqueued multiple times,
        # Or the same input to be consumed multiple times.
        async with synchronized(f"upsert_input-{next_node_id}-{graph_exec_id}"):
            # Add output data to the earliest incomplete execution, or create a new one.
            next_node_exec_id, next_node_input = await db_client.upsert_execution_input(
                node_id=next_node_id,
                graph_exec_id=graph_exec_id,
                input_name=next_input_name,
                input_data=next_data,
            )
            await async_update_node_execution_status(
                db_client=db_client,
                exec_id=next_node_exec_id,
                status=ExecutionStatus.INCOMPLETE,
            )

            # Complete missing static input pins data using the last execution input.
            static_link_names = {
                link.sink_name
                for link in next_node.input_links
                if link.is_static and link.sink_name not in next_node_input
            }
            if static_link_names and (
                latest_execution := await db_client.get_latest_node_execution(
                    next_node_id, graph_exec_id
                )
            ):
                for name in static_link_names:
                    next_node_input[name] = latest_execution.input_data.get(name)

            # Apply node input overrides
            node_input_overrides = None
            if nodes_input_overrides_map and (
                node_input_overrides := nodes_input_overrides_map.get(next_node.id)
            ):
                next_node_input.update(node_input_overrides)

            # Validate the input data for the next node.
            next_node_input, validation_msg = validate_exec(next_node, next_node_input)
            suffix = f"{next_output_name}>{next_input_name}~{next_node_exec_id}:{validation_msg}"

            # Incomplete input data, skip queueing the execution.
            if not next_node_input:
                log_metadata.warning(f"Skipped queueing {suffix}")
                return enqueued_executions

            # Input is complete, enqueue the execution.
            log_metadata.info(f"Enqueued {suffix}")
            enqueued_executions.append(
                await add_enqueued_execution(
                    node_exec_id=next_node_exec_id,
                    node_id=next_node_id,
                    block_id=next_node.block_id,
                    data=next_node_input,
                )
            )

            # Next execution stops here if the link is not static.
            if not node_link.is_static:
                return enqueued_executions

            # If link is static, there could be some incomplete executions waiting for it.
            # Load and complete the input missing input data, and try to re-enqueue them.
            for iexec in await db_client.get_node_executions(
                node_id=next_node_id,
                graph_exec_id=graph_exec_id,
                statuses=[ExecutionStatus.INCOMPLETE],
            ):
                idata = iexec.input_data
                ineid = iexec.node_exec_id

                static_link_names = {
                    link.sink_name
                    for link in next_node.input_links
                    if link.is_static and link.sink_name not in idata
                }
                for input_name in static_link_names:
                    idata[input_name] = next_node_input[input_name]

                # Apply node input overrides
                if node_input_overrides:
                    idata.update(node_input_overrides)

                idata, msg = validate_exec(next_node, idata)
                suffix = f"{next_output_name}>{next_input_name}~{ineid}:{msg}"
                if not idata:
                    log_metadata.info(f"Enqueueing static-link skipped: {suffix}")
                    continue
                log_metadata.info(f"Enqueueing static-link execution {suffix}")
                enqueued_executions.append(
                    await add_enqueued_execution(
                        node_exec_id=iexec.node_exec_id,
                        node_id=next_node_id,
                        block_id=next_node.block_id,
                        data=idata,
                    )
                )
            return enqueued_executions

    return [
        execution
        for link in node.output_links
        for execution in await register_next_executions(link)
    ]


class Executor:
    """
    This class contains event handlers for the process pool executor events.

    The main events are:
        on_graph_executor_start: Initialize the process that executes the graph.
        on_graph_execution: Execution logic for a graph.
        on_node_execution: Execution logic for a node.

    The execution flow:
        1. Graph execution request is added to the queue.
        2. Graph executor loop picks the request from the queue.
        3. Graph executor loop submits the graph execution request to the executor pool.
      [on_graph_execution]
        4. Graph executor initialize the node execution queue.
        5. Graph executor adds the starting nodes to the node execution queue.
        6. Graph executor waits for all nodes to be executed.
      [on_node_execution]
        7. Node executor picks the node execution request from the queue.
        8. Node executor executes the node.
        9. Node executor enqueues the next executed nodes to the node execution queue.
    """

    @classmethod
    @async_error_logged
    async def on_node_execution(
        cls,
        node_exec: NodeExecutionEntry,
<<<<<<< HEAD
        nodes_input_overrides_map: Optional[dict[str, dict[str, JsonValue]]] = None,
=======
        node_exec_progress: NodeExecutionProgress,
        node_credentials_input_map: Optional[
            dict[str, dict[str, CredentialsMetaInput]]
        ] = None,
>>>>>>> e183be08
    ) -> NodeExecutionStats:
        log_metadata = LogMetadata(
            user_id=node_exec.user_id,
            graph_eid=node_exec.graph_exec_id,
            graph_id=node_exec.graph_id,
            node_eid=node_exec.node_exec_id,
            node_id=node_exec.node_id,
            block_name="-",
        )
        db_client = get_db_async_client()
        node = await db_client.get_node(node_exec.node_id)

        execution_stats = NodeExecutionStats()
        timing_info, _ = await cls._on_node_execution(
            node=node,
            node_exec=node_exec,
            node_exec_progress=node_exec_progress,
            db_client=db_client,
            log_metadata=log_metadata,
            stats=execution_stats,
            nodes_input_overrides_map=nodes_input_overrides_map,
        )
        execution_stats.walltime = timing_info.wall_time
        execution_stats.cputime = timing_info.cpu_time

        if isinstance(execution_stats.error, Exception):
            execution_stats.error = str(execution_stats.error)
        exec_update = await db_client.update_node_execution_stats(
            node_exec.node_exec_id, execution_stats
        )
        await send_async_execution_update(exec_update)
        return execution_stats

    @classmethod
    @async_time_measured
    async def _on_node_execution(
        cls,
        node: Node,
        node_exec: NodeExecutionEntry,
        node_exec_progress: NodeExecutionProgress,
        db_client: "DatabaseManagerAsyncClient",
        log_metadata: LogMetadata,
        stats: NodeExecutionStats | None = None,
        nodes_input_overrides_map: Optional[dict[str, dict[str, JsonValue]]] = None,
    ):
        try:
            log_metadata.info(f"Start node execution {node_exec.node_exec_id}")
            await async_update_node_execution_status(
                db_client=db_client,
                exec_id=node_exec.node_exec_id,
                status=ExecutionStatus.RUNNING,
            )

            async for output_name, output_data in execute_node(
                node=node,
                creds_manager=cls.creds_manager,
                data=node_exec,
                execution_stats=stats,
                nodes_input_overrides_map=nodes_input_overrides_map,
            ):
                node_exec_progress.add_output(
                    ExecutionOutputEntry(
                        node=node,
                        node_exec_id=node_exec.node_exec_id,
                        data=(output_name, output_data),
                    )
                )
            log_metadata.info(f"Finished node execution {node_exec.node_exec_id}")
        except Exception as e:
            # Avoid user error being marked as an actual error.
            if isinstance(e, ValueError):
                log_metadata.info(
                    f"Failed node execution {node_exec.node_exec_id}: {e}"
                )
            else:
                log_metadata.exception(
                    f"Failed node execution {node_exec.node_exec_id}: {e}"
                )

            if stats is not None:
                stats.error = e

    @classmethod
    @func_retry
    def on_graph_executor_start(cls):
        configure_logging()
        set_service_name("GraphExecutor")
        cls.pid = os.getpid()
        cls.creds_manager = IntegrationCredentialsManager()
        cls.node_execution_loop = asyncio.new_event_loop()
        cls.node_evaluation_loop = asyncio.new_event_loop()
        cls.node_execution_thread = threading.Thread(
            target=cls.node_execution_loop.run_forever, daemon=True
        )
        cls.node_evaluation_thread = threading.Thread(
            target=cls.node_evaluation_loop.run_forever, daemon=True
        )
        cls.node_execution_thread.start()
        cls.node_evaluation_thread.start()
        logger.info(f"[GraphExecutor] {cls.pid} started")

    @classmethod
    @error_logged
    def on_graph_execution(
        cls, graph_exec: GraphExecutionEntry, cancel: threading.Event
    ):
        log_metadata = LogMetadata(
            user_id=graph_exec.user_id,
            graph_eid=graph_exec.graph_exec_id,
            graph_id=graph_exec.graph_id,
            node_id="*",
            node_eid="*",
            block_name="-",
        )
        db_client = get_db_client()

        exec_meta = db_client.get_graph_execution_meta(
            user_id=graph_exec.user_id,
            execution_id=graph_exec.graph_exec_id,
        )
        if exec_meta is None:
            log_metadata.warning(
                f"Skipped graph execution #{graph_exec.graph_exec_id}, the graph execution is not found."
            )
            return

        if exec_meta.status == ExecutionStatus.QUEUED:
            log_metadata.info(f"⚙️ Starting graph execution #{graph_exec.graph_exec_id}")
            exec_meta.status = ExecutionStatus.RUNNING
            send_execution_update(
                db_client.update_graph_execution_start_time(graph_exec.graph_exec_id)
            )
        elif exec_meta.status == ExecutionStatus.RUNNING:
            log_metadata.info(
                f"⚙️ Graph execution #{graph_exec.graph_exec_id} is already running, continuing where it left off."
            )
        else:
            log_metadata.warning(
                f"Skipped graph execution {graph_exec.graph_exec_id}, the graph execution status is `{exec_meta.status}`."
            )
            return

        timing_info, (exec_stats, status, error) = cls._on_graph_execution(
            graph_exec=graph_exec,
            cancel=cancel,
            log_metadata=log_metadata,
            execution_stats=(
                exec_meta.stats.to_db() if exec_meta.stats else GraphExecutionStats()
            ),
        )
        exec_stats.walltime += timing_info.wall_time
        exec_stats.cputime += timing_info.cpu_time
        exec_stats.error = str(error) if error else exec_stats.error

        if graph_exec_result := db_client.update_graph_execution_stats(
            graph_exec_id=graph_exec.graph_exec_id,
            status=status,
            stats=exec_stats,
        ):
            send_execution_update(graph_exec_result)

        cls._handle_agent_run_notif(db_client, graph_exec, exec_stats)

    @classmethod
    def _charge_usage(
        cls,
        node_exec: NodeExecutionEntry,
        execution_count: int,
        execution_stats: GraphExecutionStats,
    ):
        db_client = get_db_client()
        block = get_block(node_exec.block_id)
        if not block:
            logger.error(f"Block {node_exec.block_id} not found.")
            return

        cost, matching_filter = block_usage_cost(
            block=block, input_data=node_exec.inputs
        )
        if cost > 0:
            db_client.spend_credits(
                user_id=node_exec.user_id,
                cost=cost,
                metadata=UsageTransactionMetadata(
                    graph_exec_id=node_exec.graph_exec_id,
                    graph_id=node_exec.graph_id,
                    node_exec_id=node_exec.node_exec_id,
                    node_id=node_exec.node_id,
                    block_id=node_exec.block_id,
                    block=block.name,
                    input=matching_filter,
                    reason=f"Ran block {node_exec.block_id} {block.name}",
                ),
            )
            execution_stats.cost += cost

        cost, usage_count = execution_usage_cost(execution_count)
        if cost > 0:
            db_client.spend_credits(
                user_id=node_exec.user_id,
                cost=cost,
                metadata=UsageTransactionMetadata(
                    graph_exec_id=node_exec.graph_exec_id,
                    graph_id=node_exec.graph_id,
                    input={
                        "execution_count": usage_count,
                        "charge": "Execution Cost",
                    },
                    reason=f"Execution Cost for {usage_count} blocks of ex_id:{node_exec.graph_exec_id} g_id:{node_exec.graph_id}",
                ),
            )
            execution_stats.cost += cost

    @classmethod
    @time_measured
    def _on_graph_execution(
        cls,
        graph_exec: GraphExecutionEntry,
        cancel: threading.Event,
        log_metadata: LogMetadata,
        execution_stats: GraphExecutionStats,
    ) -> tuple[GraphExecutionStats, ExecutionStatus, Exception | None]:
        """
        Returns:
            dict: The execution statistics of the graph execution.
            ExecutionStatus: The final status of the graph execution.
            Exception | None: The error that occurred during the execution, if any.
        """
        execution_status: ExecutionStatus = ExecutionStatus.RUNNING
        error: Exception | None = None
        db_client = get_db_client()

        def on_done_task(node_exec_id: str, result: object):
            if not isinstance(result, NodeExecutionStats):
                log_metadata.error(f"Unexpected result #{node_exec_id}: {type(result)}")
                return

            nonlocal execution_stats
            execution_stats.node_count += 1
            execution_stats.nodes_cputime += result.cputime
            execution_stats.nodes_walltime += result.walltime
            if (err := result.error) and isinstance(err, Exception):
                execution_stats.node_error_count += 1
                update_node_execution_status(
                    db_client=db_client,
                    exec_id=node_exec_id,
                    status=ExecutionStatus.FAILED,
                )
            else:
                update_node_execution_status(
                    db_client=db_client,
                    exec_id=node_exec_id,
                    status=ExecutionStatus.COMPLETED,
                )

            if _graph_exec := db_client.update_graph_execution_stats(
                graph_exec_id=graph_exec.graph_exec_id,
                status=execution_status,
                stats=execution_stats,
            ):
                send_execution_update(_graph_exec)
            else:
                log_metadata.error(
                    "Callback for finished node execution "
                    f"#{node_exec_id} could not update execution stats "
                    f"for graph execution #{graph_exec.graph_exec_id}; "
                    f"triggered while graph exec status = {execution_status}"
                )

        # State holders ----------------------------------------------------
        running_node_execution: dict[str, NodeExecutionProgress] = defaultdict(
            lambda: NodeExecutionProgress(on_done_task=on_done_task)
        )
        running_node_evaluation: dict[str, Future] = {}
        execution_queue = ExecutionQueue[NodeExecutionEntry]()

        try:
            if db_client.get_credits(graph_exec.user_id) <= 0:
                raise InsufficientBalanceError(
                    user_id=graph_exec.user_id,
                    message="You have no credits left to run an agent.",
                    balance=0,
                    amount=1,
                )

            # ------------------------------------------------------------
            # Pre‑populate queue ---------------------------------------
            # ------------------------------------------------------------
            for node_exec in db_client.get_node_executions(
                graph_exec.graph_exec_id,
                statuses=[ExecutionStatus.RUNNING, ExecutionStatus.QUEUED],
            ):
                execution_queue.add(node_exec.to_node_execution_entry())

            # ------------------------------------------------------------
            # Main dispatch / polling loop -----------------------------
            # ------------------------------------------------------------
            while not execution_queue.empty():
                if cancel.is_set():
                    execution_status = ExecutionStatus.TERMINATED
                    return execution_stats, execution_status, error

                queued_node_exec = execution_queue.get()

                log_metadata.debug(
                    f"Dispatching node execution {queued_node_exec.node_exec_id} "
                    f"for node {queued_node_exec.node_id}",
                )

                # Charge usage (may raise) ------------------------------
                try:
                    cls._charge_usage(
                        node_exec=queued_node_exec,
                        execution_count=increment_execution_count(graph_exec.user_id),
                        execution_stats=execution_stats,
                    )
                except InsufficientBalanceError as error:
                    node_exec_id = queued_node_exec.node_exec_id
                    db_client.upsert_execution_output(
                        node_exec_id=node_exec_id,
                        output_name="error",
                        output_data=str(error),
                    )
                    update_node_execution_status(
                        db_client=db_client,
                        exec_id=node_exec_id,
                        status=ExecutionStatus.FAILED,
                    )
                    execution_status = ExecutionStatus.FAILED

                    cls._handle_low_balance_notif(
                        db_client,
                        graph_exec.user_id,
                        graph_exec.graph_id,
                        execution_stats,
                        error,
                    )
                    raise

<<<<<<< HEAD
                # Add input overrides
=======
                # Add credential overrides -----------------------------
>>>>>>> e183be08
                node_id = queued_node_exec.node_id
                if (nodes_input_overrides := graph_exec.node_input_overrides_map) and (
                    node_input_overrides := nodes_input_overrides.get(node_id)
                ):
                    queued_node_exec.inputs.update(node_input_overrides)

<<<<<<< HEAD
                # Initiate node execution
                running_executions[queued_node_exec.node_id].add_task(
                    queued_node_exec.node_exec_id,
                    cls.executor.apply_async(
                        cls.on_node_execution,
                        (output_queue, queued_node_exec, nodes_input_overrides),
=======
                # Kick off async node execution -------------------------
                node_execution_task = asyncio.run_coroutine_threadsafe(
                    cls.on_node_execution(
                        node_exec=queued_node_exec,
                        node_exec_progress=running_node_execution[node_id],
                        node_credentials_input_map=node_creds_map,
>>>>>>> e183be08
                    ),
                    cls.node_execution_loop,
                )
                running_node_execution[node_id].add_task(
                    node_exec_id=queued_node_exec.node_exec_id,
                    task=node_execution_task,
                )

                # Poll until queue refills or all inflight work done ----
                while execution_queue.empty() and (
                    running_node_execution or running_node_evaluation
                ):
                    # --------------------------------------------------
                    # Handle inflight evaluations ---------------------
                    # --------------------------------------------------
                    node_output_found = False
                    for node_id, inflight_exec in list(running_node_execution.items()):
                        if cancel.is_set():
                            execution_status = ExecutionStatus.TERMINATED
                            return execution_stats, execution_status, error

<<<<<<< HEAD
                        log_metadata.debug(f"Waiting on execution of node {node_id}")
                        while output := execution.pop_output():
                            cls._process_node_output(
                                output=output,
                                node_id=node_id,
                                graph_exec=graph_exec,
                                log_metadata=log_metadata,
                                nodes_input_overrides=nodes_input_overrides,
                                execution_queue=execution_queue,
=======
                        # node evaluation future -----------------
                        if inflight_eval := running_node_evaluation.get(node_id):
                            try:
                                inflight_eval.result()
                                running_node_evaluation.pop(node_id)
                            except TimeoutError:
                                continue

                        # node execution future ---------------------------
                        if inflight_exec.is_done():
                            running_node_execution.pop(node_id)
                            continue

                        if output := inflight_exec.pop_output():
                            node_output_found = True
                            running_node_evaluation[node_id] = (
                                asyncio.run_coroutine_threadsafe(
                                    cls._process_node_output(
                                        output=output,
                                        node_id=node_id,
                                        graph_exec=graph_exec,
                                        log_metadata=log_metadata,
                                        node_creds_map=node_creds_map,
                                        execution_queue=execution_queue,
                                    ),
                                    cls.node_evaluation_loop,
                                )
>>>>>>> e183be08
                            )
                    if (
                        not node_output_found
                        and execution_queue.empty()
                        and (running_node_execution or running_node_evaluation)
                    ):
                        # There is nothing to execute, and no output to process, let's relax for a while.
                        time.sleep(0.1)

            # loop done --------------------------------------------------
            execution_status = ExecutionStatus.COMPLETED
            return execution_stats, execution_status, error

        except CancelledError as exc:
            execution_status = ExecutionStatus.TERMINATED
            error = exc
            log_metadata.exception(
                f"Cancelled graph execution {graph_exec.graph_exec_id}: {error}"
            )
        except Exception as exc:
            execution_status = ExecutionStatus.FAILED
            error = exc
            log_metadata.exception(
                f"Failed graph execution {graph_exec.graph_exec_id}: {error}"
            )
        finally:
            for node_id, inflight_exec in running_node_execution.items():
                if inflight_exec.is_done():
                    continue
                log_metadata.info(f"Stopping node execution {node_id}")
                inflight_exec.stop()

            for node_id, inflight_eval in running_node_evaluation.items():
                if inflight_eval.done():
                    continue
                log_metadata.info(f"Stopping node evaluation {node_id}")
                inflight_eval.cancel()

            if execution_status in [ExecutionStatus.TERMINATED, ExecutionStatus.FAILED]:
                inflight_executions = db_client.get_node_executions(
                    graph_exec.graph_exec_id,
                    statuses=[
                        ExecutionStatus.QUEUED,
                        ExecutionStatus.RUNNING,
                    ],
                )
                db_client.update_node_execution_status_batch(
                    [node_exec.node_exec_id for node_exec in inflight_executions],
                    status=execution_status,
                    stats={"error": str(error)} if error else None,
                )
                for node_exec in inflight_executions:
                    node_exec.status = execution_status
                    send_execution_update(node_exec)

            clean_exec_files(graph_exec.graph_exec_id)
            return execution_stats, execution_status, error

    @classmethod
    async def _process_node_output(
        cls,
        output: ExecutionOutputEntry,
        node_id: str,
        graph_exec: GraphExecutionEntry,
        log_metadata: LogMetadata,
        nodes_input_overrides: Optional[dict[str, dict[str, JsonValue]]],
        execution_queue: ExecutionQueue[NodeExecutionEntry],
    ) -> None:
        """Process a node's output, update its status, and enqueue next nodes.

        Args:
            output: The execution output entry to process
            node_id: The ID of the node that produced the output
            graph_exec: The graph execution entry
            log_metadata: Logger metadata for consistent logging
            nodes_input_overrides: Optional map of node inputs
            execution_queue: Queue to add next executions to
        """
        db_client = get_db_async_client()

        try:
            name, data = output.data
            await db_client.upsert_execution_output(
                node_exec_id=output.node_exec_id,
                output_name=name,
                output_data=data,
            )
            if exec_update := await db_client.get_node_execution(output.node_exec_id):
                await send_async_execution_update(exec_update)

            log_metadata.debug(f"Enqueue nodes for {node_id}: {output}")
            for next_execution in await _enqueue_next_nodes(
                db_client=db_client,
                node=output.node,
                output=output.data,
                user_id=graph_exec.user_id,
                graph_exec_id=graph_exec.graph_exec_id,
                graph_id=graph_exec.graph_id,
                log_metadata=log_metadata,
                nodes_input_overrides_map=nodes_input_overrides,
            ):
                execution_queue.add(next_execution)
        except Exception as e:
            log_metadata.exception(f"Failed to process node output: {e}")
            await db_client.upsert_execution_output(
                node_exec_id=output.node_exec_id,
                output_name="error",
                output_data=str(e),
            )
            await async_update_node_execution_status(
                db_client=db_client,
                exec_id=output.node_exec_id,
                status=ExecutionStatus.FAILED,
            )

    @classmethod
    def _handle_agent_run_notif(
        cls,
        db_client: "DatabaseManagerClient",
        graph_exec: GraphExecutionEntry,
        exec_stats: GraphExecutionStats,
    ):
        metadata = db_client.get_graph_metadata(
            graph_exec.graph_id, graph_exec.graph_version
        )
        outputs = db_client.get_node_executions(
            graph_exec.graph_exec_id,
            block_ids=[AgentOutputBlock().id],
        )

        named_outputs = [
            {
                key: value[0] if key == "name" else value
                for key, value in output.output_data.items()
            }
            for output in outputs
        ]

        queue_notification(
            NotificationEventModel(
                user_id=graph_exec.user_id,
                type=NotificationType.AGENT_RUN,
                data=AgentRunData(
                    outputs=named_outputs,
                    agent_name=metadata.name if metadata else "Unknown Agent",
                    credits_used=exec_stats.cost,
                    execution_time=exec_stats.walltime,
                    graph_id=graph_exec.graph_id,
                    node_count=exec_stats.node_count,
                ),
            )
        )

    @classmethod
    def _handle_low_balance_notif(
        cls,
        db_client: "DatabaseManagerClient",
        user_id: str,
        graph_id: str,
        exec_stats: GraphExecutionStats,
        e: InsufficientBalanceError,
    ):
        shortfall = e.balance - e.amount
        metadata = db_client.get_graph_metadata(graph_id)
        base_url = (
            settings.config.frontend_base_url or settings.config.platform_base_url
        )
        queue_notification(
            NotificationEventModel(
                user_id=user_id,
                type=NotificationType.LOW_BALANCE,
                data=LowBalanceData(
                    current_balance=exec_stats.cost,
                    billing_page_link=f"{base_url}/profile/credits",
                    shortfall=shortfall,
                    agent_name=metadata.name if metadata else "Unknown Agent",
                ),
            )
        )


class ExecutionManager(AppProcess):
    def __init__(self):
        super().__init__()
        self.pool_size = settings.config.num_graph_workers
        self.running = True
        self.active_graph_runs: dict[str, tuple[Future, threading.Event]] = {}

    def run(self):
        pool_size_gauge.set(self.pool_size)
        active_runs_gauge.set(0)
        utilization_gauge.set(0)

        self.metrics_server = threading.Thread(
            target=start_http_server,
            args=(settings.config.execution_manager_port,),
            daemon=True,
        )
        self.metrics_server.start()
        logger.info(f"[{self.service_name}] Starting execution manager...")
        self._run()

    def _run(self):
        logger.info(f"[{self.service_name}] ⏳ Spawn max-{self.pool_size} workers...")
        self.executor = ProcessPoolExecutor(
            max_workers=self.pool_size,
            initializer=Executor.on_graph_executor_start,
        )

        threading.Thread(
            target=lambda: self._consume_execution_cancel(),
            daemon=True,
        ).start()

        self._consume_execution_run()

    @continuous_retry()
    def _consume_execution_cancel(self):
        cancel_client = SyncRabbitMQ(create_execution_queue_config())
        cancel_client.connect()
        cancel_channel = cancel_client.get_channel()
        logger.info(f"[{self.service_name}] ⏳ Starting cancel message consumer...")
        cancel_channel.basic_consume(
            queue=GRAPH_EXECUTION_CANCEL_QUEUE_NAME,
            on_message_callback=self._handle_cancel_message,
            auto_ack=True,
        )
        cancel_channel.start_consuming()
        raise RuntimeError(f"❌ cancel message consumer is stopped: {cancel_channel}")

    @continuous_retry()
    def _consume_execution_run(self):
        run_client = SyncRabbitMQ(create_execution_queue_config())
        run_client.connect()
        run_channel = run_client.get_channel()
        run_channel.basic_qos(prefetch_count=self.pool_size)
        run_channel.basic_consume(
            queue=GRAPH_EXECUTION_QUEUE_NAME,
            on_message_callback=self._handle_run_message,
            auto_ack=False,
        )
        logger.info(f"[{self.service_name}] ⏳ Starting to consume run messages...")
        run_channel.start_consuming()
        raise RuntimeError(f"❌ run message consumer is stopped: {run_channel}")

    def _handle_cancel_message(
        self,
        channel: BlockingChannel,
        method: Basic.Deliver,
        properties: BasicProperties,
        body: bytes,
    ):
        """
        Called whenever we receive a CANCEL message from the queue.
        (With auto_ack=True, message is considered 'acked' automatically.)
        """
        try:
            request = CancelExecutionEvent.model_validate_json(body)
            graph_exec_id = request.graph_exec_id
            if not graph_exec_id:
                logger.warning(
                    f"[{self.service_name}] Cancel message missing 'graph_exec_id'"
                )
                return
            if graph_exec_id not in self.active_graph_runs:
                logger.debug(
                    f"[{self.service_name}] Cancel received for {graph_exec_id} but not active."
                )
                return

            _, cancel_event = self.active_graph_runs[graph_exec_id]
            logger.info(f"[{self.service_name}] Received cancel for {graph_exec_id}")
            if not cancel_event.is_set():
                cancel_event.set()
            else:
                logger.debug(
                    f"[{self.service_name}] Cancel already set for {graph_exec_id}"
                )

        except Exception as e:
            logger.exception(f"Error handling cancel message: {e}")

    def _handle_run_message(
        self,
        channel: BlockingChannel,
        method: Basic.Deliver,
        properties: BasicProperties,
        body: bytes,
    ):
        delivery_tag = method.delivery_tag
        try:
            graph_exec_entry = GraphExecutionEntry.model_validate_json(body)
        except Exception as e:
            logger.error(f"[{self.service_name}] Could not parse run message: {e}")
            channel.basic_nack(delivery_tag, requeue=False)
            return

        graph_exec_id = graph_exec_entry.graph_exec_id
        logger.info(
            f"[{self.service_name}] Received RUN for graph_exec_id={graph_exec_id}"
        )
        if graph_exec_id in self.active_graph_runs:
            logger.warning(
                f"[{self.service_name}] Graph {graph_exec_id} already running; rejecting duplicate run."
            )
            channel.basic_nack(delivery_tag, requeue=False)
            return

        cancel_event = multiprocessing.Manager().Event()
        future = self.executor.submit(
            Executor.on_graph_execution, graph_exec_entry, cancel_event
        )
        self.active_graph_runs[graph_exec_id] = (future, cancel_event)
        active_runs_gauge.set(len(self.active_graph_runs))
        utilization_gauge.set(len(self.active_graph_runs) / self.pool_size)

        def _on_run_done(f: Future):
            logger.info(f"[{self.service_name}] Run completed for {graph_exec_id}")
            try:
                self.active_graph_runs.pop(graph_exec_id, None)
                active_runs_gauge.set(len(self.active_graph_runs))
                utilization_gauge.set(len(self.active_graph_runs) / self.pool_size)
                if exec_error := f.exception():
                    logger.error(
                        f"[{self.service_name}] Execution for {graph_exec_id} failed: {exec_error}"
                    )
                    channel.connection.add_callback_threadsafe(
                        lambda: channel.basic_nack(delivery_tag, requeue=True)
                    )
                else:
                    channel.connection.add_callback_threadsafe(
                        lambda: channel.basic_ack(delivery_tag)
                    )
            except BaseException as e:
                logger.exception(
                    f"[{self.service_name}] Error acknowledging message: {e}"
                )

        future.add_done_callback(_on_run_done)

    def cleanup(self):
        super().cleanup()
        self._on_cleanup()

    def _on_cleanup(self, log=logger.info):
        prefix = f"[{self.service_name}][on_graph_executor_stop {os.getpid()}]"
        log(f"{prefix} ⏳ Shutting down service loop...")
        self.running = False

        log(f"{prefix} ⏳ Shutting down RabbitMQ channel...")
        get_execution_queue().get_channel().stop_consuming()

        if hasattr(self, "executor"):
            log(f"{prefix} ⏳ Shutting down GraphExec pool...")
            self.executor.shutdown(cancel_futures=True, wait=False)

        log(f"{prefix} ⏳ Disconnecting Redis...")
        redis.disconnect()

        log(f"{prefix} ✅ Finished GraphExec cleanup")
        sys.exit(0)


# ------- UTILITIES ------- #


@thread_cached
def get_db_client() -> "DatabaseManagerClient":
    from backend.executor import DatabaseManagerClient

    # Disable health check for the service client to avoid breaking process initializer.
    return get_service_client(
        DatabaseManagerClient, health_check=False, request_retry=True
    )


@thread_cached
def get_db_async_client() -> "DatabaseManagerAsyncClient":
    from backend.executor import DatabaseManagerAsyncClient

    # Disable health check for the service client to avoid breaking process initializer.
    return get_service_client(
        DatabaseManagerAsyncClient, health_check=False, request_retry=True
    )


async def send_async_execution_update(
    entry: GraphExecution | NodeExecutionResult | None,
) -> None:
    if entry is None:
        return
    await get_async_execution_event_bus().publish(entry)


def send_execution_update(entry: GraphExecution | NodeExecutionResult | None):
    if entry is None:
        return
    return get_execution_event_bus().publish(entry)


async def async_update_node_execution_status(
    db_client: "DatabaseManagerAsyncClient",
    exec_id: str,
    status: ExecutionStatus,
    execution_data: BlockInput | None = None,
    stats: dict[str, Any] | None = None,
) -> NodeExecutionResult:
    """Sets status and fetches+broadcasts the latest state of the node execution"""
    exec_update = await db_client.update_node_execution_status(
        exec_id, status, execution_data, stats
    )
    await send_async_execution_update(exec_update)
    return exec_update


def update_node_execution_status(
    db_client: "DatabaseManagerClient",
    exec_id: str,
    status: ExecutionStatus,
    execution_data: BlockInput | None = None,
    stats: dict[str, Any] | None = None,
) -> NodeExecutionResult:
    """Sets status and fetches+broadcasts the latest state of the node execution"""
    exec_update = db_client.update_node_execution_status(
        exec_id, status, execution_data, stats
    )
    send_execution_update(exec_update)
    return exec_update


@asynccontextmanager
async def synchronized(key: str, timeout: int = 60):
    r = await redis.get_redis_async()
    lock: RedisLock = r.lock(f"lock:{key}", timeout=timeout)
    try:
        await lock.acquire()
        yield
    finally:
        if await lock.locked() and await lock.owned():
            await lock.release()


def increment_execution_count(user_id: str) -> int:
    """
    Increment the execution count for a given user,
    this will be used to charge the user for the execution cost.
    """
    r = redis.get_redis()
    k = f"uec:{user_id}"  # User Execution Count global key
    counter = cast(int, r.incr(k))
    if counter == 1:
        r.expire(k, settings.config.execution_counter_expiration_time)
    return counter


def llprint(message: str):
    """
    Low-level print/log helper function for use in signal handlers.
    Regular log/print statements are not allowed in signal handlers.
    """
    os.write(sys.stdout.fileno(), (message + "\n").encode())<|MERGE_RESOLUTION|>--- conflicted
+++ resolved
@@ -12,12 +12,8 @@
 
 from pika.adapters.blocking_connection import BlockingChannel
 from pika.spec import Basic, BasicProperties
-<<<<<<< HEAD
 from pydantic import JsonValue
-from redis.lock import Lock as RedisLock
-=======
 from redis.asyncio.lock import Lock as RedisLock
->>>>>>> e183be08
 
 from backend.blocks.io import AgentOutputBlock
 from backend.data.model import GraphExecutionStats, NodeExecutionStats
@@ -428,14 +424,8 @@
     async def on_node_execution(
         cls,
         node_exec: NodeExecutionEntry,
-<<<<<<< HEAD
+        node_exec_progress: NodeExecutionProgress,
         nodes_input_overrides_map: Optional[dict[str, dict[str, JsonValue]]] = None,
-=======
-        node_exec_progress: NodeExecutionProgress,
-        node_credentials_input_map: Optional[
-            dict[str, dict[str, CredentialsMetaInput]]
-        ] = None,
->>>>>>> e183be08
     ) -> NodeExecutionStats:
         log_metadata = LogMetadata(
             user_id=node_exec.user_id,
@@ -775,32 +765,19 @@
                     )
                     raise
 
-<<<<<<< HEAD
-                # Add input overrides
-=======
-                # Add credential overrides -----------------------------
->>>>>>> e183be08
+                # Add input overrides -----------------------------
                 node_id = queued_node_exec.node_id
                 if (nodes_input_overrides := graph_exec.node_input_overrides_map) and (
                     node_input_overrides := nodes_input_overrides.get(node_id)
                 ):
                     queued_node_exec.inputs.update(node_input_overrides)
 
-<<<<<<< HEAD
-                # Initiate node execution
-                running_executions[queued_node_exec.node_id].add_task(
-                    queued_node_exec.node_exec_id,
-                    cls.executor.apply_async(
-                        cls.on_node_execution,
-                        (output_queue, queued_node_exec, nodes_input_overrides),
-=======
                 # Kick off async node execution -------------------------
                 node_execution_task = asyncio.run_coroutine_threadsafe(
                     cls.on_node_execution(
                         node_exec=queued_node_exec,
                         node_exec_progress=running_node_execution[node_id],
-                        node_credentials_input_map=node_creds_map,
->>>>>>> e183be08
+                        nodes_input_overrides_map=nodes_input_overrides,
                     ),
                     cls.node_execution_loop,
                 )
@@ -822,17 +799,6 @@
                             execution_status = ExecutionStatus.TERMINATED
                             return execution_stats, execution_status, error
 
-<<<<<<< HEAD
-                        log_metadata.debug(f"Waiting on execution of node {node_id}")
-                        while output := execution.pop_output():
-                            cls._process_node_output(
-                                output=output,
-                                node_id=node_id,
-                                graph_exec=graph_exec,
-                                log_metadata=log_metadata,
-                                nodes_input_overrides=nodes_input_overrides,
-                                execution_queue=execution_queue,
-=======
                         # node evaluation future -----------------
                         if inflight_eval := running_node_evaluation.get(node_id):
                             try:
@@ -855,12 +821,11 @@
                                         node_id=node_id,
                                         graph_exec=graph_exec,
                                         log_metadata=log_metadata,
-                                        node_creds_map=node_creds_map,
+                                        nodes_input_overrides=nodes_input_overrides,
                                         execution_queue=execution_queue,
                                     ),
                                     cls.node_evaluation_loop,
                                 )
->>>>>>> e183be08
                             )
                     if (
                         not node_output_found
