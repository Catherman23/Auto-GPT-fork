--- conflicted
+++ resolved
@@ -670,10 +670,6 @@
                 )
                 running_executions[output.node.id].add_output(output)
 
-<<<<<<< HEAD
-        def process_done_task(exec_id: str, result: object):
-            if not isinstance(result, NodeExecutionStats):
-=======
         def drain_done_task(node_exec_id: str, result: object):
             if not isinstance(result, NodeExecutionStats):
                 log_metadata.error(f"Unexpected result #{node_exec_id}: {type(result)}")
@@ -710,46 +706,11 @@
                     f"triggered while graph exec status = {execution_status}"
                 )
 
-        def cancel_handler():
-            nonlocal execution_status
-
-            while not cancel.is_set():
-                cancel.wait(1)
-            if finished:
->>>>>>> 210d457e
-                return
-
-            nonlocal execution_stats
-            execution_stats.node_count += 1
-            execution_stats.nodes_cputime += result.cputime
-            execution_stats.nodes_walltime += result.walltime
-            if (err := result.error) and isinstance(err, Exception):
-                execution_stats.node_error_count += 1
-                cls.db_client.update_node_execution_status(
-                    node_exec_id=exec_id, status=ExecutionStatus.FAILED
-                )
-            else:
-                cls.db_client.update_node_execution_status(
-                    node_exec_id=exec_id, status=ExecutionStatus.COMPLETED
-                )
-
-            if _graph_exec := cls.db_client.update_graph_execution_stats(
-                graph_exec_id=graph_exec.graph_exec_id,
-                status=execution_status,
-                stats=execution_stats,
-            ):
-                send_execution_update(_graph_exec)
-            else:
-                logger.error(
-                    "Callback for "
-                    f"finished node execution #{exec_id} "
-                    "could not update execution stats "
-                    f"for graph execution #{graph_exec.graph_exec_id}; "
-                    f"triggered while graph exec status = {execution_status}"
-                )
-
         running_executions: dict[str, NodeExecutionProgress] = defaultdict(
-            lambda: NodeExecutionProgress(drain_output_queue, process_done_task)
+            lambda: NodeExecutionProgress(
+                drain_output_queue=drain_output_queue,
+                drain_done_task=drain_done_task,
+            )
         )
         output_queue = ExecutionQueue[ExecutionOutputEntry]()
         execution_queue = ExecutionQueue[NodeExecutionEntry]()
@@ -769,16 +730,6 @@
             ):
                 execution_queue.add(node_exec.to_node_execution_entry())
 
-<<<<<<< HEAD
-=======
-            running_executions: dict[str, NodeExecutionProgress] = defaultdict(
-                lambda: NodeExecutionProgress(
-                    drain_output_queue=drain_output_queue,
-                    drain_done_task=drain_done_task,
-                )
-            )
-
->>>>>>> 210d457e
             while not execution_queue.empty():
                 if cancel.is_set():
                     execution_status = ExecutionStatus.TERMINATED
@@ -832,17 +783,9 @@
                     )
 
                 # Initiate node execution
-<<<<<<< HEAD
                 node_execution_task = asyncio.run_coroutine_threadsafe(
                     cls.on_node_execution(
                         output_queue, queued_node_exec, node_creds_map
-=======
-                running_executions[queued_node_exec.node_id].add_task(
-                    queued_node_exec.node_exec_id,
-                    cls.executor.apply_async(
-                        cls.on_node_execution,
-                        (output_queue, queued_node_exec, node_creds_map),
->>>>>>> 210d457e
                     ),
                     cls.node_execution_loop,
                 )
@@ -873,16 +816,8 @@
                                 execution_queue=execution_queue,
                             )
                             if not execution_queue.empty():
-<<<<<<< HEAD
-                                break
-
-                        if not execution_queue.empty():
-                            continue  # yield to parent loop to execute new queue items
-
-=======
                                 break  # Prioritize executing next nodes than enqueuing outputs
 
->>>>>>> 210d457e
                         if execution.is_done():
                             running_executions.pop(node_id)
 
