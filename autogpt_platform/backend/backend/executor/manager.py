--- conflicted
+++ resolved
@@ -1,3 +1,4 @@
+from asyncio import wait
 import atexit
 import logging
 import multiprocessing
@@ -669,13 +670,9 @@
             SupabaseIntegrationCredentialsStore,
         )
 
-<<<<<<< HEAD
-        self.credentials_store = SupabaseIntegrationCredentialsStore()
-=======
         self.credentials_store = SupabaseIntegrationCredentialsStore(
-            self.supabase, redis.get_redis()
-        )
->>>>>>> 7f6354ca
+            redis.get_redis()
+        )
         self.executor = ProcessPoolExecutor(
             max_workers=self.pool_size,
             initializer=Executor.on_graph_executor_start,
@@ -718,13 +715,7 @@
             raise Exception(f"Graph #{graph_id} not found.")
 
         graph.validate_graph(for_run=True)
-<<<<<<< HEAD
-        node_input_credentials = self.run_and_wait(
-            self._get_node_input_credentials(graph, user_id)
-        )
-=======
-        self._validate_node_input_credentials(graph, user_id)
->>>>>>> 7f6354ca
+        self.run_and_wait(self._validate_node_input_credentials(graph, user_id))
 
         nodes_input = []
         for node in graph.starting_nodes:
@@ -816,18 +807,9 @@
                 exec_update = self.db_client.update_execution_status(
                     node_exec.node_exec_id, ExecutionStatus.FAILED
                 )
-<<<<<<< HEAD
-                self.agent_server_client.send_execution_update(exec_update.model_dump())
-
-    async def _get_node_input_credentials(
-        self, graph: Graph, user_id: str
-    ) -> dict[str, Credentials]:
-        """Gets all credentials for all nodes of the graph"""
-=======
                 self.db_client.send_execution_update(exec_update.model_dump())
->>>>>>> 7f6354ca
-
-    def _validate_node_input_credentials(self, graph: Graph, user_id: str):
+
+    async def _validate_node_input_credentials(self, graph: Graph, user_id: str):
         """Checks all credentials for all nodes of the graph"""
 
         for node in graph.nodes:
