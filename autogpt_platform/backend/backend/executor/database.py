--- conflicted
+++ resolved
@@ -1,28 +1,17 @@
 from backend.data.credit import UsageTransactionMetadata, get_user_credit_model
 from backend.data.execution import (
-<<<<<<< HEAD
     GraphExecutionMeta,
-    NodeExecutionEntry,
     NodeExecutionResult,
     RedisExecutionEventBus,
     create_graph_execution,
     get_incomplete_node_executions,
     get_latest_node_execution,
     get_node_execution_results,
-=======
-    ExecutionResult,
-    RedisExecutionEventBus,
-    create_graph_execution,
-    get_execution_results,
-    get_incomplete_executions,
-    get_latest_execution,
-    update_execution_status,
-    update_execution_status_batch,
->>>>>>> 4ca1a453
     update_graph_execution_start_time,
     update_graph_execution_stats,
     update_node_execution_stats,
     update_node_execution_status,
+    update_node_execution_status_batch,
     upsert_execution_input,
     upsert_execution_output,
 )
@@ -81,18 +70,13 @@
 
     # Executions
     create_graph_execution = exposed_run_and_wait(create_graph_execution)
-<<<<<<< HEAD
     get_execution_results = exposed_run_and_wait(get_node_execution_results)
     get_incomplete_executions = exposed_run_and_wait(get_incomplete_node_executions)
     get_latest_execution = exposed_run_and_wait(get_latest_node_execution)
     update_execution_status = exposed_run_and_wait(update_node_execution_status)
-=======
-    get_execution_results = exposed_run_and_wait(get_execution_results)
-    get_incomplete_executions = exposed_run_and_wait(get_incomplete_executions)
-    get_latest_execution = exposed_run_and_wait(get_latest_execution)
-    update_execution_status = exposed_run_and_wait(update_execution_status)
-    update_execution_status_batch = exposed_run_and_wait(update_execution_status_batch)
->>>>>>> 4ca1a453
+    update_execution_status_batch = exposed_run_and_wait(
+        update_node_execution_status_batch
+    )
     update_graph_execution_start_time = exposed_run_and_wait(
         update_graph_execution_start_time
     )
