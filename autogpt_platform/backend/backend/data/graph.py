--- conflicted
+++ resolved
@@ -166,18 +166,11 @@
     def input_schema(self) -> dict[str, Any]:
         return self._generate_schema(
             *(
-                (b.input_schema, node.input_default)
+                (block.input_schema, node.input_default)
                 for node in self.nodes
-<<<<<<< HEAD
-                if node.block.block_type == BlockType.INPUT
-                and "name" in node.input_default
-            ],
-=======
-                if (b := get_block(node.block_id))
-                and b.block_type == BlockType.INPUT
-                and issubclass(b.input_schema, AgentInputBlock.Input)
+                if (block := node.block).block_type == BlockType.INPUT
+                and issubclass(block.input_schema, AgentInputBlock.Input)
             )
->>>>>>> 6b7c8d52
         )
 
     @computed_field
@@ -185,18 +178,11 @@
     def output_schema(self) -> dict[str, Any]:
         return self._generate_schema(
             *(
-                (b.input_schema, node.input_default)
+                (block.input_schema, node.input_default)
                 for node in self.nodes
-<<<<<<< HEAD
-                if node.block.block_type == BlockType.OUTPUT
-                and "name" in node.input_default
-            ],
-=======
-                if (b := get_block(node.block_id))
-                and b.block_type == BlockType.OUTPUT
-                and issubclass(b.input_schema, AgentOutputBlock.Input)
+                if (block := node.block).block_type == BlockType.OUTPUT
+                and issubclass(block.input_schema, AgentOutputBlock.Input)
             )
->>>>>>> 6b7c8d52
         )
 
     @staticmethod
