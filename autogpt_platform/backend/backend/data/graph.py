import asyncio
import logging
import uuid
from collections import defaultdict
from datetime import datetime, timezone
from typing import Any, Literal, Optional, Type

import prisma
from prisma.models import AgentGraph, AgentGraphExecution, AgentNode, AgentNodeLink
from prisma.types import AgentGraphWhereInput
from pydantic.fields import computed_field

from backend.blocks.agent import AgentExecutorBlock
from backend.blocks.basic import AgentInputBlock, AgentOutputBlock
from backend.util import json

from .block import BlockInput, BlockType, get_block, get_blocks
from .db import BaseDbModel, transaction
from .execution import ExecutionStatus
from .includes import AGENT_GRAPH_INCLUDE, AGENT_NODE_INCLUDE
from .integrations import Webhook

logger = logging.getLogger(__name__)


class Link(BaseDbModel):
    source_id: str
    sink_id: str
    source_name: str
    sink_name: str
    is_static: bool = False

    @staticmethod
    def from_db(link: AgentNodeLink):
        return Link(
            id=link.id,
            source_name=link.sourceName,
            source_id=link.agentNodeSourceId,
            sink_name=link.sinkName,
            sink_id=link.agentNodeSinkId,
            is_static=link.isStatic,
        )

    def __hash__(self):
        return hash((self.source_id, self.sink_id, self.source_name, self.sink_name))


class Node(BaseDbModel):
    block_id: str
    input_default: BlockInput = {}  # dict[input_name, default_value]
    metadata: dict[str, Any] = {}
    input_links: list[Link] = []
    output_links: list[Link] = []

    webhook_id: Optional[str] = None


class NodeModel(Node):
    graph_id: str
    graph_version: int

    webhook: Optional[Webhook] = None

    @staticmethod
    def from_db(node: AgentNode):
        if not node.AgentBlock:
            raise ValueError(f"Invalid node {node.id}, invalid AgentBlock.")
        obj = NodeModel(
            id=node.id,
            block_id=node.AgentBlock.id,
<<<<<<< HEAD
            input_default=json.loads(node.constantInput),
            metadata=json.loads(node.metadata),
            graph_id=node.agentGraphId,
            graph_version=node.agentGraphVersion,
            webhook_id=node.webhookId,
            webhook=Webhook.from_db(node.Webhook) if node.Webhook else None,
=======
            input_default=json.loads(node.constantInput, target_type=dict[str, Any]),
            metadata=json.loads(node.metadata, target_type=dict[str, Any]),
>>>>>>> e8401069
        )
        obj.input_links = [Link.from_db(link) for link in node.Input or []]
        obj.output_links = [Link.from_db(link) for link in node.Output or []]
        return obj

    def is_triggered_by_event_type(self, event_type: str) -> bool:
        if not (block := get_block(self.block_id)):
            raise ValueError(f"Block #{self.block_id} not found for node #{self.id}")
        if not block.webhook_config:
            raise TypeError("This method can't be used on non-webhook blocks")
        event_filter = self.input_default.get(block.webhook_config.event_filter_input)
        if not event_filter:
            raise ValueError(f"Event filter is not configured on node #{self.id}")
        return event_type in [
            block.webhook_config.event_format.format(event=k)
            for k in event_filter
            if event_filter[k] is True
        ]


# Fix 2-way reference Node <-> Webhook
Webhook.model_rebuild()


class GraphExecution(BaseDbModel):
    execution_id: str
    started_at: datetime
    ended_at: datetime
    duration: float
    total_run_time: float
    status: ExecutionStatus

    @staticmethod
    def from_db(execution: AgentGraphExecution):
        now = datetime.now(timezone.utc)
        start_time = execution.startedAt or execution.createdAt
        end_time = execution.updatedAt or now
        duration = (end_time - start_time).total_seconds()
        total_run_time = duration

        try:
            stats = json.loads(execution.stats or "{}", target_type=dict[str, Any])
        except ValueError:
            stats = {}

        duration = stats.get("walltime", duration)
        total_run_time = stats.get("nodes_walltime", total_run_time)

        return GraphExecution(
            id=execution.id,
            execution_id=execution.id,
            started_at=start_time,
            ended_at=end_time,
            duration=duration,
            total_run_time=total_run_time,
            status=ExecutionStatus(execution.executionStatus),
        )


class Graph(BaseDbModel):
    version: int = 1
    is_active: bool = True
    is_template: bool = False
    name: str
    description: str
    executions: list[GraphExecution] = []
    nodes: list[Node] = []
    links: list[Link] = []

    @computed_field
    @property
    def input_schema(self) -> dict[str, Any]:
        return self._generate_schema(
            AgentInputBlock.Input,
            [
                node.input_default
                for node in self.nodes
                if (b := get_block(node.block_id))
                and b.block_type == BlockType.INPUT
                and "name" in node.input_default
            ],
        )

    @computed_field
    @property
    def output_schema(self) -> dict[str, Any]:
        return self._generate_schema(
            AgentOutputBlock.Input,
            [
                node.input_default
                for node in self.nodes
                if (b := get_block(node.block_id))
                and b.block_type == BlockType.OUTPUT
                and "name" in node.input_default
            ],
        )

    @staticmethod
    def _generate_schema(
        type_class: Type[AgentInputBlock.Input] | Type[AgentOutputBlock.Input],
        data: list[dict],
    ) -> dict[str, Any]:
        props = []
        for p in data:
            try:
                props.append(type_class(**p))
            except Exception as e:
                logger.warning(f"Invalid {type_class}: {p}, {e}")

        return {
            "type": "object",
            "properties": {
                p.name: {
                    "secret": p.secret,
                    "advanced": p.advanced,
                    "title": p.title or p.name,
                    **({"description": p.description} if p.description else {}),
                    **({"default": p.value} if p.value is not None else {}),
                }
                for p in props
            },
            "required": [p.name for p in props if p.value is None],
        }


class GraphModel(Graph):
    user_id: str
    nodes: list[NodeModel] = []  # type: ignore

    @property
    def starting_nodes(self) -> list[Node]:
        outbound_nodes = {link.sink_id for link in self.links}
        input_nodes = {
            v.id
            for v in self.nodes
            if (b := get_block(v.block_id)) and b.block_type == BlockType.INPUT
        }
        return [
            node
            for node in self.nodes
            if node.id not in outbound_nodes or node.id in input_nodes
        ]

    def reassign_ids(self, user_id: str, reassign_graph_id: bool = False):
        """
        Reassigns all IDs in the graph to new UUIDs.
        This method can be used before storing a new graph to the database.
        """

        # Reassign Graph ID
        id_map = {node.id: str(uuid.uuid4()) for node in self.nodes}
        if reassign_graph_id:
            self.id = str(uuid.uuid4())

        # Reassign Node IDs
        for node in self.nodes:
            node.id = id_map[node.id]

        # Reassign Link IDs
        for link in self.links:
            link.source_id = id_map[link.source_id]
            link.sink_id = id_map[link.sink_id]

        # Reassign User IDs for agent blocks
        for node in self.nodes:
            if node.block_id != AgentExecutorBlock().id:
                continue
            node.input_default["user_id"] = user_id
            node.input_default.setdefault("data", {})

        self.validate_graph()

    def validate_graph(self, for_run: bool = False):
        def sanitize(name):
            return name.split("_#_")[0].split("_@_")[0].split("_$_")[0]

        input_links = defaultdict(list)
        for link in self.links:
            input_links[link.sink_id].append(link)

        # Nodes: required fields are filled or connected
        for node in self.nodes:
            block = get_block(node.block_id)
            if block is None:
                raise ValueError(f"Invalid block {node.block_id} for node #{node.id}")

            provided_inputs = set(
                [sanitize(name) for name in node.input_default]
                + [sanitize(link.sink_name) for link in input_links.get(node.id, [])]
            )
            for name in block.input_schema.get_required_fields():
                if name not in provided_inputs and (
                    for_run  # Skip input completion validation, unless when executing.
                    or block.block_type == BlockType.INPUT
                    or block.block_type == BlockType.OUTPUT
                    or block.block_type == BlockType.AGENT
                ):
                    raise ValueError(
                        f"Node {block.name} #{node.id} required input missing: `{name}`"
                    )

        node_map = {v.id: v for v in self.nodes}

        def is_static_output_block(nid: str) -> bool:
            bid = node_map[nid].block_id
            b = get_block(bid)
            return b.static_output if b else False

        # Links: links are connected and the connected pin data type are compatible.
        for link in self.links:
            source = (link.source_id, link.source_name)
            sink = (link.sink_id, link.sink_name)
            suffix = f"Link {source} <-> {sink}"

            for i, (node_id, name) in enumerate([source, sink]):
                node = node_map.get(node_id)
                if not node:
                    raise ValueError(
                        f"{suffix}, {node_id} is invalid node id, available nodes: {node_map.keys()}"
                    )

                block = get_block(node.block_id)
                if not block:
                    blocks = {v().id: v().name for v in get_blocks().values()}
                    raise ValueError(
                        f"{suffix}, {node.block_id} is invalid block id, available blocks: {blocks}"
                    )

                sanitized_name = sanitize(name)
                vals = node.input_default
                if i == 0:
                    fields = (
                        block.output_schema.get_fields()
                        if block.block_type != BlockType.AGENT
                        else vals.get("output_schema", {}).get("properties", {}).keys()
                    )
                else:
                    fields = (
                        block.input_schema.get_fields()
                        if block.block_type != BlockType.AGENT
                        else vals.get("input_schema", {}).get("properties", {}).keys()
                    )
                if sanitized_name not in fields:
                    fields_msg = f"Allowed fields: {fields}"
                    raise ValueError(f"{suffix}, `{name}` invalid, {fields_msg}")

            if is_static_output_block(link.source_id):
                link.is_static = True  # Each value block output should be static.

    @staticmethod
    def from_db(graph: AgentGraph, hide_credentials: bool = False):
        executions = [
            GraphExecution.from_db(execution)
            for execution in graph.AgentGraphExecution or []
        ]

        return GraphModel(
            id=graph.id,
            user_id=graph.userId,
            version=graph.version,
            is_active=graph.isActive,
            is_template=graph.isTemplate,
            name=graph.name or "",
            description=graph.description or "",
            executions=executions,
            nodes=[
                GraphModel._process_node(node, hide_credentials)
                for node in graph.AgentNodes or []
            ],
            links=list(
                {
                    Link.from_db(link)
                    for node in graph.AgentNodes or []
                    for link in (node.Input or []) + (node.Output or [])
                }
            ),
        )

    @staticmethod
    def _process_node(node: AgentNode, hide_credentials: bool) -> NodeModel:
        node_dict = {field: getattr(node, field) for field in node.model_fields}
        if hide_credentials and "constantInput" in node_dict:
<<<<<<< HEAD
            constant_input = json.loads(node_dict["constantInput"])
            constant_input = GraphModel._hide_credentials_in_input(constant_input)
=======
            constant_input = json.loads(
                node_dict["constantInput"], target_type=dict[str, Any]
            )
            constant_input = Graph._hide_credentials_in_input(constant_input)
>>>>>>> e8401069
            node_dict["constantInput"] = json.dumps(constant_input)
        return NodeModel.from_db(AgentNode(**node_dict))

    @staticmethod
    def _hide_credentials_in_input(input_data: dict[str, Any]) -> dict[str, Any]:
        sensitive_keys = ["credentials", "api_key", "password", "token", "secret"]
        result = {}
        for key, value in input_data.items():
            if isinstance(value, dict):
                result[key] = GraphModel._hide_credentials_in_input(value)
            elif isinstance(value, str) and any(
                sensitive_key in key.lower() for sensitive_key in sensitive_keys
            ):
                # Skip this key-value pair in the result
                continue
            else:
                result[key] = value
        return result


# --------------------- CRUD functions --------------------- #


async def get_node(node_id: str) -> NodeModel:
    node = await AgentNode.prisma().find_unique_or_raise(
        where={"id": node_id},
        include=AGENT_NODE_INCLUDE,
    )
    return NodeModel.from_db(node)


async def set_node_webhook(node_id: str, webhook_id: str | None) -> NodeModel:
    node = await AgentNode.prisma().update(
        where={"id": node_id},
        data=(
            {"Webhook": {"connect": {"id": webhook_id}}}
            if webhook_id
            else {"Webhook": {"disconnect": True}}
        ),
        include=AGENT_NODE_INCLUDE,
    )
    if not node:
        raise ValueError(f"Node #{node_id} not found")
    return NodeModel.from_db(node)


async def get_graphs(
    user_id: str,
    include_executions: bool = False,
    filter_by: Literal["active", "template"] | None = "active",
) -> list[GraphModel]:
    """
    Retrieves graph metadata objects.
    Default behaviour is to get all currently active graphs.

    Args:
        include_executions: Whether to include executions in the graph metadata.
        filter_by: An optional filter to either select templates or active graphs.
        user_id: The ID of the user that owns the graph.

    Returns:
        list[GraphModel]: A list of objects representing the retrieved graphs.
    """
    where_clause: AgentGraphWhereInput = {}

    if filter_by == "active":
        where_clause["isActive"] = True
    elif filter_by == "template":
        where_clause["isTemplate"] = True

    where_clause["userId"] = user_id

    graph_include = AGENT_GRAPH_INCLUDE
    graph_include["AgentGraphExecution"] = include_executions

    graphs = await AgentGraph.prisma().find_many(
        where=where_clause,
        distinct=["id"],
        order={"version": "desc"},
        include=graph_include,
    )

    return [GraphModel.from_db(graph) for graph in graphs]


async def get_graph(
    graph_id: str,
    version: int | None = None,
    template: bool = False,
    user_id: str | None = None,
    hide_credentials: bool = False,
) -> GraphModel | None:
    """
    Retrieves a graph from the DB.
    Defaults to the version with `is_active` if `version` is not passed,
    or the latest version with `is_template` if `template=True`.

    Returns `None` if the record is not found.
    """
    where_clause: AgentGraphWhereInput = {
        "id": graph_id,
        "isTemplate": template,
    }
    if version is not None:
        where_clause["version"] = version
    elif not template:
        where_clause["isActive"] = True

    if user_id is not None and not template:
        where_clause["userId"] = user_id

    graph = await AgentGraph.prisma().find_first(
        where=where_clause,
        include=AGENT_GRAPH_INCLUDE,
        order={"version": "desc"},
    )
    return GraphModel.from_db(graph, hide_credentials) if graph else None


async def set_graph_active_version(graph_id: str, version: int, user_id: str) -> None:
    # Activate the requested version if it exists and is owned by the user.
    updated_count = await AgentGraph.prisma().update_many(
        data={"isActive": True},
        where={
            "id": graph_id,
            "version": version,
            "userId": user_id,
        },
    )
    if updated_count == 0:
        raise Exception(f"Graph #{graph_id} v{version} not found or not owned by user")

    # Deactivate all other versions.
    await AgentGraph.prisma().update_many(
        data={"isActive": False},
        where={
            "id": graph_id,
            "version": {"not": version},
            "userId": user_id,
            "isActive": True,
        },
    )


async def get_graph_all_versions(graph_id: str, user_id: str) -> list[GraphModel]:
    graph_versions = await AgentGraph.prisma().find_many(
        where={"id": graph_id, "userId": user_id},
        order={"version": "desc"},
        include=AGENT_GRAPH_INCLUDE,
    )

    if not graph_versions:
        return []

    return [GraphModel.from_db(graph) for graph in graph_versions]


async def delete_graph(graph_id: str, user_id: str) -> int:
    entries_count = await AgentGraph.prisma().delete_many(
        where={"id": graph_id, "userId": user_id}
    )
    if entries_count:
        logger.info(f"Deleted {entries_count} graph entries for Graph #{graph_id}")
    return entries_count


async def create_graph(graph: Graph, user_id: str) -> GraphModel:
    async with transaction() as tx:
        await __create_graph(tx, graph, user_id)

    if created_graph := await get_graph(
        graph.id, graph.version, graph.is_template, user_id=user_id
    ):
        return created_graph

    raise ValueError(f"Created graph {graph.id} v{graph.version} is not in DB")


async def __create_graph(tx, graph: Graph, user_id: str):
    await AgentGraph.prisma(tx).create(
        data={
            "id": graph.id,
            "version": graph.version,
            "name": graph.name,
            "description": graph.description,
            "isTemplate": graph.is_template,
            "isActive": graph.is_active,
            "userId": user_id,
        }
    )

    await asyncio.gather(
        *[
            AgentNode.prisma(tx).create(
                {
                    "id": node.id,
                    "agentBlockId": node.block_id,
                    "agentGraphId": graph.id,
                    "agentGraphVersion": graph.version,
                    "constantInput": json.dumps(node.input_default),
                    "metadata": json.dumps(node.metadata),
                }
            )
            for node in graph.nodes
        ]
    )

    await asyncio.gather(
        *[
            AgentNodeLink.prisma(tx).create(
                {
                    "id": str(uuid.uuid4()),
                    "sourceName": link.source_name,
                    "sinkName": link.sink_name,
                    "agentNodeSourceId": link.source_id,
                    "agentNodeSinkId": link.sink_id,
                    "isStatic": link.is_static,
                }
            )
            for link in graph.links
        ]
    )


# ------------------------ UTILITIES ------------------------ #


<<<<<<< HEAD
def make_graph_model(creatable_graph: Graph, user_id: str) -> GraphModel:
    """
    Convert a Graph to a GraphModel, setting graph_id and graph_version on all nodes.

    Args:
        creatable_graph (Graph): The creatable graph to convert.
        user_id (str): The ID of the user creating the graph.

    Returns:
        GraphModel: The converted Graph object.
    """
    # Create a new Graph object, inheriting properties from CreatableGraph
    return GraphModel(
        **creatable_graph.model_dump(exclude={"nodes"}),
        user_id=user_id,
        nodes=[
            NodeModel(
                **creatable_node.model_dump(),
                graph_id=creatable_graph.id,
                graph_version=creatable_graph.version,
            )
            for creatable_node in creatable_graph.nodes
        ],
    )
=======
async def fix_llm_provider_credentials():
    """Fix node credentials with provider `llm`"""
    from autogpt_libs.supabase_integration_credentials_store import (
        SupabaseIntegrationCredentialsStore,
    )

    from .redis import get_redis
    from .user import get_user_integrations

    store = SupabaseIntegrationCredentialsStore(get_redis())

    broken_nodes = await prisma.get_client().query_raw(
        """
        SELECT    "User".id            user_id,
                  node.id              node_id,
                  node."constantInput" node_preset_input
        FROM      platform."AgentNode"  node
        LEFT JOIN platform."AgentGraph" graph
        ON        node."agentGraphId" = graph.id
        LEFT JOIN platform."User"       "User"
        ON        graph."userId" = "User".id
        WHERE     node."constantInput"::jsonb->'credentials'->>'provider' = 'llm'
        ORDER BY  user_id;
        """
    )
    logger.info(f"Fixing LLM credential inputs on {len(broken_nodes)} nodes")

    user_id: str = ""
    user_integrations = None
    for node in broken_nodes:
        if node["user_id"] != user_id:
            # Save queries by only fetching once per user
            user_id = node["user_id"]
            user_integrations = await get_user_integrations(user_id)
        elif not user_integrations:
            raise RuntimeError(f"Impossible state while processing node {node}")

        node_id: str = node["node_id"]
        node_preset_input: dict = json.loads(node["node_preset_input"])
        credentials_meta: dict = node_preset_input["credentials"]

        credentials = next(
            (
                c
                for c in user_integrations.credentials
                if c.id == credentials_meta["id"]
            ),
            None,
        )
        if not credentials:
            continue
        if credentials.type != "api_key":
            logger.warning(
                f"User {user_id} credentials {credentials.id} with provider 'llm' "
                f"has invalid type '{credentials.type}'"
            )
            continue

        api_key = credentials.api_key.get_secret_value()
        if api_key.startswith("sk-ant-api03-"):
            credentials.provider = credentials_meta["provider"] = "anthropic"
        elif api_key.startswith("sk-"):
            credentials.provider = credentials_meta["provider"] = "openai"
        elif api_key.startswith("gsk_"):
            credentials.provider = credentials_meta["provider"] = "groq"
        else:
            logger.warning(
                f"Could not identify provider from key prefix {api_key[:13]}*****"
            )
            continue

        store.update_creds(user_id, credentials)
        await AgentNode.prisma().update(
            where={"id": node_id},
            data={"constantInput": json.dumps(node_preset_input)},
        )
>>>>>>> e8401069
<|MERGE_RESOLUTION|>--- conflicted
+++ resolved
@@ -68,17 +68,12 @@
         obj = NodeModel(
             id=node.id,
             block_id=node.AgentBlock.id,
-<<<<<<< HEAD
-            input_default=json.loads(node.constantInput),
-            metadata=json.loads(node.metadata),
+            input_default=json.loads(node.constantInput, target_type=dict[str, Any]),
+            metadata=json.loads(node.metadata, target_type=dict[str, Any]),
             graph_id=node.agentGraphId,
             graph_version=node.agentGraphVersion,
             webhook_id=node.webhookId,
             webhook=Webhook.from_db(node.Webhook) if node.Webhook else None,
-=======
-            input_default=json.loads(node.constantInput, target_type=dict[str, Any]),
-            metadata=json.loads(node.metadata, target_type=dict[str, Any]),
->>>>>>> e8401069
         )
         obj.input_links = [Link.from_db(link) for link in node.Input or []]
         obj.output_links = [Link.from_db(link) for link in node.Output or []]
@@ -361,15 +356,10 @@
     def _process_node(node: AgentNode, hide_credentials: bool) -> NodeModel:
         node_dict = {field: getattr(node, field) for field in node.model_fields}
         if hide_credentials and "constantInput" in node_dict:
-<<<<<<< HEAD
-            constant_input = json.loads(node_dict["constantInput"])
-            constant_input = GraphModel._hide_credentials_in_input(constant_input)
-=======
             constant_input = json.loads(
                 node_dict["constantInput"], target_type=dict[str, Any]
             )
-            constant_input = Graph._hide_credentials_in_input(constant_input)
->>>>>>> e8401069
+            constant_input = GraphModel._hide_credentials_in_input(constant_input)
             node_dict["constantInput"] = json.dumps(constant_input)
         return NodeModel.from_db(AgentNode(**node_dict))
 
@@ -597,7 +587,6 @@
 # ------------------------ UTILITIES ------------------------ #
 
 
-<<<<<<< HEAD
 def make_graph_model(creatable_graph: Graph, user_id: str) -> GraphModel:
     """
     Convert a Graph to a GraphModel, setting graph_id and graph_version on all nodes.
@@ -622,7 +611,8 @@
             for creatable_node in creatable_graph.nodes
         ],
     )
-=======
+
+
 async def fix_llm_provider_credentials():
     """Fix node credentials with provider `llm`"""
     from autogpt_libs.supabase_integration_credentials_store import (
@@ -698,5 +688,4 @@
         await AgentNode.prisma().update(
             where={"id": node_id},
             data={"constantInput": json.dumps(node_preset_input)},
-        )
->>>>>>> e8401069
+        )