--- conflicted
+++ resolved
@@ -130,11 +130,7 @@
         total_run_time = duration
 
         try:
-<<<<<<< HEAD
-            stats = json.loads(_graph_exec.stats or "{}", target_type=dict[str, Any])
-=======
-            stats = type.convert(execution.stats or {}, dict[str, Any])
->>>>>>> ce1d63c5
+            stats = type.convert(_graph_exec.stats or {}, dict[str, Any])
         except ValueError:
             stats = {}
 
