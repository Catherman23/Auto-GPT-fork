import logging
import uuid
from collections import defaultdict
from typing import Any, Literal, Optional, Type

import prisma
from prisma import Json
<<<<<<< HEAD
from prisma.models import AgentGraph, AgentNode, AgentNodeLink, StoreListingVersion
from prisma.types import AgentGraphWhereInput
from pydantic.fields import computed_field
=======
from prisma.enums import SubmissionStatus
from prisma.models import (
    AgentGraph,
    AgentGraphExecution,
    AgentNode,
    AgentNodeLink,
    StoreListingVersion,
)
from prisma.types import AgentGraphExecutionWhereInput, AgentGraphWhereInput
from pydantic.fields import Field, computed_field
>>>>>>> 4ca1a453

from backend.blocks.agent import AgentExecutorBlock
from backend.blocks.io import AgentInputBlock, AgentOutputBlock
from backend.util import type as type_utils

from .block import Block, BlockInput, BlockSchema, BlockType, get_block, get_blocks
from .db import BaseDbModel, transaction
<<<<<<< HEAD
from .includes import AGENT_GRAPH_INCLUDE, AGENT_NODE_INCLUDE
=======
from .execution import ExecutionResult, ExecutionStatus
from .includes import AGENT_GRAPH_INCLUDE, AGENT_NODE_INCLUDE, GRAPH_EXECUTION_INCLUDE
>>>>>>> 4ca1a453
from .integrations import Webhook

logger = logging.getLogger(__name__)


class Link(BaseDbModel):
    source_id: str
    sink_id: str
    source_name: str
    sink_name: str
    is_static: bool = False

    @staticmethod
    def from_db(link: AgentNodeLink):
        return Link(
            id=link.id,
            source_name=link.sourceName,
            source_id=link.agentNodeSourceId,
            sink_name=link.sinkName,
            sink_id=link.agentNodeSinkId,
            is_static=link.isStatic,
        )

    def __hash__(self):
        return hash((self.source_id, self.sink_id, self.source_name, self.sink_name))


class Node(BaseDbModel):
    block_id: str
    input_default: BlockInput = {}  # dict[input_name, default_value]
    metadata: dict[str, Any] = {}
    input_links: list[Link] = []
    output_links: list[Link] = []

    webhook_id: Optional[str] = None


class NodeModel(Node):
    graph_id: str
    graph_version: int

    webhook: Optional[Webhook] = None

    @property
    def block(self) -> Block[BlockSchema, BlockSchema]:
        block = get_block(self.block_id)
        if not block:
            raise ValueError(f"Block #{self.block_id} does not exist")
        return block

    @staticmethod
    def from_db(node: AgentNode, for_export: bool = False) -> "NodeModel":
        obj = NodeModel(
            id=node.id,
            block_id=node.agentBlockId,
            input_default=type_utils.convert(node.constantInput, dict[str, Any]),
            metadata=type_utils.convert(node.metadata, dict[str, Any]),
            graph_id=node.agentGraphId,
            graph_version=node.agentGraphVersion,
            webhook_id=node.webhookId,
            webhook=Webhook.from_db(node.Webhook) if node.Webhook else None,
        )
        obj.input_links = [Link.from_db(link) for link in node.Input or []]
        obj.output_links = [Link.from_db(link) for link in node.Output or []]
        if for_export:
            return obj.stripped_for_export()
        return obj

    def is_triggered_by_event_type(self, event_type: str) -> bool:
        if not (block := get_block(self.block_id)):
            raise ValueError(f"Block #{self.block_id} not found for node #{self.id}")
        if not block.webhook_config:
            raise TypeError("This method can't be used on non-webhook blocks")
        if not block.webhook_config.event_filter_input:
            return True
        event_filter = self.input_default.get(block.webhook_config.event_filter_input)
        if not event_filter:
            raise ValueError(f"Event filter is not configured on node #{self.id}")
        return event_type in [
            block.webhook_config.event_format.format(event=k)
            for k in event_filter
            if event_filter[k] is True
        ]

    def stripped_for_export(self) -> "NodeModel":
        """
        Returns a copy of the node model, stripped of any non-transferable properties
        """
        stripped_node = self.model_copy(deep=True)
        # Remove credentials from node input
        if stripped_node.input_default:
            stripped_node.input_default = NodeModel._filter_secrets_from_node_input(
                stripped_node.input_default, self.block.input_schema.jsonschema()
            )

        if (
            stripped_node.block.block_type == BlockType.INPUT
            and "value" in stripped_node.input_default
        ):
            stripped_node.input_default["value"] = ""

        # Remove webhook info
        stripped_node.webhook_id = None
        stripped_node.webhook = None

        return stripped_node

    @staticmethod
    def _filter_secrets_from_node_input(
        input_data: dict[str, Any], schema: dict[str, Any] | None
    ) -> dict[str, Any]:
        sensitive_keys = ["credentials", "api_key", "password", "token", "secret"]
        field_schemas = schema.get("properties", {}) if schema else {}
        result = {}
        for key, value in input_data.items():
            field_schema: dict | None = field_schemas.get(key)
            if (field_schema and field_schema.get("secret", False)) or any(
                sensitive_key in key.lower() for sensitive_key in sensitive_keys
            ):
                # This is a secret value -> filter this key-value pair out
                continue
            elif isinstance(value, dict):
                result[key] = NodeModel._filter_secrets_from_node_input(
                    value, field_schema
                )
            else:
                result[key] = value
        return result


# Fix 2-way reference Node <-> Webhook
Webhook.model_rebuild()


<<<<<<< HEAD
=======
class GraphExecutionMeta(BaseDbModel):
    execution_id: str
    started_at: datetime
    ended_at: datetime
    cost: Optional[int] = Field(..., description="Execution cost in credits")
    duration: float
    total_run_time: float
    status: ExecutionStatus
    graph_id: str
    graph_version: int
    preset_id: Optional[str]

    @staticmethod
    def from_db(_graph_exec: AgentGraphExecution):
        now = datetime.now(timezone.utc)
        start_time = _graph_exec.startedAt or _graph_exec.createdAt
        end_time = _graph_exec.updatedAt or now
        duration = (end_time - start_time).total_seconds()
        total_run_time = duration

        try:
            stats = type_utils.convert(_graph_exec.stats or {}, dict[str, Any])
        except ValueError:
            stats = {}

        duration = stats.get("walltime", duration)
        total_run_time = stats.get("nodes_walltime", total_run_time)

        return GraphExecutionMeta(
            id=_graph_exec.id,
            execution_id=_graph_exec.id,
            started_at=start_time,
            ended_at=end_time,
            cost=stats.get("cost", None),
            duration=duration,
            total_run_time=total_run_time,
            status=ExecutionStatus(_graph_exec.executionStatus),
            graph_id=_graph_exec.agentGraphId,
            graph_version=_graph_exec.agentGraphVersion,
            preset_id=_graph_exec.agentPresetId,
        )


class GraphExecution(GraphExecutionMeta):
    inputs: dict[str, Any]
    outputs: dict[str, list[Any]]
    node_executions: list[ExecutionResult]

    @staticmethod
    def from_db(_graph_exec: AgentGraphExecution):
        if _graph_exec.AgentNodeExecutions is None:
            raise ValueError("Node executions must be included in query")

        graph_exec = GraphExecutionMeta.from_db(_graph_exec)

        node_executions = sorted(
            [
                ExecutionResult.from_db(ne, _graph_exec.userId)
                for ne in _graph_exec.AgentNodeExecutions
            ],
            key=lambda ne: (ne.queue_time is None, ne.queue_time or ne.add_time),
        )

        inputs = {
            **{
                # inputs from Agent Input Blocks
                exec.input_data["name"]: exec.input_data.get("value")
                for exec in node_executions
                if (
                    (block := get_block(exec.block_id))
                    and block.block_type == BlockType.INPUT
                )
            },
            **{
                # input from webhook-triggered block
                "payload": exec.input_data["payload"]
                for exec in node_executions
                if (
                    (block := get_block(exec.block_id))
                    and block.block_type
                    in [BlockType.WEBHOOK, BlockType.WEBHOOK_MANUAL]
                )
            },
        }

        outputs: dict[str, list] = defaultdict(list)
        for exec in node_executions:
            if (
                block := get_block(exec.block_id)
            ) and block.block_type == BlockType.OUTPUT:
                outputs[exec.input_data["name"]].append(
                    exec.input_data.get("value", None)
                )

        return GraphExecution(
            **{
                field_name: getattr(graph_exec, field_name)
                for field_name in graph_exec.model_fields
            },
            inputs=inputs,
            outputs=outputs,
            node_executions=node_executions,
        )


>>>>>>> 4ca1a453
class BaseGraph(BaseDbModel):
    version: int = 1
    is_active: bool = True
    name: str
    description: str
    nodes: list[Node] = []
    links: list[Link] = []

    @computed_field
    @property
    def input_schema(self) -> dict[str, Any]:
        return self._generate_schema(
            AgentInputBlock.Input,
            [
                node.input_default
                for node in self.nodes
                if (b := get_block(node.block_id))
                and b.block_type == BlockType.INPUT
                and "name" in node.input_default
            ],
        )

    @computed_field
    @property
    def output_schema(self) -> dict[str, Any]:
        return self._generate_schema(
            AgentOutputBlock.Input,
            [
                node.input_default
                for node in self.nodes
                if (b := get_block(node.block_id))
                and b.block_type == BlockType.OUTPUT
                and "name" in node.input_default
            ],
        )

    @staticmethod
    def _generate_schema(
        type_class: Type[AgentInputBlock.Input] | Type[AgentOutputBlock.Input],
        data: list[dict],
    ) -> dict[str, Any]:
        props = []
        for p in data:
            try:
                props.append(type_class(**p))
            except Exception as e:
                logger.warning(f"Invalid {type_class}: {p}, {e}")

        return {
            "type": "object",
            "properties": {
                p.name: {
                    "secret": p.secret,
                    # Default value has to be set for advanced fields.
                    "advanced": p.advanced and p.value is not None,
                    "title": p.title or p.name,
                    **({"description": p.description} if p.description else {}),
                    **({"default": p.value} if p.value is not None else {}),
                }
                for p in props
            },
            "required": [p.name for p in props if p.value is None],
        }


class Graph(BaseGraph):
    sub_graphs: list[BaseGraph] = []  # Flattened sub-graphs, only used in export


class GraphModel(Graph):
    user_id: str
    nodes: list[NodeModel] = []  # type: ignore

    @property
    def starting_nodes(self) -> list[Node]:
        outbound_nodes = {link.sink_id for link in self.links}
        input_nodes = {
            v.id
            for v in self.nodes
            if (b := get_block(v.block_id)) and b.block_type == BlockType.INPUT
        }
        return [
            node
            for node in self.nodes
            if node.id not in outbound_nodes or node.id in input_nodes
        ]

    def reassign_ids(self, user_id: str, reassign_graph_id: bool = False):
        """
        Reassigns all IDs in the graph to new UUIDs.
        This method can be used before storing a new graph to the database.
        """
        if reassign_graph_id:
            graph_id_map = {
                self.id: str(uuid.uuid4()),
                **{sub_graph.id: str(uuid.uuid4()) for sub_graph in self.sub_graphs},
            }
        else:
            graph_id_map = {}

        self._reassign_ids(self, user_id, graph_id_map)
        for sub_graph in self.sub_graphs:
            self._reassign_ids(sub_graph, user_id, graph_id_map)

    @staticmethod
    def _reassign_ids(
        graph: BaseGraph,
        user_id: str,
        graph_id_map: dict[str, str],
    ):
        # Reassign Graph ID
        if graph.id in graph_id_map:
            graph.id = graph_id_map[graph.id]

        # Reassign Node IDs
        id_map = {node.id: str(uuid.uuid4()) for node in graph.nodes}
        for node in graph.nodes:
            node.id = id_map[node.id]

        # Reassign Link IDs
        for link in graph.links:
            link.source_id = id_map[link.source_id]
            link.sink_id = id_map[link.sink_id]

        # Reassign User IDs for agent blocks
        for node in graph.nodes:
            if node.block_id != AgentExecutorBlock().id:
                continue
            node.input_default["user_id"] = user_id
            node.input_default.setdefault("data", {})
            if (graph_id := node.input_default.get("graph_id")) in graph_id_map:
                node.input_default["graph_id"] = graph_id_map[graph_id]

    def validate_graph(self, for_run: bool = False):
        self._validate_graph(self, for_run)
        for sub_graph in self.sub_graphs:
            self._validate_graph(sub_graph, for_run)

    @staticmethod
    def _validate_graph(graph: BaseGraph, for_run: bool = False):
        def sanitize(name):
            sanitized_name = name.split("_#_")[0].split("_@_")[0].split("_$_")[0]
            if sanitized_name.startswith("tools_^_"):
                return sanitized_name.split("_^_")[0]
            return sanitized_name

        # Validate smart decision maker nodes
        smart_decision_maker_nodes = set()
        agent_nodes = set()
        nodes_block = {
            node.id: block
            for node in graph.nodes
            if (block := get_block(node.block_id)) is not None
        }

        for node in graph.nodes:
            if (block := nodes_block.get(node.id)) is None:
                raise ValueError(f"Invalid block {node.block_id} for node #{node.id}")

            # Smart decision maker nodes
            if block.block_type == BlockType.AI:
                smart_decision_maker_nodes.add(node.id)
            # Agent nodes
            elif block.block_type == BlockType.AGENT:
                agent_nodes.add(node.id)

        input_links = defaultdict(list)

        for link in graph.links:
            input_links[link.sink_id].append(link)

        # Nodes: required fields are filled or connected and dependencies are satisfied
        for node in graph.nodes:
            if (block := nodes_block.get(node.id)) is None:
                raise ValueError(f"Invalid block {node.block_id} for node #{node.id}")

            provided_inputs = set(
                [sanitize(name) for name in node.input_default]
                + [sanitize(link.sink_name) for link in input_links.get(node.id, [])]
            )
            for name in block.input_schema.get_required_fields():
                if (
                    name not in provided_inputs
                    and not (
                        name == "payload"
                        and block.block_type
                        in (BlockType.WEBHOOK, BlockType.WEBHOOK_MANUAL)
                    )
                    and (
                        for_run  # Skip input completion validation, unless when executing.
                        or block.block_type
                        in [
                            BlockType.INPUT,
                            BlockType.OUTPUT,
                            BlockType.AGENT,
                        ]
                    )
                ):
                    raise ValueError(
                        f"Node {block.name} #{node.id} required input missing: `{name}`"
                    )

            # Get input schema properties and check dependencies
            input_schema = block.input_schema.model_fields
            required_fields = block.input_schema.get_required_fields()

            def has_value(name):
                return (
                    node is not None
                    and name in node.input_default
                    and node.input_default[name] is not None
                    and str(node.input_default[name]).strip() != ""
                ) or (name in input_schema and input_schema[name].default is not None)

            # Validate dependencies between fields
            for field_name, field_info in input_schema.items():
                # Apply input dependency validation only on run & field with depends_on
                json_schema_extra = field_info.json_schema_extra or {}
                dependencies = json_schema_extra.get("depends_on", [])
                if not for_run or not dependencies:
                    continue

                # Check if dependent field has value in input_default
                field_has_value = has_value(field_name)
                field_is_required = field_name in required_fields

                # Check for missing dependencies when dependent field is present
                missing_deps = [dep for dep in dependencies if not has_value(dep)]
                if missing_deps and (field_has_value or field_is_required):
                    raise ValueError(
                        f"Node {block.name} #{node.id}: Field `{field_name}` requires [{', '.join(missing_deps)}] to be set"
                    )

        node_map = {v.id: v for v in graph.nodes}

        def is_static_output_block(nid: str) -> bool:
            bid = node_map[nid].block_id
            b = get_block(bid)
            return b.static_output if b else False

        # Links: links are connected and the connected pin data type are compatible.
        for link in graph.links:
            source = (link.source_id, link.source_name)
            sink = (link.sink_id, link.sink_name)
            prefix = f"Link {source} <-> {sink}"

            for i, (node_id, name) in enumerate([source, sink]):
                node = node_map.get(node_id)
                if not node:
                    raise ValueError(
                        f"{prefix}, {node_id} is invalid node id, available nodes: {node_map.keys()}"
                    )

                block = get_block(node.block_id)
                if not block:
                    blocks = {v().id: v().name for v in get_blocks().values()}
                    raise ValueError(
                        f"{prefix}, {node.block_id} is invalid block id, available blocks: {blocks}"
                    )

                sanitized_name = sanitize(name)
                vals = node.input_default
                if i == 0:
                    fields = (
                        block.output_schema.get_fields()
                        if block.block_type not in [BlockType.AGENT]
                        else vals.get("output_schema", {}).get("properties", {}).keys()
                    )
                else:
                    fields = (
                        block.input_schema.get_fields()
                        if block.block_type not in [BlockType.AGENT]
                        else vals.get("input_schema", {}).get("properties", {}).keys()
                    )
                if sanitized_name not in fields and not name.startswith("tools_^_"):
                    fields_msg = f"Allowed fields: {fields}"
                    raise ValueError(f"{prefix}, `{name}` invalid, {fields_msg}")

            if is_static_output_block(link.source_id):
                link.is_static = True  # Each value block output should be static.

    @staticmethod
    def from_db(
        graph: AgentGraph,
        for_export: bool = False,
        sub_graphs: list[AgentGraph] | None = None,
    ):
        return GraphModel(
            id=graph.id,
            user_id=graph.userId if not for_export else "",
            version=graph.version,
            is_active=graph.isActive,
            name=graph.name or "",
            description=graph.description or "",
            nodes=[
                NodeModel.from_db(node, for_export) for node in graph.AgentNodes or []
            ],
            links=list(
                {
                    Link.from_db(link)
                    for node in graph.AgentNodes or []
                    for link in (node.Input or []) + (node.Output or [])
                }
            ),
            sub_graphs=[
                GraphModel.from_db(sub_graph, for_export)
                for sub_graph in sub_graphs or []
            ],
        )


# --------------------- CRUD functions --------------------- #


async def get_node(node_id: str) -> NodeModel:
    node = await AgentNode.prisma().find_unique_or_raise(
        where={"id": node_id},
        include=AGENT_NODE_INCLUDE,
    )
    return NodeModel.from_db(node)


async def set_node_webhook(node_id: str, webhook_id: str | None) -> NodeModel:
    node = await AgentNode.prisma().update(
        where={"id": node_id},
        data=(
            {"Webhook": {"connect": {"id": webhook_id}}}
            if webhook_id
            else {"Webhook": {"disconnect": True}}
        ),
        include=AGENT_NODE_INCLUDE,
    )
    if not node:
        raise ValueError(f"Node #{node_id} not found")
    return NodeModel.from_db(node)


async def get_graphs(
    user_id: str,
    filter_by: Literal["active"] | None = "active",
) -> list[GraphModel]:
    """
    Retrieves graph metadata objects.
    Default behaviour is to get all currently active graphs.

    Args:
        filter_by: An optional filter to either select graphs.
        user_id: The ID of the user that owns the graph.

    Returns:
        list[GraphModel]: A list of objects representing the retrieved graphs.
    """
    where_clause: AgentGraphWhereInput = {"userId": user_id}

    if filter_by == "active":
        where_clause["isActive"] = True

    graphs = await AgentGraph.prisma().find_many(
        where=where_clause,
        distinct=["id"],
        order={"version": "desc"},
        include=AGENT_GRAPH_INCLUDE,
    )

    graph_models = []
    for graph in graphs:
        try:
            graph_models.append(GraphModel.from_db(graph))
        except Exception as e:
            logger.error(f"Error processing graph {graph.id}: {e}")
            continue

    return graph_models


<<<<<<< HEAD
=======
async def get_graph_executions(
    graph_id: Optional[str] = None,
    user_id: Optional[str] = None,
) -> list[GraphExecutionMeta]:
    where_filter: AgentGraphExecutionWhereInput = {
        "isDeleted": False,
    }
    if user_id:
        where_filter["userId"] = user_id
    if graph_id:
        where_filter["agentGraphId"] = graph_id

    executions = await AgentGraphExecution.prisma().find_many(
        where=where_filter,
        order={"createdAt": "desc"},
    )
    return [GraphExecutionMeta.from_db(execution) for execution in executions]


async def get_execution_meta(
    user_id: str, execution_id: str
) -> GraphExecutionMeta | None:
    execution = await AgentGraphExecution.prisma().find_first(
        where={"id": execution_id, "isDeleted": False, "userId": user_id}
    )
    return GraphExecutionMeta.from_db(execution) if execution else None


async def get_execution(
    user_id: str,
    execution_id: str,
) -> GraphExecution | None:
    execution = await AgentGraphExecution.prisma().find_first(
        where={"id": execution_id, "isDeleted": False, "userId": user_id},
        include=GRAPH_EXECUTION_INCLUDE,
    )
    return GraphExecution.from_db(execution) if execution else None


>>>>>>> 4ca1a453
async def get_graph_metadata(graph_id: str, version: int | None = None) -> Graph | None:
    where_clause: AgentGraphWhereInput = {
        "id": graph_id,
    }

    if version is not None:
        where_clause["version"] = version

    graph = await AgentGraph.prisma().find_first(
        where=where_clause,
        include=AGENT_GRAPH_INCLUDE,
        order={"version": "desc"},
    )

    if not graph:
        return None

    return Graph(
        id=graph.id,
        name=graph.name or "",
        description=graph.description or "",
        version=graph.version,
        is_active=graph.isActive,
    )


async def get_graph(
    graph_id: str,
    version: int | None = None,
    user_id: str | None = None,
    for_export: bool = False,
) -> GraphModel | None:
    """
    Retrieves a graph from the DB.
    Defaults to the version with `is_active` if `version` is not passed.

    Returns `None` if the record is not found.
    """
    where_clause: AgentGraphWhereInput = {
        "id": graph_id,
    }

    if version is not None:
        where_clause["version"] = version

    graph = await AgentGraph.prisma().find_first(
        where=where_clause,
        include=AGENT_GRAPH_INCLUDE,
        order={"version": "desc"},
    )

    # For access, the graph must be owned by the user or listed in the store
    if graph is None or (
        graph.userId != user_id
        and not (
            await StoreListingVersion.prisma().find_first(
                where={
                    "agentId": graph_id,
                    "agentVersion": version or graph.version,
                    "isDeleted": False,
                    "submissionStatus": SubmissionStatus.APPROVED,
                }
            )
        )
    ):
        return None

    if for_export:
        sub_graphs = await get_sub_graphs(graph)
        return GraphModel.from_db(
            graph=graph,
            sub_graphs=sub_graphs,
            for_export=for_export,
        )

    return GraphModel.from_db(graph, for_export)


async def get_sub_graphs(graph: AgentGraph) -> list[AgentGraph]:
    """
    Iteratively fetches all sub-graphs of a given graph, and flattens them into a list.
    This call involves a DB fetch in batch, breadth-first, per-level of graph depth.
    On each DB fetch we will only fetch the sub-graphs that are not already in the list.
    """
    sub_graphs = {graph.id: graph}
    search_graphs = [graph]
    agent_block_id = AgentExecutorBlock().id

    while search_graphs:
        sub_graph_ids = [
            (graph_id, graph_version)
            for graph in search_graphs
            for node in graph.AgentNodes or []
            if (
                node.AgentBlock
                and node.AgentBlock.id == agent_block_id
                and (graph_id := dict(node.constantInput).get("graph_id"))
                and (graph_version := dict(node.constantInput).get("graph_version"))
            )
        ]
        if not sub_graph_ids:
            break

        graphs = await AgentGraph.prisma().find_many(
            where={
                "OR": [
                    {
                        "id": graph_id,
                        "version": graph_version,
                        "userId": graph.userId,  # Ensure the sub-graph is owned by the same user
                    }
                    for graph_id, graph_version in sub_graph_ids
                ]  # type: ignore
            },
            include=AGENT_GRAPH_INCLUDE,
        )

        search_graphs = [graph for graph in graphs if graph.id not in sub_graphs]
        sub_graphs.update({graph.id: graph for graph in search_graphs})

    return [g for g in sub_graphs.values() if g.id != graph.id]


async def get_connected_output_nodes(node_id: str) -> list[tuple[Link, Node]]:
    links = await AgentNodeLink.prisma().find_many(
        where={"agentNodeSourceId": node_id},
        include={"AgentNodeSink": {"include": AGENT_NODE_INCLUDE}},  # type: ignore
    )
    return [
        (Link.from_db(link), NodeModel.from_db(link.AgentNodeSink))
        for link in links
        if link.AgentNodeSink
    ]


async def set_graph_active_version(graph_id: str, version: int, user_id: str) -> None:
    # Activate the requested version if it exists and is owned by the user.
    updated_count = await AgentGraph.prisma().update_many(
        data={"isActive": True},
        where={
            "id": graph_id,
            "version": version,
            "userId": user_id,
        },
    )
    if updated_count == 0:
        raise Exception(f"Graph #{graph_id} v{version} not found or not owned by user")

    # Deactivate all other versions.
    await AgentGraph.prisma().update_many(
        data={"isActive": False},
        where={
            "id": graph_id,
            "version": {"not": version},
            "userId": user_id,
            "isActive": True,
        },
    )


async def get_graph_all_versions(graph_id: str, user_id: str) -> list[GraphModel]:
    graph_versions = await AgentGraph.prisma().find_many(
        where={"id": graph_id, "userId": user_id},
        order={"version": "desc"},
        include=AGENT_GRAPH_INCLUDE,
    )

    if not graph_versions:
        return []

    return [GraphModel.from_db(graph) for graph in graph_versions]


async def delete_graph(graph_id: str, user_id: str) -> int:
    entries_count = await AgentGraph.prisma().delete_many(
        where={"id": graph_id, "userId": user_id}
    )
    if entries_count:
        logger.info(f"Deleted {entries_count} graph entries for Graph #{graph_id}")
    return entries_count


async def create_graph(graph: Graph, user_id: str) -> GraphModel:
    async with transaction() as tx:
        await __create_graph(tx, graph, user_id)

    if created_graph := await get_graph(graph.id, graph.version, user_id=user_id):
        return created_graph

    raise ValueError(f"Created graph {graph.id} v{graph.version} is not in DB")


async def __create_graph(tx, graph: Graph, user_id: str):
    graphs = [graph] + graph.sub_graphs

    await AgentGraph.prisma(tx).create_many(
        data=[
            {
                "id": graph.id,
                "version": graph.version,
                "name": graph.name,
                "description": graph.description,
                "isActive": graph.is_active,
                "userId": user_id,
            }
            for graph in graphs
        ]
    )

    await AgentNode.prisma(tx).create_many(
        data=[
            {
                "id": node.id,
                "agentGraphId": graph.id,
                "agentGraphVersion": graph.version,
                "agentBlockId": node.block_id,
                "constantInput": Json(node.input_default),
                "metadata": Json(node.metadata),
                "webhookId": node.webhook_id,
            }
            for graph in graphs
            for node in graph.nodes
        ]
    )

    await AgentNodeLink.prisma(tx).create_many(
        data=[
            {
                "id": str(uuid.uuid4()),
                "sourceName": link.source_name,
                "sinkName": link.sink_name,
                "agentNodeSourceId": link.source_id,
                "agentNodeSinkId": link.sink_id,
                "isStatic": link.is_static,
            }
            for graph in graphs
            for link in graph.links
        ]
    )


# ------------------------ UTILITIES ------------------------ #


def make_graph_model(creatable_graph: Graph, user_id: str) -> GraphModel:
    """
    Convert a Graph to a GraphModel, setting graph_id and graph_version on all nodes.

    Args:
        creatable_graph (Graph): The creatable graph to convert.
        user_id (str): The ID of the user creating the graph.

    Returns:
        GraphModel: The converted Graph object.
    """
    # Create a new Graph object, inheriting properties from CreatableGraph
    return GraphModel(
        **creatable_graph.model_dump(exclude={"nodes"}),
        user_id=user_id,
        nodes=[
            NodeModel(
                **creatable_node.model_dump(),
                graph_id=creatable_graph.id,
                graph_version=creatable_graph.version,
            )
            for creatable_node in creatable_graph.nodes
        ],
    )


async def fix_llm_provider_credentials():
    """Fix node credentials with provider `llm`"""
    from backend.integrations.credentials_store import IntegrationCredentialsStore

    from .user import get_user_integrations

    store = IntegrationCredentialsStore()

    broken_nodes = []
    try:
        broken_nodes = await prisma.get_client().query_raw(
            """
            SELECT    graph."userId"       user_id,
                  node.id              node_id,
                  node."constantInput" node_preset_input
        FROM      platform."AgentNode"  node
        LEFT JOIN platform."AgentGraph" graph
        ON        node."agentGraphId" = graph.id
        WHERE     node."constantInput"::jsonb->'credentials'->>'provider' = 'llm'
        ORDER BY  graph."userId";
        """
        )
        logger.info(f"Fixing LLM credential inputs on {len(broken_nodes)} nodes")
    except Exception as e:
        logger.error(f"Error fixing LLM credential inputs: {e}")

    user_id: str = ""
    user_integrations = None
    for node in broken_nodes:
        if node["user_id"] != user_id:
            # Save queries by only fetching once per user
            user_id = node["user_id"]
            user_integrations = await get_user_integrations(user_id)
        elif not user_integrations:
            raise RuntimeError(f"Impossible state while processing node {node}")

        node_id: str = node["node_id"]
        node_preset_input: dict = node["node_preset_input"]
        credentials_meta: dict = node_preset_input["credentials"]

        credentials = next(
            (
                c
                for c in user_integrations.credentials
                if c.id == credentials_meta["id"]
            ),
            None,
        )
        if not credentials:
            continue
        if credentials.type != "api_key":
            logger.warning(
                f"User {user_id} credentials {credentials.id} with provider 'llm' "
                f"has invalid type '{credentials.type}'"
            )
            continue

        api_key = credentials.api_key.get_secret_value()
        if api_key.startswith("sk-ant-api03-"):
            credentials.provider = credentials_meta["provider"] = "anthropic"
        elif api_key.startswith("sk-"):
            credentials.provider = credentials_meta["provider"] = "openai"
        elif api_key.startswith("gsk_"):
            credentials.provider = credentials_meta["provider"] = "groq"
        else:
            logger.warning(
                f"Could not identify provider from key prefix {api_key[:13]}*****"
            )
            continue

        store.update_creds(user_id, credentials)
        await AgentNode.prisma().update(
            where={"id": node_id},
            data={"constantInput": Json(node_preset_input)},
        )<|MERGE_RESOLUTION|>--- conflicted
+++ resolved
@@ -5,22 +5,10 @@
 
 import prisma
 from prisma import Json
-<<<<<<< HEAD
+from prisma.enums import SubmissionStatus
 from prisma.models import AgentGraph, AgentNode, AgentNodeLink, StoreListingVersion
 from prisma.types import AgentGraphWhereInput
 from pydantic.fields import computed_field
-=======
-from prisma.enums import SubmissionStatus
-from prisma.models import (
-    AgentGraph,
-    AgentGraphExecution,
-    AgentNode,
-    AgentNodeLink,
-    StoreListingVersion,
-)
-from prisma.types import AgentGraphExecutionWhereInput, AgentGraphWhereInput
-from pydantic.fields import Field, computed_field
->>>>>>> 4ca1a453
 
 from backend.blocks.agent import AgentExecutorBlock
 from backend.blocks.io import AgentInputBlock, AgentOutputBlock
@@ -28,12 +16,7 @@
 
 from .block import Block, BlockInput, BlockSchema, BlockType, get_block, get_blocks
 from .db import BaseDbModel, transaction
-<<<<<<< HEAD
 from .includes import AGENT_GRAPH_INCLUDE, AGENT_NODE_INCLUDE
-=======
-from .execution import ExecutionResult, ExecutionStatus
-from .includes import AGENT_GRAPH_INCLUDE, AGENT_NODE_INCLUDE, GRAPH_EXECUTION_INCLUDE
->>>>>>> 4ca1a453
 from .integrations import Webhook
 
 logger = logging.getLogger(__name__)
@@ -168,114 +151,6 @@
 Webhook.model_rebuild()
 
 
-<<<<<<< HEAD
-=======
-class GraphExecutionMeta(BaseDbModel):
-    execution_id: str
-    started_at: datetime
-    ended_at: datetime
-    cost: Optional[int] = Field(..., description="Execution cost in credits")
-    duration: float
-    total_run_time: float
-    status: ExecutionStatus
-    graph_id: str
-    graph_version: int
-    preset_id: Optional[str]
-
-    @staticmethod
-    def from_db(_graph_exec: AgentGraphExecution):
-        now = datetime.now(timezone.utc)
-        start_time = _graph_exec.startedAt or _graph_exec.createdAt
-        end_time = _graph_exec.updatedAt or now
-        duration = (end_time - start_time).total_seconds()
-        total_run_time = duration
-
-        try:
-            stats = type_utils.convert(_graph_exec.stats or {}, dict[str, Any])
-        except ValueError:
-            stats = {}
-
-        duration = stats.get("walltime", duration)
-        total_run_time = stats.get("nodes_walltime", total_run_time)
-
-        return GraphExecutionMeta(
-            id=_graph_exec.id,
-            execution_id=_graph_exec.id,
-            started_at=start_time,
-            ended_at=end_time,
-            cost=stats.get("cost", None),
-            duration=duration,
-            total_run_time=total_run_time,
-            status=ExecutionStatus(_graph_exec.executionStatus),
-            graph_id=_graph_exec.agentGraphId,
-            graph_version=_graph_exec.agentGraphVersion,
-            preset_id=_graph_exec.agentPresetId,
-        )
-
-
-class GraphExecution(GraphExecutionMeta):
-    inputs: dict[str, Any]
-    outputs: dict[str, list[Any]]
-    node_executions: list[ExecutionResult]
-
-    @staticmethod
-    def from_db(_graph_exec: AgentGraphExecution):
-        if _graph_exec.AgentNodeExecutions is None:
-            raise ValueError("Node executions must be included in query")
-
-        graph_exec = GraphExecutionMeta.from_db(_graph_exec)
-
-        node_executions = sorted(
-            [
-                ExecutionResult.from_db(ne, _graph_exec.userId)
-                for ne in _graph_exec.AgentNodeExecutions
-            ],
-            key=lambda ne: (ne.queue_time is None, ne.queue_time or ne.add_time),
-        )
-
-        inputs = {
-            **{
-                # inputs from Agent Input Blocks
-                exec.input_data["name"]: exec.input_data.get("value")
-                for exec in node_executions
-                if (
-                    (block := get_block(exec.block_id))
-                    and block.block_type == BlockType.INPUT
-                )
-            },
-            **{
-                # input from webhook-triggered block
-                "payload": exec.input_data["payload"]
-                for exec in node_executions
-                if (
-                    (block := get_block(exec.block_id))
-                    and block.block_type
-                    in [BlockType.WEBHOOK, BlockType.WEBHOOK_MANUAL]
-                )
-            },
-        }
-
-        outputs: dict[str, list] = defaultdict(list)
-        for exec in node_executions:
-            if (
-                block := get_block(exec.block_id)
-            ) and block.block_type == BlockType.OUTPUT:
-                outputs[exec.input_data["name"]].append(
-                    exec.input_data.get("value", None)
-                )
-
-        return GraphExecution(
-            **{
-                field_name: getattr(graph_exec, field_name)
-                for field_name in graph_exec.model_fields
-            },
-            inputs=inputs,
-            outputs=outputs,
-            node_executions=node_executions,
-        )
-
-
->>>>>>> 4ca1a453
 class BaseGraph(BaseDbModel):
     version: int = 1
     is_active: bool = True
@@ -651,48 +526,6 @@
     return graph_models
 
 
-<<<<<<< HEAD
-=======
-async def get_graph_executions(
-    graph_id: Optional[str] = None,
-    user_id: Optional[str] = None,
-) -> list[GraphExecutionMeta]:
-    where_filter: AgentGraphExecutionWhereInput = {
-        "isDeleted": False,
-    }
-    if user_id:
-        where_filter["userId"] = user_id
-    if graph_id:
-        where_filter["agentGraphId"] = graph_id
-
-    executions = await AgentGraphExecution.prisma().find_many(
-        where=where_filter,
-        order={"createdAt": "desc"},
-    )
-    return [GraphExecutionMeta.from_db(execution) for execution in executions]
-
-
-async def get_execution_meta(
-    user_id: str, execution_id: str
-) -> GraphExecutionMeta | None:
-    execution = await AgentGraphExecution.prisma().find_first(
-        where={"id": execution_id, "isDeleted": False, "userId": user_id}
-    )
-    return GraphExecutionMeta.from_db(execution) if execution else None
-
-
-async def get_execution(
-    user_id: str,
-    execution_id: str,
-) -> GraphExecution | None:
-    execution = await AgentGraphExecution.prisma().find_first(
-        where={"id": execution_id, "isDeleted": False, "userId": user_id},
-        include=GRAPH_EXECUTION_INCLUDE,
-    )
-    return GraphExecution.from_db(execution) if execution else None
-
-
->>>>>>> 4ca1a453
 async def get_graph_metadata(graph_id: str, version: int | None = None) -> Graph | None:
     where_clause: AgentGraphWhereInput = {
         "id": graph_id,
