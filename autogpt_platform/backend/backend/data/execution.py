import logging
from collections import defaultdict
from datetime import datetime, timezone
from enum import Enum
from multiprocessing import Manager
from typing import (
    Annotated,
    Any,
    AsyncGenerator,
    Generator,
    Generic,
    Literal,
    Optional,
    TypeVar,
)

from prisma import Json
from prisma.enums import AgentExecutionStatus
from prisma.models import (
    AgentGraphExecution,
    AgentNodeExecution,
    AgentNodeExecutionInputOutput,
)
from prisma.types import (
    AgentGraphExecutionWhereInput,
    AgentNodeExecutionUpdateInput,
    AgentNodeExecutionWhereInput,
)
from pydantic import BaseModel
from pydantic.fields import Field

from backend.server.v2.store.exceptions import DatabaseError
from backend.util import mock
from backend.util import type as type_utils
from backend.util.settings import Config

from .block import BlockData, BlockInput, BlockType, CompletedBlockOutput, get_block
from .db import BaseDbModel
from .includes import (
    EXECUTION_RESULT_INCLUDE,
    GRAPH_EXECUTION_INCLUDE_ALL,
    GRAPH_EXECUTION_INCLUDE_IO_ONLY,
)
from .model import GraphExecutionStats, NodeExecutionStats
from .queue import AsyncRedisEventBus, RedisEventBus

T = TypeVar("T")

logger = logging.getLogger(__name__)
config = Config()


# -------------------------- Models -------------------------- #


ExecutionStatus = AgentExecutionStatus


class GraphExecutionMeta(BaseDbModel):
    user_id: str
    started_at: datetime
    ended_at: datetime
    cost: Optional[int] = Field(..., description="Execution cost in credits")
    duration: float = Field(..., description="Seconds from start to end of run")
    total_run_time: float = Field(..., description="Seconds of node runtime")
    status: ExecutionStatus
    graph_id: str
    graph_version: int
    preset_id: Optional[str] = None

    @staticmethod
    def from_db(_graph_exec: AgentGraphExecution):
        now = datetime.now(timezone.utc)
        start_time = _graph_exec.startedAt or _graph_exec.createdAt
        end_time = _graph_exec.updatedAt or now
        duration = (end_time - start_time).total_seconds()
        total_run_time = duration

        try:
            stats = GraphExecutionStats.model_validate(_graph_exec.stats)
        except ValueError as e:
            if _graph_exec.stats is not None:
                logger.warning(
                    "Failed to parse invalid graph execution stats "
                    f"{_graph_exec.stats}: {e}"
                )
            stats = None

        duration = stats.walltime if stats else duration
        total_run_time = stats.nodes_walltime if stats else total_run_time

        return GraphExecutionMeta(
            id=_graph_exec.id,
            user_id=_graph_exec.userId,
            started_at=start_time,
            ended_at=end_time,
            cost=stats.cost if stats else None,
            duration=duration,
            total_run_time=total_run_time,
            status=ExecutionStatus(_graph_exec.executionStatus),
            graph_id=_graph_exec.agentGraphId,
            graph_version=_graph_exec.agentGraphVersion,
            preset_id=_graph_exec.agentPresetId,
        )


class GraphExecution(GraphExecutionMeta):
    inputs: BlockInput
    outputs: CompletedBlockOutput

    @staticmethod
    def from_db(_graph_exec: AgentGraphExecution):
        if _graph_exec.AgentNodeExecutions is None:
            raise ValueError("Node executions must be included in query")

        graph_exec = GraphExecutionMeta.from_db(_graph_exec)

        node_executions = sorted(
            [
                NodeExecutionResult.from_db(ne, _graph_exec.userId)
                for ne in _graph_exec.AgentNodeExecutions
            ],
            key=lambda ne: (ne.queue_time is None, ne.queue_time or ne.add_time),
        )

        inputs = {
            **{
                # inputs from Agent Input Blocks
                exec.input_data["name"]: exec.input_data.get("value")
                for exec in node_executions
                if (
                    (block := get_block(exec.block_id))
                    and block.block_type == BlockType.INPUT
                )
            },
            **{
                # input from webhook-triggered block
                "payload": exec.input_data["payload"]
                for exec in node_executions
                if (
                    (block := get_block(exec.block_id))
                    and block.block_type
                    in [BlockType.WEBHOOK, BlockType.WEBHOOK_MANUAL]
                )
            },
        }

        outputs: CompletedBlockOutput = defaultdict(list)
        for exec in node_executions:
            if (
                block := get_block(exec.block_id)
            ) and block.block_type == BlockType.OUTPUT:
                outputs[exec.input_data["name"]].append(
                    exec.input_data.get("value", None)
                )

        return GraphExecution(
            **{
                field_name: getattr(graph_exec, field_name)
                for field_name in graph_exec.model_fields
            },
            inputs=inputs,
            outputs=outputs,
        )


class GraphExecutionWithNodes(GraphExecution):
    node_executions: list["NodeExecutionResult"]

    @staticmethod
    def from_db(_graph_exec: AgentGraphExecution):
        if _graph_exec.AgentNodeExecutions is None:
            raise ValueError("Node executions must be included in query")

        graph_exec_with_io = GraphExecution.from_db(_graph_exec)

        node_executions = sorted(
            [
                NodeExecutionResult.from_db(ne, _graph_exec.userId)
                for ne in _graph_exec.AgentNodeExecutions
            ],
            key=lambda ne: (ne.queue_time is None, ne.queue_time or ne.add_time),
        )

        return GraphExecutionWithNodes(
            **{
                field_name: getattr(graph_exec_with_io, field_name)
                for field_name in graph_exec_with_io.model_fields
            },
            node_executions=node_executions,
        )


class NodeExecutionResult(BaseModel):
    user_id: str
    graph_id: str
    graph_version: int
    graph_exec_id: str
    node_exec_id: str
    node_id: str
    block_id: str
    status: ExecutionStatus
    input_data: BlockInput
    output_data: CompletedBlockOutput
    add_time: datetime
    queue_time: datetime | None
    start_time: datetime | None
    end_time: datetime | None

    @staticmethod
    def from_db(execution: AgentNodeExecution, user_id: Optional[str] = None):
        if execution.executionData:
            # Execution that has been queued for execution will persist its data.
            input_data = type_utils.convert(execution.executionData, dict[str, Any])
        else:
            # For incomplete execution, executionData will not be yet available.
            input_data: BlockInput = defaultdict()
            for data in execution.Input or []:
                input_data[data.name] = type_utils.convert(data.data, type[Any])

        output_data: CompletedBlockOutput = defaultdict(list)
        for data in execution.Output or []:
            output_data[data.name].append(type_utils.convert(data.data, type[Any]))

        graph_execution: AgentGraphExecution | None = execution.AgentGraphExecution
        if graph_execution:
            user_id = graph_execution.userId
        elif not user_id:
            raise ValueError(
                "AgentGraphExecution must be included or user_id passed in"
            )

        return NodeExecutionResult(
            user_id=user_id,
            graph_id=graph_execution.agentGraphId if graph_execution else "",
            graph_version=graph_execution.agentGraphVersion if graph_execution else 0,
            graph_exec_id=execution.agentGraphExecutionId,
            block_id=execution.AgentNode.agentBlockId if execution.AgentNode else "",
            node_exec_id=execution.id,
            node_id=execution.agentNodeId,
            status=execution.executionStatus,
            input_data=input_data,
            output_data=output_data,
            add_time=execution.addedTime,
            queue_time=execution.queuedTime,
            start_time=execution.startedTime,
            end_time=execution.endedTime,
        )


# --------------------- Model functions --------------------- #


async def get_graph_executions(
    graph_id: Optional[str] = None,
    user_id: Optional[str] = None,
) -> list[GraphExecutionMeta]:
    where_filter: AgentGraphExecutionWhereInput = {
        "isDeleted": False,
    }
    if user_id:
        where_filter["userId"] = user_id
    if graph_id:
        where_filter["agentGraphId"] = graph_id

    executions = await AgentGraphExecution.prisma().find_many(
        where=where_filter,
        order={"createdAt": "desc"},
    )
    return [GraphExecutionMeta.from_db(execution) for execution in executions]


async def get_graph_execution_meta(
    user_id: str, execution_id: str
) -> GraphExecutionMeta | None:
    execution = await AgentGraphExecution.prisma().find_first(
        where={"id": execution_id, "isDeleted": False, "userId": user_id}
    )
    return GraphExecutionMeta.from_db(execution) if execution else None


async def get_graph_execution(
    user_id: str,
    execution_id: str,
    include_node_executions: bool = False,
) -> GraphExecution | GraphExecutionWithNodes | None:
    execution = await AgentGraphExecution.prisma().find_first(
        where={"id": execution_id, "isDeleted": False, "userId": user_id},
        include=(
            GRAPH_EXECUTION_INCLUDE_ALL
            if include_node_executions
            else GRAPH_EXECUTION_INCLUDE_IO_ONLY
        ),
    )
    return (
        (
            GraphExecutionWithNodes if include_node_executions else GraphExecution
        ).from_db(execution)
        if execution
        else None
    )


async def create_graph_execution(
    graph_id: str,
    graph_version: int,
    nodes_input: list[tuple[str, BlockInput]],
    user_id: str,
    preset_id: str | None = None,
) -> GraphExecutionWithNodes:
    """
    Create a new AgentGraphExecution record.
    Returns:
        The id of the AgentGraphExecution and the list of ExecutionResult for each node.
    """
    result = await AgentGraphExecution.prisma().create(
        data={
            "agentGraphId": graph_id,
            "agentGraphVersion": graph_version,
            "executionStatus": ExecutionStatus.QUEUED,
            "AgentNodeExecutions": {
                "create": [  # type: ignore
                    {
                        "agentNodeId": node_id,
                        "executionStatus": ExecutionStatus.QUEUED,
                        "queuedTime": datetime.now(tz=timezone.utc),
                        "Input": {
                            "create": [
                                {"name": name, "data": Json(data)}
                                for name, data in node_input.items()
                            ]
                        },
                    }
                    for node_id, node_input in nodes_input
                ]
            },
            "userId": user_id,
            "agentPresetId": preset_id,
        },
        include=GRAPH_EXECUTION_INCLUDE_ALL,
    )

    return GraphExecutionWithNodes.from_db(result)


async def upsert_execution_input(
    node_id: str,
    graph_exec_id: str,
    input_name: str,
    input_data: Any,
    node_exec_id: str | None = None,
) -> tuple[str, BlockInput]:
    """
    Insert AgentNodeExecutionInputOutput record for as one of AgentNodeExecution.Input.
    If there is no AgentNodeExecution that has no `input_name` as input, create new one.

    Args:
        node_id: The id of the AgentNode.
        graph_exec_id: The id of the AgentGraphExecution.
        input_name: The name of the input data.
        input_data: The input data to be inserted.
        node_exec_id: [Optional] The id of the AgentNodeExecution that has no `input_name` as input. If not provided, it will find the eligible incomplete AgentNodeExecution or create a new one.

    Returns:
        str: The id of the created or existing AgentNodeExecution.
        dict[str, Any]: Node input data; key is the input name, value is the input data.
    """
    existing_exec_query_filter: AgentNodeExecutionWhereInput = {
        "agentNodeId": node_id,
        "agentGraphExecutionId": graph_exec_id,
        "executionStatus": ExecutionStatus.INCOMPLETE,
        "Input": {"every": {"name": {"not": input_name}}},
    }
    if node_exec_id:
        existing_exec_query_filter["id"] = node_exec_id

    existing_execution = await AgentNodeExecution.prisma().find_first(
        where=existing_exec_query_filter,
        order={"addedTime": "asc"},
        include={"Input": True},
    )
    json_input_data = Json(input_data)

    if existing_execution:
        await AgentNodeExecutionInputOutput.prisma().create(
            data={
                "name": input_name,
                "data": json_input_data,
                "referencedByInputExecId": existing_execution.id,
            }
        )
        return existing_execution.id, {
            **{
                input_data.name: type_utils.convert(input_data.data, type[Any])
                for input_data in existing_execution.Input or []
            },
            input_name: input_data,
        }

    elif not node_exec_id:
        result = await AgentNodeExecution.prisma().create(
            data={
                "agentNodeId": node_id,
                "agentGraphExecutionId": graph_exec_id,
                "executionStatus": ExecutionStatus.INCOMPLETE,
                "Input": {"create": {"name": input_name, "data": json_input_data}},
            }
        )
        return result.id, {input_name: input_data}

    else:
        raise ValueError(
            f"NodeExecution {node_exec_id} not found or already has input {input_name}."
        )


async def upsert_execution_output(
    node_exec_id: str,
    output_name: str,
    output_data: Any,
) -> None:
    """
    Insert AgentNodeExecutionInputOutput record for as one of AgentNodeExecution.Output.
    """
    await AgentNodeExecutionInputOutput.prisma().create(
        data={
            "name": output_name,
            "data": Json(output_data),
            "referencedByOutputExecId": node_exec_id,
        }
    )


async def update_graph_execution_start_time(graph_exec_id: str) -> GraphExecution:
    res = await AgentGraphExecution.prisma().update(
        where={"id": graph_exec_id},
        data={
            "executionStatus": ExecutionStatus.RUNNING,
            "startedAt": datetime.now(tz=timezone.utc),
        },
        include=GRAPH_EXECUTION_INCLUDE_IO_ONLY,
    )
    if not res:
        raise ValueError(f"Graph execution #{graph_exec_id} not found")

    return GraphExecution.from_db(res)


async def update_graph_execution_stats(
    graph_exec_id: str,
    status: ExecutionStatus,
    stats: GraphExecutionStats | None = None,
<<<<<<< HEAD
) -> GraphExecution:
=======
) -> GraphExecutionMeta | None:
>>>>>>> c6703dd8
    data = stats.model_dump() if stats else {}
    if isinstance(data.get("error"), Exception):
        data["error"] = str(data["error"])
    res = await AgentGraphExecution.prisma().update(
        where={
            "id": graph_exec_id,
            "OR": [
                {"executionStatus": ExecutionStatus.RUNNING},
                {"executionStatus": ExecutionStatus.QUEUED},
            ],
        },
        data={
            "executionStatus": status,
            "stats": Json(data),
        },
        include=GRAPH_EXECUTION_INCLUDE_IO_ONLY,
    )

<<<<<<< HEAD
    return GraphExecution.from_db(res)
=======
    return GraphExecutionMeta.from_db(res) if res else None
>>>>>>> c6703dd8


async def update_node_execution_stats(node_exec_id: str, stats: NodeExecutionStats):
    data = stats.model_dump()
    if isinstance(data["error"], Exception):
        data["error"] = str(data["error"])
    await AgentNodeExecution.prisma().update(
        where={"id": node_exec_id},
        data={"stats": Json(data)},
    )


async def update_node_execution_status_batch(
    node_exec_ids: list[str],
    status: ExecutionStatus,
    stats: dict[str, Any] | None = None,
):
    await AgentNodeExecution.prisma().update_many(
        where={"id": {"in": node_exec_ids}},
        data=_get_update_status_data(status, None, stats),
    )


async def update_node_execution_status(
    node_exec_id: str,
    status: ExecutionStatus,
    execution_data: BlockInput | None = None,
    stats: dict[str, Any] | None = None,
) -> NodeExecutionResult:
    if status == ExecutionStatus.QUEUED and execution_data is None:
        raise ValueError("Execution data must be provided when queuing an execution.")

    res = await AgentNodeExecution.prisma().update(
        where={"id": node_exec_id},
        data=_get_update_status_data(status, execution_data, stats),
        include=EXECUTION_RESULT_INCLUDE,
    )
    if not res:
        raise ValueError(f"Execution {node_exec_id} not found.")

    return NodeExecutionResult.from_db(res)


def _get_update_status_data(
    status: ExecutionStatus,
    execution_data: BlockInput | None = None,
    stats: dict[str, Any] | None = None,
) -> AgentNodeExecutionUpdateInput:
    now = datetime.now(tz=timezone.utc)
    update_data: AgentNodeExecutionUpdateInput = {"executionStatus": status}

    if status == ExecutionStatus.QUEUED:
        update_data["queuedTime"] = now
    elif status == ExecutionStatus.RUNNING:
        update_data["startedTime"] = now
    elif status in (ExecutionStatus.FAILED, ExecutionStatus.COMPLETED):
        update_data["endedTime"] = now

    if execution_data:
        update_data["executionData"] = Json(execution_data)
    if stats:
        update_data["stats"] = Json(stats)

    return update_data


async def delete_graph_execution(
    graph_exec_id: str, user_id: str, soft_delete: bool = True
) -> None:
    if soft_delete:
        deleted_count = await AgentGraphExecution.prisma().update_many(
            where={"id": graph_exec_id, "userId": user_id}, data={"isDeleted": True}
        )
    else:
        deleted_count = await AgentGraphExecution.prisma().delete_many(
            where={"id": graph_exec_id, "userId": user_id}
        )
    if deleted_count < 1:
        raise DatabaseError(
            f"Could not delete graph execution #{graph_exec_id}: not found"
        )


async def get_node_execution_results(
    graph_exec_id: str,
    block_ids: list[str] | None = None,
    statuses: list[ExecutionStatus] | None = None,
    limit: int | None = None,
) -> list[NodeExecutionResult]:
    where_clause: AgentNodeExecutionWhereInput = {
        "agentGraphExecutionId": graph_exec_id,
    }
    if block_ids:
        where_clause["AgentNode"] = {"is": {"agentBlockId": {"in": block_ids}}}
    if statuses:
        where_clause["OR"] = [{"executionStatus": status} for status in statuses]

    executions = await AgentNodeExecution.prisma().find_many(
        where=where_clause,
        include=EXECUTION_RESULT_INCLUDE,
        take=limit,
    )
    res = [NodeExecutionResult.from_db(execution) for execution in executions]
    return res


async def get_graph_executions_in_timerange(
    user_id: str, start_time: str, end_time: str
) -> list[GraphExecutionWithNodes]:
    try:
        executions = await AgentGraphExecution.prisma().find_many(
            where={
                "startedAt": {
                    "gte": datetime.fromisoformat(start_time),
                    "lte": datetime.fromisoformat(end_time),
                },
                "userId": user_id,
                "isDeleted": False,
            },
            include=GRAPH_EXECUTION_INCLUDE_ALL,
        )
        return [GraphExecutionWithNodes.from_db(execution) for execution in executions]
    except Exception as e:
        raise DatabaseError(
            f"Failed to get executions in timerange {start_time} to {end_time} for user {user_id}: {e}"
        ) from e


async def get_latest_node_execution(
    node_id: str, graph_eid: str
) -> NodeExecutionResult | None:
    execution = await AgentNodeExecution.prisma().find_first(
        where={
            "agentNodeId": node_id,
            "agentGraphExecutionId": graph_eid,
            "executionStatus": {"not": ExecutionStatus.INCOMPLETE},  # type: ignore
        },
        order=[
            {"queuedTime": "desc"},
            {"addedTime": "desc"},
        ],
        include=EXECUTION_RESULT_INCLUDE,
    )
    if not execution:
        return None
    return NodeExecutionResult.from_db(execution)


async def get_incomplete_node_executions(
    node_id: str, graph_eid: str
) -> list[NodeExecutionResult]:
    executions = await AgentNodeExecution.prisma().find_many(
        where={
            "agentNodeId": node_id,
            "agentGraphExecutionId": graph_eid,
            "executionStatus": ExecutionStatus.INCOMPLETE,
        },
        include=EXECUTION_RESULT_INCLUDE,
    )
    return [NodeExecutionResult.from_db(execution) for execution in executions]


# ----------------- Execution Infrastructure ----------------- #


class GraphExecutionEntry(BaseModel):
    user_id: str
    graph_exec_id: str
    graph_id: str
    graph_version: int
    start_node_execs: list["NodeExecutionEntry"]


class NodeExecutionEntry(BaseModel):
    user_id: str
    graph_exec_id: str
    graph_id: str
    node_exec_id: str
    node_id: str
    block_id: str
    data: BlockInput


class ExecutionQueue(Generic[T]):
    """
    Queue for managing the execution of agents.
    This will be shared between different processes
    """

    def __init__(self):
        self.queue = Manager().Queue()

    def add(self, execution: T) -> T:
        self.queue.put(execution)
        return execution

    def get(self) -> T:
        return self.queue.get()

    def empty(self) -> bool:
        return self.queue.empty()


# ------------------- Execution Utilities -------------------- #


LIST_SPLIT = "_$_"
DICT_SPLIT = "_#_"
OBJC_SPLIT = "_@_"


def parse_execution_output(output: BlockData, name: str) -> Any | None:
    """
    Extracts partial output data by name from a given BlockData.

    The function supports extracting data from lists, dictionaries, and objects
    using specific naming conventions:
    - For lists: <output_name>_$_<index>
    - For dictionaries: <output_name>_#_<key>
    - For objects: <output_name>_@_<attribute>

    Args:
        output (BlockData): A tuple containing the output name and data.
        name (str): The name used to extract specific data from the output.

    Returns:
        Any | None: The extracted data if found, otherwise None.

    Examples:
        >>> output = ("result", [10, 20, 30])
        >>> parse_execution_output(output, "result_$_1")
        20

        >>> output = ("config", {"key1": "value1", "key2": "value2"})
        >>> parse_execution_output(output, "config_#_key1")
        'value1'

        >>> class Sample:
        ...     attr1 = "value1"
        ...     attr2 = "value2"
        >>> output = ("object", Sample())
        >>> parse_execution_output(output, "object_@_attr1")
        'value1'
    """
    output_name, output_data = output

    if name == output_name:
        return output_data

    if name.startswith(f"{output_name}{LIST_SPLIT}"):
        index = int(name.split(LIST_SPLIT)[1])
        if not isinstance(output_data, list) or len(output_data) <= index:
            return None
        return output_data[int(name.split(LIST_SPLIT)[1])]

    if name.startswith(f"{output_name}{DICT_SPLIT}"):
        index = name.split(DICT_SPLIT)[1]
        if not isinstance(output_data, dict) or index not in output_data:
            return None
        return output_data[index]

    if name.startswith(f"{output_name}{OBJC_SPLIT}"):
        index = name.split(OBJC_SPLIT)[1]
        if isinstance(output_data, object) and hasattr(output_data, index):
            return getattr(output_data, index)
        return None

    return None


def merge_execution_input(data: BlockInput) -> BlockInput:
    """
    Merges dynamic input pins into a single list, dictionary, or object based on naming patterns.

    This function processes input keys that follow specific patterns to merge them into a unified structure:
    - `<input_name>_$_<index>` for list inputs.
    - `<input_name>_#_<index>` for dictionary inputs.
    - `<input_name>_@_<index>` for object inputs.

    Args:
        data (BlockInput): A dictionary containing input keys and their corresponding values.

    Returns:
        BlockInput: A dictionary with merged inputs.

    Raises:
        ValueError: If a list index is not an integer.

    Examples:
        >>> data = {
        ...     "list_$_0": "a",
        ...     "list_$_1": "b",
        ...     "dict_#_key1": "value1",
        ...     "dict_#_key2": "value2",
        ...     "object_@_attr1": "value1",
        ...     "object_@_attr2": "value2"
        ... }
        >>> merge_execution_input(data)
        {
            "list": ["a", "b"],
            "dict": {"key1": "value1", "key2": "value2"},
            "object": <MockObject attr1="value1" attr2="value2">
        }
    """

    # Merge all input with <input_name>_$_<index> into a single list.
    items = list(data.items())

    for key, value in items:
        if LIST_SPLIT not in key:
            continue
        name, index = key.split(LIST_SPLIT)
        if not index.isdigit():
            raise ValueError(f"Invalid key: {key}, #{index} index must be an integer.")

        data[name] = data.get(name, [])
        if int(index) >= len(data[name]):
            # Pad list with empty string on missing indices.
            data[name].extend([""] * (int(index) - len(data[name]) + 1))
        data[name][int(index)] = value

    # Merge all input with <input_name>_#_<index> into a single dict.
    for key, value in items:
        if DICT_SPLIT not in key:
            continue
        name, index = key.split(DICT_SPLIT)
        data[name] = data.get(name, {})
        data[name][index] = value

    # Merge all input with <input_name>_@_<index> into a single object.
    for key, value in items:
        if OBJC_SPLIT not in key:
            continue
        name, index = key.split(OBJC_SPLIT)
        if name not in data or not isinstance(data[name], object):
            data[name] = mock.MockObject()
        setattr(data[name], index, value)

    return data


# --------------------- Event Bus --------------------- #


class ExecutionEventType(str, Enum):
    GRAPH_EXEC_UPDATE = "graph_execution_update"
    NODE_EXEC_UPDATE = "node_execution_update"


class GraphExecutionEvent(GraphExecution):
    event_type: Literal[ExecutionEventType.GRAPH_EXEC_UPDATE] = (
        ExecutionEventType.GRAPH_EXEC_UPDATE
    )


class NodeExecutionEvent(NodeExecutionResult):
    event_type: Literal[ExecutionEventType.NODE_EXEC_UPDATE] = (
        ExecutionEventType.NODE_EXEC_UPDATE
    )


ExecutionEvent = Annotated[
    GraphExecutionEvent | NodeExecutionEvent, Field(discriminator="event_type")
]


class RedisExecutionEventBus(RedisEventBus[ExecutionEvent]):
    Model = ExecutionEvent  # type: ignore

    @property
    def event_bus_name(self) -> str:
        return config.execution_event_bus_name

    def publish(self, res: GraphExecution | NodeExecutionResult):
        if isinstance(res, GraphExecution):
            self.publish_graph_exec_update(res)
        else:
            self.publish_node_exec_update(res)

    def publish_node_exec_update(self, res: NodeExecutionResult):
        event = NodeExecutionEvent.model_validate(res.model_dump())
        self.publish_event(event, f"{res.user_id}/{res.graph_id}/{res.graph_exec_id}")

    def publish_graph_exec_update(self, res: GraphExecution):
        event = GraphExecutionEvent.model_validate(res.model_dump())
        self.publish_event(event, f"{res.user_id}/{res.graph_id}/{res.id}")

    def listen(
        self, user_id: str, graph_id: str = "*", graph_exec_id: str = "*"
    ) -> Generator[ExecutionEvent, None, None]:
        for event in self.listen_events(f"{user_id}/{graph_id}/{graph_exec_id}"):
            yield event


class AsyncRedisExecutionEventBus(AsyncRedisEventBus[ExecutionEvent]):
    Model = ExecutionEvent  # type: ignore

    @property
    def event_bus_name(self) -> str:
        return config.execution_event_bus_name

    async def publish(self, res: GraphExecutionMeta | NodeExecutionResult):
        if isinstance(res, GraphExecutionMeta):
            await self.publish_graph_exec_update(res)
        else:
            await self.publish_node_exec_update(res)

    async def publish_node_exec_update(self, res: NodeExecutionResult):
        event = NodeExecutionEvent.model_validate(res.model_dump())
        await self.publish_event(
            event, f"{res.user_id}/{res.graph_id}/{res.graph_exec_id}"
        )

    async def publish_graph_exec_update(self, res: GraphExecutionMeta):
        event = GraphExecutionEvent.model_validate(res.model_dump())
        await self.publish_event(event, f"{res.user_id}/{res.graph_id}/{res.id}")

    async def listen(
        self, user_id: str, graph_id: str = "*", graph_exec_id: str = "*"
    ) -> AsyncGenerator[ExecutionEvent, None]:
        async for event in self.listen_events(f"{user_id}/{graph_id}/{graph_exec_id}"):
            yield event<|MERGE_RESOLUTION|>--- conflicted
+++ resolved
@@ -450,11 +450,7 @@
     graph_exec_id: str,
     status: ExecutionStatus,
     stats: GraphExecutionStats | None = None,
-<<<<<<< HEAD
-) -> GraphExecution:
-=======
-) -> GraphExecutionMeta | None:
->>>>>>> c6703dd8
+) -> GraphExecution | None:
     data = stats.model_dump() if stats else {}
     if isinstance(data.get("error"), Exception):
         data["error"] = str(data["error"])
@@ -473,11 +469,7 @@
         include=GRAPH_EXECUTION_INCLUDE_IO_ONLY,
     )
 
-<<<<<<< HEAD
-    return GraphExecution.from_db(res)
-=======
-    return GraphExecutionMeta.from_db(res) if res else None
->>>>>>> c6703dd8
+    return GraphExecution.from_db(res) if res else None
 
 
 async def update_node_execution_stats(node_exec_id: str, stats: NodeExecutionStats):
