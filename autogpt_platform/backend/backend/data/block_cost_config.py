--- conflicted
+++ resolved
@@ -164,36 +164,39 @@
         for model, cost in MODEL_COST.items()
         if MODEL_METADATA[model].provider == "open_router"
     ]
-<<<<<<< HEAD
+    # Llama API Models
+    + [
+        BlockCost(
+            cost_type=BlockCostType.RUN,
+            cost_filter={
+                "model": model,
+                "credentials": {
+                    "id": llama_api_credentials.id,
+                    "provider": llama_api_credentials.provider,
+                    "type": llama_api_credentials.type,
+                },
+            },
+            cost_amount=cost,
+        )
+        for model, cost in MODEL_COST.items()
+        if MODEL_METADATA[model].provider == "llama_api"
+    ]
     # AI/ML Api Models
-=======
-    # Llama API Models
->>>>>>> 5e7b66da
-    + [
-        BlockCost(
-            cost_type=BlockCostType.RUN,
-            cost_filter={
-                "model": model,
-                "credentials": {
-<<<<<<< HEAD
+    + [
+        BlockCost(
+            cost_type=BlockCostType.RUN,
+            cost_filter={
+                "model": model,
+                "credentials": {
                     "id": aiml_api_credentials.id,
                     "provider": aiml_api_credentials.provider,
                     "type": aiml_api_credentials.type,
-=======
-                    "id": llama_api_credentials.id,
-                    "provider": llama_api_credentials.provider,
-                    "type": llama_api_credentials.type,
->>>>>>> 5e7b66da
-                },
-            },
-            cost_amount=cost,
-        )
-        for model, cost in MODEL_COST.items()
-<<<<<<< HEAD
+                },
+            },
+            cost_amount=cost,
+        )
+        for model, cost in MODEL_COST.items()
         if MODEL_METADATA[model].provider == "aiml_api"
-=======
-        if MODEL_METADATA[model].provider == "llama_api"
->>>>>>> 5e7b66da
     ]
 )
 
