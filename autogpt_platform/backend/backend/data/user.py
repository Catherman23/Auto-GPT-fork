--- conflicted
+++ resolved
@@ -37,21 +37,6 @@
     return User.model_validate(user) if user else None
 
 
-<<<<<<< HEAD
-async def create_default_user(enable_auth: str) -> Optional[User]:
-    if not enable_auth.lower() == "true":
-        user = await prisma.user.find_unique(where={"id": DEFAULT_USER_ID})
-        if not user:
-            user = await prisma.user.create(
-                data={
-                    "id": DEFAULT_USER_ID,
-                    "email": "default@example.com",
-                    "name": "Default User",
-                }
-            )
-        return User.model_validate(user)
-    return None
-=======
 async def create_default_user() -> Optional[User]:
     user = await prisma.user.find_unique(where={"id": DEFAULT_USER_ID})
     if not user:
@@ -63,7 +48,6 @@
             }
         )
     return User.model_validate(user)
->>>>>>> e2df6019
 
 
 async def get_user_metadata(user_id: str) -> UserMetadataRaw:
