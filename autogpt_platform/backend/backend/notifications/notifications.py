import logging
import time
from datetime import datetime, timedelta, timezone
<<<<<<< HEAD
from typing import TYPE_CHECKING, Callable
=======
from typing import Callable
>>>>>>> f23b7543

import aio_pika
from aio_pika.exceptions import QueueEmpty
from autogpt_libs.utils.cache import thread_cached
from prisma.enums import NotificationType
from pydantic import BaseModel

from backend.data.notifications import (
    BaseSummaryData,
    BaseSummaryParams,
    DailySummaryData,
    DailySummaryParams,
    NotificationEventDTO,
    NotificationEventModel,
    NotificationResult,
    NotificationTypeOverride,
    QueueType,
    SummaryParamsEventDTO,
    SummaryParamsEventModel,
    WeeklySummaryData,
    WeeklySummaryParams,
<<<<<<< HEAD
    create_or_add_to_user_notification_batch,
    empty_user_notification_batch,
    get_all_batches_by_type,
    get_batch_delay,
    get_notif_data_type,
    get_summary_params_type,
    get_user_notification_batch,
    get_user_notification_oldest_message_in_batch,
)
from backend.data.rabbitmq import Exchange, ExchangeType, Queue, RabbitMQConfig
from backend.data.user import (
    generate_unsubscribe_link,
    get_active_user_ids_in_timerange,
    get_user_email_by_id,
    get_user_email_verification,
    get_user_notification_preference,
)
=======
    get_batch_delay,
    get_notif_data_type,
    get_summary_params_type,
)
from backend.data.rabbitmq import Exchange, ExchangeType, Queue, RabbitMQConfig
from backend.data.user import generate_unsubscribe_link
>>>>>>> f23b7543
from backend.notifications.email import EmailSender
from backend.util.service import AppService, expose, get_service_client
from backend.util.settings import Settings

if TYPE_CHECKING:
    from backend.executor import Scheduler

logger = logging.getLogger(__name__)
settings = Settings()


class NotificationEvent(BaseModel):
    event: NotificationEventDTO
    model: NotificationEventModel


def create_notification_config() -> RabbitMQConfig:
    """Create RabbitMQ configuration for notifications"""
    notification_exchange = Exchange(name="notifications", type=ExchangeType.TOPIC)

    dead_letter_exchange = Exchange(name="dead_letter", type=ExchangeType.TOPIC)

    queues = [
        # Main notification queues
        Queue(
            name="immediate_notifications",
            exchange=notification_exchange,
            routing_key="notification.immediate.#",
            arguments={
                "x-dead-letter-exchange": dead_letter_exchange.name,
                "x-dead-letter-routing-key": "failed.immediate",
            },
        ),
        Queue(
            name="admin_notifications",
            exchange=notification_exchange,
            routing_key="notification.admin.#",
            arguments={
                "x-dead-letter-exchange": dead_letter_exchange.name,
                "x-dead-letter-routing-key": "failed.admin",
            },
        ),
        # Summary notification queues
        Queue(
<<<<<<< HEAD
            name="weekly_summary_notifications",
            exchange=notification_exchange,
            routing_key="notification.summary.weekly#.",
            arguments={
                "x-dead-letter-exchange": dead_letter_exchange.name,
                "x-dead-letter-routing-key": "failed.summary.weekly",
            },
        ),
        # Backoff notification queues
        Queue(
            name="backoff_notifications",
            exchange=notification_exchange,
            routing_key="notification.backoff.#",
            arguments={
                "x-dead-letter-exchange": dead_letter_exchange.name,
                "x-dead-letter-routing-key": "failed.backoff",
=======
            name="summary_notifications",
            exchange=notification_exchange,
            routing_key="notification.summary.#",
            arguments={
                "x-dead-letter-exchange": dead_letter_exchange.name,
                "x-dead-letter-routing-key": "failed.summary",
>>>>>>> f23b7543
            },
        ),
        # Batch Queue
        Queue(
            name="batch_notifications",
            exchange=notification_exchange,
            routing_key="notification.batch.#",
            arguments={
                "x-dead-letter-exchange": dead_letter_exchange.name,
                "x-dead-letter-routing-key": "failed.batch",
            },
        ),
        # Failed notifications queue
        Queue(
            name="failed_notifications",
            exchange=dead_letter_exchange,
            routing_key="failed.#",
        ),
    ]

    return RabbitMQConfig(
        exchanges=[
            notification_exchange,
            dead_letter_exchange,
        ],
        queues=queues,
    )


@thread_cached
def get_scheduler():
    from backend.executor import Scheduler

    return get_service_client(Scheduler)


<<<<<<< HEAD
=======
@thread_cached
def get_db():
    from backend.executor.database import DatabaseManager

    return get_service_client(DatabaseManager)


>>>>>>> f23b7543
class NotificationManager(AppService):
    """Service for handling notifications with batching support"""

    def __init__(self):
        super().__init__()
        self.rabbitmq_config = create_notification_config()
        self.running = True
        self.email_sender = EmailSender()

    @classmethod
    def get_port(cls) -> int:
        return settings.config.notification_service_port

<<<<<<< HEAD
    @thread_cached
    def scheduler(self) -> "Scheduler":
        from backend.executor import Scheduler

        return get_service_client(Scheduler)

=======
>>>>>>> f23b7543
    def get_routing_key(self, event_type: NotificationType) -> str:
        strategy = NotificationTypeOverride(event_type).strategy
        """Get the appropriate routing key for an event"""
        if strategy == QueueType.IMMEDIATE:
            return f"notification.immediate.{event_type.value}"
        elif strategy == QueueType.BACKOFF:
            return f"notification.backoff.{event_type.value}"
        elif strategy == QueueType.ADMIN:
            return f"notification.admin.{event_type.value}"
        elif strategy == QueueType.BATCH:
            return f"notification.batch.{event_type.value}"
        elif strategy == QueueType.SUMMARY:
            return f"notification.summary.{event_type.value}"
        return f"notification.{event_type.value}"

    @expose
    def queue_weekly_summary(self):
        """Process weekly summary for specified notification types"""
        try:
            logger.info("Processing weekly summary queuing operation")
            processed_count = 0
            current_time = datetime.now(tz=timezone.utc)
            start_time = current_time - timedelta(days=7)
<<<<<<< HEAD
            users = self.run_and_wait(
                get_active_user_ids_in_timerange(
                    end_time=current_time.isoformat(),
                    start_time=start_time.isoformat(),
                )
=======
            users = get_db().get_active_user_ids_in_timerange(
                end_time=current_time.isoformat(),
                start_time=start_time.isoformat(),
>>>>>>> f23b7543
            )
            for user in users:

                self._queue_scheduled_notification(
                    SummaryParamsEventDTO(
                        user_id=user,
                        type=NotificationType.WEEKLY_SUMMARY,
                        data=WeeklySummaryParams(
                            start_date=start_time,
                            end_date=current_time,
                        ).model_dump(),
                    ),
                )
                processed_count += 1

            logger.info(f"Processed {processed_count} weekly summaries into queue")

        except Exception as e:
            logger.exception(f"Error processing weekly summary: {e}")

    @expose
    def process_existing_batches(self, notification_types: list[NotificationType]):
        """Process existing batches for specified notification types"""
        try:
            processed_count = 0
            current_time = datetime.now(tz=timezone.utc)

            for notification_type in notification_types:
                # Get all batches for this notification type
<<<<<<< HEAD
                batches = self.run_and_wait(get_all_batches_by_type(notification_type))

                for batch in batches:
                    # Check if batch has aged out
                    oldest_message = self.run_and_wait(
                        get_user_notification_oldest_message_in_batch(
                            batch.userId, notification_type
=======
                batches = get_db().get_all_batches_by_type(notification_type)

                for batch in batches:
                    # Check if batch has aged out
                    oldest_message = (
                        get_db().get_user_notification_oldest_message_in_batch(
                            batch.user_id, notification_type
>>>>>>> f23b7543
                        )
                    )

                    if not oldest_message:
                        # this should never happen
                        logger.error(
<<<<<<< HEAD
                            f"Batch for user {batch.userId} and type {notification_type} has no oldest message whichshould never happen!!!!!!!!!!!!!!!!"
=======
                            f"Batch for user {batch.user_id} and type {notification_type} has no oldest message whichshould never happen!!!!!!!!!!!!!!!!"
>>>>>>> f23b7543
                        )
                        continue

                    max_delay = get_batch_delay(notification_type)

                    # If batch has aged out, process it
<<<<<<< HEAD
                    if oldest_message.createdAt + max_delay < current_time:
                        recipient_email = self.run_and_wait(
                            get_user_email_by_id(batch.userId)
                        )

                        if not recipient_email:
                            logger.error(
                                f"User email not found for user {batch.userId}"
=======
                    if oldest_message.created_at + max_delay < current_time:
                        recipient_email = get_db().get_user_email_by_id(batch.user_id)

                        if not recipient_email:
                            logger.error(
                                f"User email not found for user {batch.user_id}"
>>>>>>> f23b7543
                            )
                            continue

                        should_send = self._should_email_user_based_on_preference(
<<<<<<< HEAD
                            batch.userId, notification_type
=======
                            batch.user_id, notification_type
>>>>>>> f23b7543
                        )

                        if not should_send:
                            logger.debug(
<<<<<<< HEAD
                                f"User {batch.userId} does not want to receive {notification_type} notifications"
                            )
                            # Clear the batch
                            self.run_and_wait(
                                empty_user_notification_batch(
                                    batch.userId, notification_type
                                )
                            )
                            continue

                        batch_data = self.run_and_wait(
                            get_user_notification_batch(batch.userId, notification_type)
=======
                                f"User {batch.user_id} does not want to receive {notification_type} notifications"
                            )
                            # Clear the batch
                            get_db().empty_user_notification_batch(
                                batch.user_id, notification_type
                            )
                            continue

                        batch_data = get_db().get_user_notification_batch(
                            batch.user_id, notification_type
>>>>>>> f23b7543
                        )

                        if not batch_data or not batch_data.notifications:
                            logger.error(
<<<<<<< HEAD
                                f"Batch data not found for user {batch.userId}"
                            )
                            # Clear the batch
                            self.run_and_wait(
                                empty_user_notification_batch(
                                    batch.userId, notification_type
                                )
                            )
                            continue

                        unsub_link = generate_unsubscribe_link(batch.userId)
=======
                                f"Batch data not found for user {batch.user_id}"
                            )
                            # Clear the batch
                            get_db().empty_user_notification_batch(
                                batch.user_id, notification_type
                            )
                            continue

                        unsub_link = generate_unsubscribe_link(batch.user_id)
>>>>>>> f23b7543

                        events = [
                            NotificationEventModel[
                                get_notif_data_type(db_event.type)
                            ].model_validate(
                                {
<<<<<<< HEAD
                                    "user_id": batch.userId,
                                    "type": db_event.type,
                                    "data": db_event.data,
                                    "created_at": db_event.createdAt,
=======
                                    "user_id": batch.user_id,
                                    "type": db_event.type,
                                    "data": db_event.data,
                                    "created_at": db_event.created_at,
>>>>>>> f23b7543
                                }
                            )
                            for db_event in batch_data.notifications
                        ]
                        logger.info(f"{events=}")

                        self.email_sender.send_templated(
                            notification=notification_type,
                            user_email=recipient_email,
                            data=events,
                            user_unsub_link=unsub_link,
                        )

                        # Clear the batch
<<<<<<< HEAD
                        self.run_and_wait(
                            empty_user_notification_batch(
                                batch.userId, notification_type
                            )
=======
                        get_db().empty_user_notification_batch(
                            batch.user_id, notification_type
>>>>>>> f23b7543
                        )

                        processed_count += 1

            logger.info(f"Processed {processed_count} aged batches")
            return {
                "success": True,
                "processed_count": processed_count,
                "notification_types": [nt.value for nt in notification_types],
                "timestamp": current_time.isoformat(),
            }

        except Exception as e:
            logger.exception(f"Error processing batches: {e}")
            return {
                "success": False,
                "error": str(e),
                "notification_types": [nt.value for nt in notification_types],
                "timestamp": datetime.now(tz=timezone.utc).isoformat(),
            }

    @expose
    def queue_notification(self, event: NotificationEventDTO) -> NotificationResult:
        """Queue a notification - exposed method for other services to call"""
        try:
            logger.info(f"Received Request to queue {event=}")
            # Workaround for not being able to serialize generics over the expose bus
            parsed_event = NotificationEventModel[
                get_notif_data_type(event.type)
            ].model_validate(event.model_dump())
            routing_key = self.get_routing_key(parsed_event.type)
            message = parsed_event.model_dump_json()

            logger.info(f"Received Request to queue {message=}")

            exchange = "notifications"

            # Publish to RabbitMQ
            self.run_and_wait(
                self.rabbit.publish_message(
                    routing_key=routing_key,
                    message=message,
                    exchange=next(
                        ex for ex in self.rabbit_config.exchanges if ex.name == exchange
                    ),
                )
            )

            return NotificationResult(
                success=True,
                message=f"Notification queued with routing key: {routing_key}",
            )

        except Exception as e:
            logger.exception(f"Error queueing notification: {e}")
            return NotificationResult(success=False, message=str(e))

    def _queue_scheduled_notification(self, event: SummaryParamsEventDTO):
        """Queue a scheduled notification - exposed method for other services to call"""
        try:
            logger.info(f"Received Request to queue scheduled notification {event=}")

            parsed_event = SummaryParamsEventModel[
                get_summary_params_type(event.type)
            ].model_validate(event.model_dump())

            routing_key = self.get_routing_key(event.type)
            message = parsed_event.model_dump_json()

            logger.info(f"Received Request to queue {message=}")

            exchange = "notifications"

            # Publish to RabbitMQ
            self.run_and_wait(
                self.rabbit.publish_message(
                    routing_key=routing_key,
                    message=message,
                    exchange=next(
                        ex for ex in self.rabbit_config.exchanges if ex.name == exchange
                    ),
                )
            )

        except Exception as e:
            logger.exception(f"Error queueing notification: {e}")

    def _should_email_user_based_on_preference(
        self, user_id: str, event_type: NotificationType
    ) -> bool:
        """Check if a user wants to receive a notification based on their preferences and email verification status"""
        validated_email = get_db().get_user_email_verification(user_id)
        preference = (
            get_db()
            .get_user_notification_preference(user_id)
            .preferences.get(event_type, True)
        )
        # only if both are true, should we email this person
        return validated_email and preference

<<<<<<< HEAD
    async def _gather_summary_data(
=======
    def _gather_summary_data(
>>>>>>> f23b7543
        self, user_id: str, event_type: NotificationType, params: BaseSummaryParams
    ) -> BaseSummaryData:
        """Gathers the data to build a summary notification"""

        logger.info(
            f"Gathering summary data for {user_id} and {event_type} wiht {params=}"
        )

        # total_credits_used = self.run_and_wait(
        #     get_total_credits_used(user_id, start_time, end_time)
        # )

        # total_executions = self.run_and_wait(
        #     get_total_executions(user_id, start_time, end_time)
        # )

        # most_used_agent = self.run_and_wait(
        #     get_most_used_agent(user_id, start_time, end_time)
        # )

        # execution_times = self.run_and_wait(
        #     get_execution_time(user_id, start_time, end_time)
        # )

        # runs = self.run_and_wait(
        #     get_runs(user_id, start_time, end_time)
        # )
        total_credits_used = 3.0
        total_executions = 2
        most_used_agent = {"name": "Some"}
        execution_times = [1, 2, 3]
        runs = [{"status": "COMPLETED"}, {"status": "FAILED"}]

        successful_runs = len([run for run in runs if run["status"] == "COMPLETED"])
        failed_runs = len([run for run in runs if run["status"] != "COMPLETED"])
        average_execution_time = (
            sum(execution_times) / len(execution_times) if execution_times else 0
        )
        # cost_breakdown = self.run_and_wait(
        #     get_cost_breakdown(user_id, start_time, end_time)
        # )

        cost_breakdown = {
            "agent1": 1.0,
            "agent2": 2.0,
        }

        if event_type == NotificationType.DAILY_SUMMARY and isinstance(
            params, DailySummaryParams
        ):
            return DailySummaryData(
                total_credits_used=total_credits_used,
                total_executions=total_executions,
                most_used_agent=most_used_agent["name"],
                total_execution_time=sum(execution_times),
                successful_runs=successful_runs,
                failed_runs=failed_runs,
                average_execution_time=average_execution_time,
                cost_breakdown=cost_breakdown,
                date=params.date,
            )
        elif event_type == NotificationType.WEEKLY_SUMMARY and isinstance(
            params, WeeklySummaryParams
        ):
            return WeeklySummaryData(
                total_credits_used=total_credits_used,
                total_executions=total_executions,
                most_used_agent=most_used_agent["name"],
                total_execution_time=sum(execution_times),
                successful_runs=successful_runs,
                failed_runs=failed_runs,
                average_execution_time=average_execution_time,
                cost_breakdown=cost_breakdown,
                start_date=params.start_date,
                end_date=params.end_date,
            )
        else:
            raise ValueError("Invalid event type or params")

<<<<<<< HEAD
    async def _should_batch(
        self, user_id: str, event_type: NotificationType, event: NotificationEventModel
    ) -> bool:

        await create_or_add_to_user_notification_batch(user_id, event_type, event)

        oldest_message = await get_user_notification_oldest_message_in_batch(
=======
    def _should_batch(
        self, user_id: str, event_type: NotificationType, event: NotificationEventModel
    ) -> bool:

        get_db().create_or_add_to_user_notification_batch(user_id, event_type, event)

        oldest_message = get_db().get_user_notification_oldest_message_in_batch(
>>>>>>> f23b7543
            user_id, event_type
        )
        if not oldest_message:
            logger.error(
                f"Batch for user {user_id} and type {event_type} has no oldest message whichshould never happen!!!!!!!!!!!!!!!!"
            )
            return False
<<<<<<< HEAD
        oldest_age = oldest_message.createdAt
=======
        oldest_age = oldest_message.created_at
>>>>>>> f23b7543

        max_delay = get_batch_delay(event_type)

        if oldest_age + max_delay < datetime.now(tz=timezone.utc):
            logger.info(f"Batch for user {user_id} and type {event_type} is old enough")
            return True
        logger.info(
            f"Batch for user {user_id} and type {event_type} is not old enough: {oldest_age + max_delay} < {datetime.now(tz=timezone.utc)} max_delay={max_delay}"
        )
        return False

    def _parse_message(self, message: str) -> NotificationEvent | None:
        try:
            event = NotificationEventDTO.model_validate_json(message)
            model = NotificationEventModel[
                get_notif_data_type(event.type)
            ].model_validate_json(message)
            return NotificationEvent(event=event, model=model)
        except Exception as e:
            logger.error(f"Error parsing message due to non matching schema {e}")
            return None

    def _process_admin_message(self, message: str) -> bool:
        """Process a single notification, sending to an admin, returning whether to put into the failed queue"""
        try:
            parsed = self._parse_message(message)
            if not parsed:
                return False
            event = parsed.event
            model = parsed.model
            logger.debug(f"Processing notification for admin: {model}")
            recipient_email = settings.config.refund_notification_email
            self.email_sender.send_templated(event.type, recipient_email, model)
            return True
        except Exception as e:
            logger.exception(f"Error processing notification for admin queue: {e}")
            return False

    def _process_immediate(self, message: str) -> bool:
        """Process a single notification immediately, returning whether to put into the failed queue"""
        try:
            parsed = self._parse_message(message)
            if not parsed:
                return False
            event = parsed.event
            model = parsed.model
            logger.debug(f"Processing immediate notification: {model}")

            recipient_email = get_db().get_user_email_by_id(event.user_id)
            if not recipient_email:
                logger.error(f"User email not found for user {event.user_id}")
                return False

            should_send = self._should_email_user_based_on_preference(
                event.user_id, event.type
            )
            if not should_send:
                logger.debug(
                    f"User {event.user_id} does not want to receive {event.type} notifications"
                )
                return True

            unsub_link = generate_unsubscribe_link(event.user_id)

            self.email_sender.send_templated(
                notification=event.type,
                user_email=recipient_email,
                data=model,
                user_unsub_link=unsub_link,
            )
            return True
        except Exception as e:
            logger.exception(f"Error processing notification for immediate queue: {e}")
            return False

    def _process_batch(self, message: str) -> bool:
        """Process a single notification with a batching strategy, returning whether to put into the failed queue"""
        try:
            parsed = self._parse_message(message)
            if not parsed:
                return False
            event = parsed.event
            model = parsed.model
            logger.info(f"Processing batch notification: {model}")

<<<<<<< HEAD
            recipient_email = self.run_and_wait(get_user_email_by_id(event.user_id))
=======
            recipient_email = get_db().get_user_email_by_id(event.user_id)
>>>>>>> f23b7543
            if not recipient_email:
                logger.error(f"User email not found for user {event.user_id}")
                return False

            should_send = self._should_email_user_based_on_preference(
                event.user_id, event.type
            )
            if not should_send:
                logger.info(
                    f"User {event.user_id} does not want to receive {event.type} notifications"
                )
                return True

<<<<<<< HEAD
            should_send = self.run_and_wait(
                self._should_batch(event.user_id, event.type, model)
            )
=======
            should_send = self._should_batch(event.user_id, event.type, model)
>>>>>>> f23b7543

            if not should_send:
                logger.info("Batch not old enough to send")
                return False
<<<<<<< HEAD
            batch = self.run_and_wait(
                get_user_notification_batch(event.user_id, event.type)
            )
=======
            batch = get_db().get_user_notification_batch(event.user_id, event.type)
>>>>>>> f23b7543
            if not batch or not batch.notifications:
                logger.error(f"Batch not found for user {event.user_id}")
                return False
            unsub_link = generate_unsubscribe_link(event.user_id)

            batch_messages = [
                NotificationEventModel[
                    get_notif_data_type(db_event.type)
                ].model_validate(
                    {
                        "user_id": event.user_id,
                        "type": db_event.type,
                        "data": db_event.data,
<<<<<<< HEAD
                        "created_at": db_event.createdAt,
=======
                        "created_at": db_event.created_at,
>>>>>>> f23b7543
                    }
                )
                for db_event in batch.notifications
            ]

            self.email_sender.send_templated(
                notification=event.type,
                user_email=recipient_email,
                data=batch_messages,
                user_unsub_link=unsub_link,
            )
            # only empty the batch if we sent the email successfully
<<<<<<< HEAD
            self.run_and_wait(empty_user_notification_batch(event.user_id, event.type))
=======
            get_db().empty_user_notification_batch(event.user_id, event.type)
>>>>>>> f23b7543
            return True
        except Exception as e:
            logger.exception(f"Error processing notification for batch queue: {e}")
            return False

    def _process_summary(self, message: str) -> bool:
        """Process a single notification with a summary strategy, returning whether to put into the failed queue"""
        try:
            logger.info(f"Processing summary notification: {message}")
            event = SummaryParamsEventDTO.model_validate_json(message)
            model = SummaryParamsEventModel[
                get_summary_params_type(event.type)
            ].model_validate_json(message)

            logger.info(f"Processing summary notification: {model}")

<<<<<<< HEAD
            recipient_email = self.run_and_wait(get_user_email_by_id(event.user_id))
=======
            recipient_email = get_db().get_user_email_by_id(event.user_id)
>>>>>>> f23b7543
            if not recipient_email:
                logger.error(f"User email not found for user {event.user_id}")
                return False
            should_send = self._should_email_user_based_on_preference(
                event.user_id, event.type
            )
            if not should_send:
                logger.info(
                    f"User {event.user_id} does not want to receive {event.type} notifications"
                )
                return True

<<<<<<< HEAD
            summary_data = self.run_and_wait(
                self._gather_summary_data(event.user_id, event.type, model.data)
=======
            summary_data = self._gather_summary_data(
                event.user_id, event.type, model.data
>>>>>>> f23b7543
            )

            unsub_link = generate_unsubscribe_link(event.user_id)

            data = NotificationEventModel(
                user_id=event.user_id,
                type=event.type,
                data=summary_data,
            )

            self.email_sender.send_templated(
                notification=event.type,
                user_email=recipient_email,
                data=data,
                user_unsub_link=unsub_link,
            )
            return True
        except Exception as e:
            logger.exception(f"Error processing notification for summary queue: {e}")
            return False

    def _run_queue(
        self,
        queue: aio_pika.abc.AbstractQueue,
        process_func: Callable[[str], bool],
        error_queue_name: str,
    ):
        message: aio_pika.abc.AbstractMessage | None = None
        try:
            # This parameter "no_ack" is named like shit, think of it as "auto_ack"
            message = self.run_and_wait(queue.get(timeout=1.0, no_ack=False))
            result = process_func(message.body.decode())
            if result:
                self.run_and_wait(message.ack())
            else:
                self.run_and_wait(message.reject(requeue=False))

        except QueueEmpty:
            logger.debug(f"Queue {error_queue_name} empty")
        except Exception as e:
            if message:
                logger.error(
                    f"Error in notification service loop, message rejected {e}"
                )
                self.run_and_wait(message.reject(requeue=False))
            else:
                logger.error(
                    f"Error in notification service loop, message unable to be rejected, and will have to be manually removed to free space in the queue: {e}"
                )

    def run_service(self):
        logger.info(f"[{self.service_name}] Started notification service")

        # Set up scheduler for batch processing of all notification types
        # this can be changed later to spawn differnt cleanups on different schedules
        try:
            get_scheduler().add_batched_notification_schedule(
                notification_types=list(NotificationType),
                data={},
                cron="0 * * * *",
            )
            # get_scheduler().add_weekly_notification_schedule(
            #     # weekly on Friday at 12pm
            #     cron="0 12 * * 5",
            # )
            logger.info("Scheduled notification cleanup")
        except Exception as e:
            logger.error(f"Error scheduling notification cleanup: {e}")

        # Set up queue consumers
        channel = self.run_and_wait(self.rabbit.get_channel())

        immediate_queue = self.run_and_wait(
            channel.get_queue("immediate_notifications")
        )
        batch_queue = self.run_and_wait(channel.get_queue("batch_notifications"))

        admin_queue = self.run_and_wait(channel.get_queue("admin_notifications"))

        summary_queue = self.run_and_wait(channel.get_queue("summary_notifications"))

        while self.running:
            try:
                self._run_queue(
                    queue=immediate_queue,
                    process_func=self._process_immediate,
                    error_queue_name="immediate_notifications",
                )
                self._run_queue(
                    queue=admin_queue,
                    process_func=self._process_admin_message,
                    error_queue_name="admin_notifications",
                )
                self._run_queue(
                    queue=batch_queue,
                    process_func=self._process_batch,
                    error_queue_name="batch_notifications",
                )

                self._run_queue(
                    queue=summary_queue,
                    process_func=self._process_summary,
                    error_queue_name="summary_notifications",
                )

                time.sleep(0.1)

            except QueueEmpty as e:
                logger.debug(f"Queue empty: {e}")
            except Exception as e:
                logger.error(f"Error in notification service loop: {e}")

    def cleanup(self):
        """Cleanup service resources"""
        self.running = False
        super().cleanup()<|MERGE_RESOLUTION|>--- conflicted
+++ resolved
@@ -1,11 +1,7 @@
 import logging
 import time
 from datetime import datetime, timedelta, timezone
-<<<<<<< HEAD
 from typing import TYPE_CHECKING, Callable
-=======
-from typing import Callable
->>>>>>> f23b7543
 
 import aio_pika
 from aio_pika.exceptions import QueueEmpty
@@ -27,32 +23,12 @@
     SummaryParamsEventModel,
     WeeklySummaryData,
     WeeklySummaryParams,
-<<<<<<< HEAD
-    create_or_add_to_user_notification_batch,
-    empty_user_notification_batch,
-    get_all_batches_by_type,
-    get_batch_delay,
-    get_notif_data_type,
-    get_summary_params_type,
-    get_user_notification_batch,
-    get_user_notification_oldest_message_in_batch,
-)
-from backend.data.rabbitmq import Exchange, ExchangeType, Queue, RabbitMQConfig
-from backend.data.user import (
-    generate_unsubscribe_link,
-    get_active_user_ids_in_timerange,
-    get_user_email_by_id,
-    get_user_email_verification,
-    get_user_notification_preference,
-)
-=======
     get_batch_delay,
     get_notif_data_type,
     get_summary_params_type,
 )
 from backend.data.rabbitmq import Exchange, ExchangeType, Queue, RabbitMQConfig
 from backend.data.user import generate_unsubscribe_link
->>>>>>> f23b7543
 from backend.notifications.email import EmailSender
 from backend.util.service import AppService, expose, get_service_client
 from backend.util.settings import Settings
@@ -97,31 +73,12 @@
         ),
         # Summary notification queues
         Queue(
-<<<<<<< HEAD
-            name="weekly_summary_notifications",
-            exchange=notification_exchange,
-            routing_key="notification.summary.weekly#.",
-            arguments={
-                "x-dead-letter-exchange": dead_letter_exchange.name,
-                "x-dead-letter-routing-key": "failed.summary.weekly",
-            },
-        ),
-        # Backoff notification queues
-        Queue(
-            name="backoff_notifications",
-            exchange=notification_exchange,
-            routing_key="notification.backoff.#",
-            arguments={
-                "x-dead-letter-exchange": dead_letter_exchange.name,
-                "x-dead-letter-routing-key": "failed.backoff",
-=======
             name="summary_notifications",
             exchange=notification_exchange,
             routing_key="notification.summary.#",
             arguments={
                 "x-dead-letter-exchange": dead_letter_exchange.name,
                 "x-dead-letter-routing-key": "failed.summary",
->>>>>>> f23b7543
             },
         ),
         # Batch Queue
@@ -158,8 +115,6 @@
     return get_service_client(Scheduler)
 
 
-<<<<<<< HEAD
-=======
 @thread_cached
 def get_db():
     from backend.executor.database import DatabaseManager
@@ -167,7 +122,6 @@
     return get_service_client(DatabaseManager)
 
 
->>>>>>> f23b7543
 class NotificationManager(AppService):
     """Service for handling notifications with batching support"""
 
@@ -181,15 +135,6 @@
     def get_port(cls) -> int:
         return settings.config.notification_service_port
 
-<<<<<<< HEAD
-    @thread_cached
-    def scheduler(self) -> "Scheduler":
-        from backend.executor import Scheduler
-
-        return get_service_client(Scheduler)
-
-=======
->>>>>>> f23b7543
     def get_routing_key(self, event_type: NotificationType) -> str:
         strategy = NotificationTypeOverride(event_type).strategy
         """Get the appropriate routing key for an event"""
@@ -213,17 +158,9 @@
             processed_count = 0
             current_time = datetime.now(tz=timezone.utc)
             start_time = current_time - timedelta(days=7)
-<<<<<<< HEAD
-            users = self.run_and_wait(
-                get_active_user_ids_in_timerange(
-                    end_time=current_time.isoformat(),
-                    start_time=start_time.isoformat(),
-                )
-=======
             users = get_db().get_active_user_ids_in_timerange(
                 end_time=current_time.isoformat(),
                 start_time=start_time.isoformat(),
->>>>>>> f23b7543
             )
             for user in users:
 
@@ -253,15 +190,6 @@
 
             for notification_type in notification_types:
                 # Get all batches for this notification type
-<<<<<<< HEAD
-                batches = self.run_and_wait(get_all_batches_by_type(notification_type))
-
-                for batch in batches:
-                    # Check if batch has aged out
-                    oldest_message = self.run_and_wait(
-                        get_user_notification_oldest_message_in_batch(
-                            batch.userId, notification_type
-=======
                 batches = get_db().get_all_batches_by_type(notification_type)
 
                 for batch in batches:
@@ -269,68 +197,34 @@
                     oldest_message = (
                         get_db().get_user_notification_oldest_message_in_batch(
                             batch.user_id, notification_type
->>>>>>> f23b7543
                         )
                     )
 
                     if not oldest_message:
                         # this should never happen
                         logger.error(
-<<<<<<< HEAD
-                            f"Batch for user {batch.userId} and type {notification_type} has no oldest message whichshould never happen!!!!!!!!!!!!!!!!"
-=======
                             f"Batch for user {batch.user_id} and type {notification_type} has no oldest message whichshould never happen!!!!!!!!!!!!!!!!"
->>>>>>> f23b7543
                         )
                         continue
 
                     max_delay = get_batch_delay(notification_type)
 
                     # If batch has aged out, process it
-<<<<<<< HEAD
-                    if oldest_message.createdAt + max_delay < current_time:
-                        recipient_email = self.run_and_wait(
-                            get_user_email_by_id(batch.userId)
-                        )
-
-                        if not recipient_email:
-                            logger.error(
-                                f"User email not found for user {batch.userId}"
-=======
                     if oldest_message.created_at + max_delay < current_time:
                         recipient_email = get_db().get_user_email_by_id(batch.user_id)
 
                         if not recipient_email:
                             logger.error(
                                 f"User email not found for user {batch.user_id}"
->>>>>>> f23b7543
                             )
                             continue
 
                         should_send = self._should_email_user_based_on_preference(
-<<<<<<< HEAD
-                            batch.userId, notification_type
-=======
                             batch.user_id, notification_type
->>>>>>> f23b7543
                         )
 
                         if not should_send:
                             logger.debug(
-<<<<<<< HEAD
-                                f"User {batch.userId} does not want to receive {notification_type} notifications"
-                            )
-                            # Clear the batch
-                            self.run_and_wait(
-                                empty_user_notification_batch(
-                                    batch.userId, notification_type
-                                )
-                            )
-                            continue
-
-                        batch_data = self.run_and_wait(
-                            get_user_notification_batch(batch.userId, notification_type)
-=======
                                 f"User {batch.user_id} does not want to receive {notification_type} notifications"
                             )
                             # Clear the batch
@@ -341,24 +235,10 @@
 
                         batch_data = get_db().get_user_notification_batch(
                             batch.user_id, notification_type
->>>>>>> f23b7543
                         )
 
                         if not batch_data or not batch_data.notifications:
                             logger.error(
-<<<<<<< HEAD
-                                f"Batch data not found for user {batch.userId}"
-                            )
-                            # Clear the batch
-                            self.run_and_wait(
-                                empty_user_notification_batch(
-                                    batch.userId, notification_type
-                                )
-                            )
-                            continue
-
-                        unsub_link = generate_unsubscribe_link(batch.userId)
-=======
                                 f"Batch data not found for user {batch.user_id}"
                             )
                             # Clear the batch
@@ -368,24 +248,16 @@
                             continue
 
                         unsub_link = generate_unsubscribe_link(batch.user_id)
->>>>>>> f23b7543
 
                         events = [
                             NotificationEventModel[
                                 get_notif_data_type(db_event.type)
                             ].model_validate(
                                 {
-<<<<<<< HEAD
-                                    "user_id": batch.userId,
-                                    "type": db_event.type,
-                                    "data": db_event.data,
-                                    "created_at": db_event.createdAt,
-=======
                                     "user_id": batch.user_id,
                                     "type": db_event.type,
                                     "data": db_event.data,
                                     "created_at": db_event.created_at,
->>>>>>> f23b7543
                                 }
                             )
                             for db_event in batch_data.notifications
@@ -400,15 +272,8 @@
                         )
 
                         # Clear the batch
-<<<<<<< HEAD
-                        self.run_and_wait(
-                            empty_user_notification_batch(
-                                batch.userId, notification_type
-                            )
-=======
                         get_db().empty_user_notification_batch(
                             batch.user_id, notification_type
->>>>>>> f23b7543
                         )
 
                         processed_count += 1
@@ -509,11 +374,7 @@
         # only if both are true, should we email this person
         return validated_email and preference
 
-<<<<<<< HEAD
-    async def _gather_summary_data(
-=======
     def _gather_summary_data(
->>>>>>> f23b7543
         self, user_id: str, event_type: NotificationType, params: BaseSummaryParams
     ) -> BaseSummaryData:
         """Gathers the data to build a summary notification"""
@@ -593,15 +454,6 @@
         else:
             raise ValueError("Invalid event type or params")
 
-<<<<<<< HEAD
-    async def _should_batch(
-        self, user_id: str, event_type: NotificationType, event: NotificationEventModel
-    ) -> bool:
-
-        await create_or_add_to_user_notification_batch(user_id, event_type, event)
-
-        oldest_message = await get_user_notification_oldest_message_in_batch(
-=======
     def _should_batch(
         self, user_id: str, event_type: NotificationType, event: NotificationEventModel
     ) -> bool:
@@ -609,7 +461,6 @@
         get_db().create_or_add_to_user_notification_batch(user_id, event_type, event)
 
         oldest_message = get_db().get_user_notification_oldest_message_in_batch(
->>>>>>> f23b7543
             user_id, event_type
         )
         if not oldest_message:
@@ -617,11 +468,7 @@
                 f"Batch for user {user_id} and type {event_type} has no oldest message whichshould never happen!!!!!!!!!!!!!!!!"
             )
             return False
-<<<<<<< HEAD
-        oldest_age = oldest_message.createdAt
-=======
         oldest_age = oldest_message.created_at
->>>>>>> f23b7543
 
         max_delay = get_batch_delay(event_type)
 
@@ -707,11 +554,7 @@
             model = parsed.model
             logger.info(f"Processing batch notification: {model}")
 
-<<<<<<< HEAD
-            recipient_email = self.run_and_wait(get_user_email_by_id(event.user_id))
-=======
             recipient_email = get_db().get_user_email_by_id(event.user_id)
->>>>>>> f23b7543
             if not recipient_email:
                 logger.error(f"User email not found for user {event.user_id}")
                 return False
@@ -725,24 +568,12 @@
                 )
                 return True
 
-<<<<<<< HEAD
-            should_send = self.run_and_wait(
-                self._should_batch(event.user_id, event.type, model)
-            )
-=======
             should_send = self._should_batch(event.user_id, event.type, model)
->>>>>>> f23b7543
 
             if not should_send:
                 logger.info("Batch not old enough to send")
                 return False
-<<<<<<< HEAD
-            batch = self.run_and_wait(
-                get_user_notification_batch(event.user_id, event.type)
-            )
-=======
             batch = get_db().get_user_notification_batch(event.user_id, event.type)
->>>>>>> f23b7543
             if not batch or not batch.notifications:
                 logger.error(f"Batch not found for user {event.user_id}")
                 return False
@@ -756,11 +587,7 @@
                         "user_id": event.user_id,
                         "type": db_event.type,
                         "data": db_event.data,
-<<<<<<< HEAD
-                        "created_at": db_event.createdAt,
-=======
                         "created_at": db_event.created_at,
->>>>>>> f23b7543
                     }
                 )
                 for db_event in batch.notifications
@@ -773,11 +600,7 @@
                 user_unsub_link=unsub_link,
             )
             # only empty the batch if we sent the email successfully
-<<<<<<< HEAD
-            self.run_and_wait(empty_user_notification_batch(event.user_id, event.type))
-=======
             get_db().empty_user_notification_batch(event.user_id, event.type)
->>>>>>> f23b7543
             return True
         except Exception as e:
             logger.exception(f"Error processing notification for batch queue: {e}")
@@ -794,11 +617,7 @@
 
             logger.info(f"Processing summary notification: {model}")
 
-<<<<<<< HEAD
-            recipient_email = self.run_and_wait(get_user_email_by_id(event.user_id))
-=======
             recipient_email = get_db().get_user_email_by_id(event.user_id)
->>>>>>> f23b7543
             if not recipient_email:
                 logger.error(f"User email not found for user {event.user_id}")
                 return False
@@ -811,13 +630,8 @@
                 )
                 return True
 
-<<<<<<< HEAD
-            summary_data = self.run_and_wait(
-                self._gather_summary_data(event.user_id, event.type, model.data)
-=======
             summary_data = self._gather_summary_data(
                 event.user_id, event.type, model.data
->>>>>>> f23b7543
             )
 
             unsub_link = generate_unsubscribe_link(event.user_id)
