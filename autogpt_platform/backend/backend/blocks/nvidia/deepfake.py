--- conflicted
+++ resolved
@@ -59,12 +59,7 @@
         }
 
         try:
-<<<<<<< HEAD
-            response = await requests.post(url, headers=headers, json=payload)
-=======
-            response = Requests().post(url, headers=headers, json=payload)
-            response.raise_for_status()
->>>>>>> 81d3eb7c
+            response = await Requests().post(url, headers=headers, json=payload)
             data = response.json()
 
             result = data.get("data", [{}])[0]
