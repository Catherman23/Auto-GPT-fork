from enum import Enum
from typing import List, Literal

from pydantic import SecretStr

from backend.data.block import Block, BlockCategory, BlockOutput, BlockSchema
from backend.data.model import (
    APIKeyCredentials,
    BlockSecret,
    CredentialsField,
    CredentialsMetaInput,
    SchemaField,
    SecretField,
)
from backend.integrations.providers import ProviderName
from backend.util.request import Requests

TEST_CREDENTIALS = APIKeyCredentials(
    id="01234567-89ab-cdef-0123-456789abcdef",
    provider="medium",
    api_key=SecretStr("mock-medium-api-key"),
    title="Mock Medium API key",
    expires_at=None,
)
TEST_CREDENTIALS_INPUT = {
    "provider": TEST_CREDENTIALS.provider,
    "id": TEST_CREDENTIALS.id,
    "type": TEST_CREDENTIALS.type,
    "title": TEST_CREDENTIALS.type,
}


class PublishToMediumStatus(str, Enum):
    PUBLIC = "public"
    DRAFT = "draft"
    UNLISTED = "unlisted"


class PublishToMediumBlock(Block):
    class Input(BlockSchema):
        author_id: BlockSecret = SecretField(
            key="medium_author_id",
            description="""The Medium AuthorID of the user. You can get this by calling the /me endpoint of the Medium API.\n\ncurl -H "Authorization: Bearer YOUR_ACCESS_TOKEN" https://api.medium.com/v1/me" the response will contain the authorId field.""",
            placeholder="Enter the author's Medium AuthorID",
        )
        title: str = SchemaField(
            description="The title of your Medium post",
            placeholder="Enter your post title",
        )
        content: str = SchemaField(
            description="The main content of your Medium post",
            placeholder="Enter your post content",
        )
        content_format: str = SchemaField(
            description="The format of the content: 'html' or 'markdown'",
            placeholder="html",
        )
        tags: List[str] = SchemaField(
            description="List of tags for your Medium post (up to 5)",
            placeholder="['technology', 'AI', 'blogging']",
        )
        canonical_url: str | None = SchemaField(
            default=None,
            description="The original home of this content, if it was originally published elsewhere",
            placeholder="https://yourblog.com/original-post",
        )
        publish_status: PublishToMediumStatus = SchemaField(
            description="The publish status",
            placeholder=PublishToMediumStatus.DRAFT,
        )
        license: str = SchemaField(
            default="all-rights-reserved",
            description="The license of the post: 'all-rights-reserved', 'cc-40-by', 'cc-40-by-sa', 'cc-40-by-nd', 'cc-40-by-nc', 'cc-40-by-nc-nd', 'cc-40-by-nc-sa', 'cc-40-zero', 'public-domain'",
            placeholder="all-rights-reserved",
        )
        notify_followers: bool = SchemaField(
            default=False,
            description="Whether to notify followers that the user has published",
            placeholder="False",
        )
        credentials: CredentialsMetaInput[
            Literal[ProviderName.MEDIUM], Literal["api_key"]
        ] = CredentialsField(
            description="The Medium integration can be used with any API key with sufficient permissions for the blocks it is used on.",
        )

    class Output(BlockSchema):
        post_id: str = SchemaField(description="The ID of the created Medium post")
        post_url: str = SchemaField(description="The URL of the created Medium post")
        published_at: int = SchemaField(
            description="The timestamp when the post was published"
        )
        error: str = SchemaField(
            description="Error message if the post creation failed"
        )

    def __init__(self):
        super().__init__(
            id="3f7b2dcb-4a78-4e3f-b0f1-88132e1b89df",
            input_schema=PublishToMediumBlock.Input,
            output_schema=PublishToMediumBlock.Output,
            description="Publishes a post to Medium.",
            categories={BlockCategory.SOCIAL},
            test_input={
                "author_id": "1234567890abcdef",
                "title": "Test Post",
                "content": "<h1>Test Content</h1><p>This is a test post.</p>",
                "content_format": "html",
                "tags": ["test", "automation"],
                "license": "all-rights-reserved",
                "notify_followers": False,
                "publish_status": PublishToMediumStatus.DRAFT.value,
                "credentials": TEST_CREDENTIALS_INPUT,
            },
            test_output=[
                ("post_id", "e6f36a"),
                ("post_url", "https://medium.com/@username/test-post-e6f36a"),
                ("published_at", 1626282600),
            ],
            test_mock={
                "create_post": lambda *args, **kwargs: {
                    "data": {
                        "id": "e6f36a",
                        "url": "https://medium.com/@username/test-post-e6f36a",
                        "authorId": "1234567890abcdef",
                        "publishedAt": 1626282600,
                    }
                }
            },
            test_credentials=TEST_CREDENTIALS,
        )

    async def create_post(
        self,
        api_key: SecretStr,
        author_id,
        title,
        content,
        content_format,
        tags,
        canonical_url,
        publish_status,
        license,
        notify_followers,
    ):
        headers = {
            "Authorization": f"Bearer {api_key.get_secret_value()}",
            "Content-Type": "application/json",
            "Accept": "application/json",
        }

        data = {
            "title": title,
            "content": content,
            "contentFormat": content_format,
            "tags": tags,
            "canonicalUrl": canonical_url,
            "publishStatus": publish_status,
            "license": license,
            "notifyFollowers": notify_followers,
        }

<<<<<<< HEAD
        response = await requests.post(
=======
        response = Requests().post(
>>>>>>> 81d3eb7c
            f"https://api.medium.com/v1/users/{author_id}/posts",
            headers=headers,
            json=data,
        )
        return response.json()

    async def run(
        self, input_data: Input, *, credentials: APIKeyCredentials, **kwargs
    ) -> BlockOutput:
        response = await self.create_post(
            credentials.api_key,
            input_data.author_id.get_secret_value(),
            input_data.title,
            input_data.content,
            input_data.content_format,
            input_data.tags,
            input_data.canonical_url,
            input_data.publish_status,
            input_data.license,
            input_data.notify_followers,
        )

        if "data" in response:
            yield "post_id", response["data"]["id"]
            yield "post_url", response["data"]["url"]
            yield "published_at", response["data"]["publishedAt"]
        else:
            error_message = response.get("errors", [{}])[0].get(
                "message", "Unknown error occurred"
            )
            raise RuntimeError(f"Failed to create Medium post: {error_message}")<|MERGE_RESOLUTION|>--- conflicted
+++ resolved
@@ -160,11 +160,7 @@
             "notifyFollowers": notify_followers,
         }
 
-<<<<<<< HEAD
-        response = await requests.post(
-=======
-        response = Requests().post(
->>>>>>> 81d3eb7c
+        response = await Requests().post(
             f"https://api.medium.com/v1/users/{author_id}/posts",
             headers=headers,
             json=data,
