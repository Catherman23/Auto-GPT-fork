import ast
import logging
from enum import Enum, EnumMeta
from json import JSONDecodeError
from types import MappingProxyType
from typing import TYPE_CHECKING, Any, List, NamedTuple

if TYPE_CHECKING:
    from enum import _EnumMemberT

import anthropic
import ollama
import openai
from groq import Groq

from backend.data.block import Block, BlockCategory, BlockOutput, BlockSchema
from backend.data.model import BlockSecret, SchemaField, SecretField
from backend.util import json
from backend.util.settings import BehaveAs, Settings

logger = logging.getLogger(__name__)

LlmApiKeys = {
    "openai": BlockSecret("openai_api_key"),
    "anthropic": BlockSecret("anthropic_api_key"),
    "groq": BlockSecret("groq_api_key"),
    "ollama": BlockSecret(value=""),
}


class ModelMetadata(NamedTuple):
    provider: str
    context_window: int
    cost_factor: int


class LlmModelMeta(EnumMeta):
    @property
    def __members__(
        self: type["_EnumMemberT"],
    ) -> MappingProxyType[str, "_EnumMemberT"]:
        if Settings().config.behave_as == BehaveAs.LOCAL:
            members = super().__members__
            return members
        else:
            removed_providers = ["ollama"]
            existing_members = super().__members__
            members = {
                name: member
                for name, member in existing_members.items()
                if LlmModel[name].provider not in removed_providers
            }
            return MappingProxyType(members)


class LlmModel(str, Enum, metaclass=LlmModelMeta):
    # OpenAI models
    O1_PREVIEW = "o1-preview"
    O1_MINI = "o1-mini"
    GPT4O_MINI = "gpt-4o-mini"
    GPT4O = "gpt-4o"
    GPT4_TURBO = "gpt-4-turbo"
    GPT3_5_TURBO = "gpt-3.5-turbo"
    # Anthropic models
    CLAUDE_3_5_SONNET = "claude-3-5-sonnet-20240620"
    CLAUDE_3_HAIKU = "claude-3-haiku-20240307"
    # Groq models
    LLAMA3_8B = "llama3-8b-8192"
    LLAMA3_70B = "llama3-70b-8192"
    MIXTRAL_8X7B = "mixtral-8x7b-32768"
    GEMMA_7B = "gemma-7b-it"
    GEMMA2_9B = "gemma2-9b-it"
    # New Groq models (Preview)
    LLAMA3_1_405B = "llama-3.1-405b-reasoning"
    LLAMA3_1_70B = "llama-3.1-70b-versatile"
    LLAMA3_1_8B = "llama-3.1-8b-instant"
    # Ollama models
    OLLAMA_LLAMA3_8B = "llama3"
    OLLAMA_LLAMA3_405B = "llama3.1:405b"

    @property
    def metadata(self) -> ModelMetadata:
        return MODEL_METADATA[self]

    @property
    def provider(self) -> str:
        return self.metadata.provider

    @property
    def context_window(self) -> int:
        return self.metadata.context_window

    @property
    def cost_factor(self) -> int:
        return self.metadata.cost_factor


MODEL_METADATA = {
    LlmModel.O1_PREVIEW: ModelMetadata("openai", 32000, cost_factor=16),
    LlmModel.O1_MINI: ModelMetadata("openai", 62000, cost_factor=4),
    LlmModel.GPT4O_MINI: ModelMetadata("openai", 128000, cost_factor=1),
    LlmModel.GPT4O: ModelMetadata("openai", 128000, cost_factor=3),
    LlmModel.GPT4_TURBO: ModelMetadata("openai", 128000, cost_factor=10),
    LlmModel.GPT3_5_TURBO: ModelMetadata("openai", 16385, cost_factor=1),
    LlmModel.CLAUDE_3_5_SONNET: ModelMetadata("anthropic", 200000, cost_factor=4),
    LlmModel.CLAUDE_3_HAIKU: ModelMetadata("anthropic", 200000, cost_factor=1),
    LlmModel.LLAMA3_8B: ModelMetadata("groq", 8192, cost_factor=1),
    LlmModel.LLAMA3_70B: ModelMetadata("groq", 8192, cost_factor=1),
    LlmModel.MIXTRAL_8X7B: ModelMetadata("groq", 32768, cost_factor=1),
    LlmModel.GEMMA_7B: ModelMetadata("groq", 8192, cost_factor=1),
    LlmModel.GEMMA2_9B: ModelMetadata("groq", 8192, cost_factor=1),
    LlmModel.LLAMA3_1_405B: ModelMetadata("groq", 8192, cost_factor=1),
    # Limited to 16k during preview
    LlmModel.LLAMA3_1_70B: ModelMetadata("groq", 131072, cost_factor=1),
    LlmModel.LLAMA3_1_8B: ModelMetadata("groq", 131072, cost_factor=1),
    LlmModel.OLLAMA_LLAMA3_8B: ModelMetadata("ollama", 8192, cost_factor=1),
    LlmModel.OLLAMA_LLAMA3_405B: ModelMetadata("ollama", 8192, cost_factor=1),
}

for model in LlmModel:
    if model not in MODEL_METADATA:
        raise ValueError(f"Missing MODEL_METADATA metadata for model: {model}")


class MessageRole(str, Enum):
    SYSTEM = "system"
    USER = "user"
    ASSISTANT = "assistant"


class Message(BlockSchema):
    role: MessageRole
    content: str


class AIStructuredResponseGeneratorBlock(Block):
    class Input(BlockSchema):
        prompt: str = SchemaField(
            description="The prompt to send to the language model.",
            placeholder="Enter your prompt here...",
        )
        expected_format: dict[str, str] = SchemaField(
            description="Expected format of the response. If provided, the response will be validated against this format. "
            "The keys should be the expected fields in the response, and the values should be the description of the field.",
        )
        model: LlmModel = SchemaField(
            title="LLM Model",
            default=LlmModel.GPT4_TURBO,
            description="The language model to use for answering the prompt.",
            advanced=False,
        )
        api_key: BlockSecret = SecretField(value="")
<<<<<<< HEAD
        sys_prompt: str = ""
        conversation_history: list[Message] = SchemaField(
            default=[],
            description="The conversation history to provide context for the prompt.",
        )
        retry: int = 3
=======
        sys_prompt: str = SchemaField(
            title="System Prompt",
            default="",
            description="The system prompt to provide additional context to the model.",
        )
        retry: int = SchemaField(
            title="Retry Count",
            default=3,
            description="Number of times to retry the LLM call if the response does not match the expected format.",
        )
>>>>>>> 26b1bca0
        prompt_values: dict[str, str] = SchemaField(
            advanced=False, default={}, description="Values used to fill in the prompt."
        )
        max_tokens: int | None = SchemaField(
            advanced=True,
            default=None,
            description="The maximum number of tokens to generate in the chat completion.",
        )

    class Output(BlockSchema):
        response: dict[str, Any] = SchemaField(
            description="The response object generated by the language model."
        )
        error: str = SchemaField(description="Error message if the API call failed.")

    def __init__(self):
        super().__init__(
            id="ed55ac19-356e-4243-a6cb-bc599e9b716f",
            description="Call a Large Language Model (LLM) to generate formatted object based on the given prompt.",
            categories={BlockCategory.AI},
            input_schema=AIStructuredResponseGeneratorBlock.Input,
            output_schema=AIStructuredResponseGeneratorBlock.Output,
            test_input={
                "model": LlmModel.GPT4_TURBO,
                "api_key": "fake-api",
                "expected_format": {
                    "key1": "value1",
                    "key2": "value2",
                },
                "prompt": "User prompt",
            },
            test_output=("response", {"key1": "key1Value", "key2": "key2Value"}),
            test_mock={
                "llm_call": lambda *args, **kwargs: (
                    json.dumps(
                        {
                            "key1": "key1Value",
                            "key2": "key2Value",
                        }
                    ),
                    0,
                    0,
                )
            },
        )

    @staticmethod
    def llm_call(
        api_key: str,
        llm_model: LlmModel,
        prompt: list[dict],
        json_format: bool,
        max_tokens: int | None = None,
    ) -> tuple[str, int, int]:
        """
        Args:
            api_key: API key for the LLM provider.
            llm_model: The LLM model to use.
            prompt: The prompt to send to the LLM.
            json_format: Whether the response should be in JSON format.
            max_tokens: The maximum number of tokens to generate in the chat completion.

        Returns:
            The response from the LLM.
            The number of tokens used in the prompt.
            The number of tokens used in the completion.
        """
        provider = llm_model.metadata.provider

        if provider == "openai":
            openai.api_key = api_key
            response_format = None

            if llm_model in [LlmModel.O1_MINI, LlmModel.O1_PREVIEW]:
                sys_messages = [p["content"] for p in prompt if p["role"] == "system"]
                usr_messages = [p["content"] for p in prompt if p["role"] != "system"]
                prompt = [
                    {"role": "user", "content": "\n".join(sys_messages)},
                    {"role": "user", "content": "\n".join(usr_messages)},
                ]
            elif json_format:
                response_format = {"type": "json_object"}

            response = openai.chat.completions.create(
                model=llm_model.value,
                messages=prompt,  # type: ignore
                response_format=response_format,  # type: ignore
                max_completion_tokens=max_tokens,
            )

            return (
                response.choices[0].message.content or "",
                response.usage.prompt_tokens if response.usage else 0,
                response.usage.completion_tokens if response.usage else 0,
            )
        elif provider == "anthropic":
            system_messages = [p["content"] for p in prompt if p["role"] == "system"]
            sysprompt = " ".join(system_messages)

            messages = []
            last_role = None
            for p in prompt:
                if p["role"] in ["user", "assistant"]:
                    if p["role"] != last_role:
                        messages.append({"role": p["role"], "content": p["content"]})
                        last_role = p["role"]
                    else:
                        # If the role is the same as the last one, combine the content
                        messages[-1]["content"] += "\n" + p["content"]

            client = anthropic.Anthropic(api_key=api_key)
            try:
                resp = client.messages.create(
                    model=llm_model.value,
                    system=sysprompt,
                    messages=messages,
                    max_tokens=max_tokens or 8192,
                )

                return (
                    resp.content[0].text if resp.content else "",
                    resp.usage.input_tokens,
                    resp.usage.output_tokens,
                )
            except anthropic.APIError as e:
                error_message = f"Anthropic API error: {str(e)}"
                logger.error(error_message)
                raise ValueError(error_message)
        elif provider == "groq":
            client = Groq(api_key=api_key)
            response_format = {"type": "json_object"} if json_format else None
            response = client.chat.completions.create(
                model=llm_model.value,
                messages=prompt,  # type: ignore
                response_format=response_format,  # type: ignore
                max_tokens=max_tokens,
            )
            return (
                response.choices[0].message.content or "",
                response.usage.prompt_tokens if response.usage else 0,
                response.usage.completion_tokens if response.usage else 0,
            )
        elif provider == "ollama":
            sys_messages = [p["content"] for p in prompt if p["role"] == "system"]
            usr_messages = [p["content"] for p in prompt if p["role"] != "system"]
            response = ollama.generate(
                model=llm_model.value,
                prompt=f"{sys_messages}\n\n{usr_messages}",
                stream=False,
            )
            # TODO: calculate/fetch Ollama's input/output token.
            return response["response"], 0, 0
        else:
            raise ValueError(f"Unsupported LLM provider: {provider}")

    def run(self, input_data: Input, **kwargs) -> BlockOutput:
        logger.debug(f"Calling LLM with input data: {input_data}")
        prompt = [p.model_dump() for p in input_data.conversation_history]

        def trim_prompt(s: str) -> str:
            lines = s.strip().split("\n")
            return "\n".join([line.strip().lstrip("|") for line in lines])

        values = input_data.prompt_values
        if values:
            input_data.prompt = input_data.prompt.format(**values)
            input_data.sys_prompt = input_data.sys_prompt.format(**values)

        if input_data.sys_prompt:
            prompt.append({"role": "system", "content": input_data.sys_prompt})

        if input_data.expected_format:
            expected_format = [
                f'"{k}": "{v}"' for k, v in input_data.expected_format.items()
            ]
            format_prompt = ",\n  ".join(expected_format)
            sys_prompt = trim_prompt(
                f"""
                  |Reply strictly only in the following JSON format:
                  |{{
                  |  {format_prompt}
                  |}}
                """
            )
            prompt.append({"role": "system", "content": sys_prompt})

        if input_data.prompt:
            prompt.append({"role": "user", "content": input_data.prompt})

        def parse_response(resp: str) -> tuple[dict[str, Any], str | None]:
            try:
                parsed = json.loads(resp)
                if not isinstance(parsed, dict):
                    return {}, f"Expected a dictionary, but got {type(parsed)}"
                miss_keys = set(input_data.expected_format.keys()) - set(parsed.keys())
                if miss_keys:
                    return parsed, f"Missing keys: {miss_keys}"
                return parsed, None
            except JSONDecodeError as e:
                return {}, f"JSON decode error: {e}"

        logger.info(f"LLM request: {prompt}")
        retry_prompt = ""
        llm_model = input_data.model
        api_key = (
            input_data.api_key.get_secret_value()
            or LlmApiKeys[llm_model.metadata.provider].get_secret_value()
        )

        for retry_count in range(input_data.retry):
            try:
                response_text, input_token, output_token = self.llm_call(
                    api_key=api_key,
                    llm_model=llm_model,
                    prompt=prompt,
                    json_format=bool(input_data.expected_format),
                    max_tokens=input_data.max_tokens,
                )
                self.merge_stats(
                    {
                        "input_token_count": input_token,
                        "output_token_count": output_token,
                    }
                )
                logger.info(f"LLM attempt-{retry_count} response: {response_text}")

                if input_data.expected_format:
                    parsed_dict, parsed_error = parse_response(response_text)
                    if not parsed_error:
                        yield "response", {
                            k: (
                                json.loads(v)
                                if isinstance(v, str)
                                and v.startswith("[")
                                and v.endswith("]")
                                else (", ".join(v) if isinstance(v, list) else v)
                            )
                            for k, v in parsed_dict.items()
                        }
                        return
                else:
                    yield "response", {"response": response_text}
                    return

                retry_prompt = trim_prompt(
                    f"""
                  |This is your previous error response:
                  |--
                  |{response_text}
                  |--
                  |
                  |And this is the error:
                  |--
                  |{parsed_error}
                  |--
                """
                )
                prompt.append({"role": "user", "content": retry_prompt})
            except Exception as e:
                logger.exception(f"Error calling LLM: {e}")
                retry_prompt = f"Error calling LLM: {e}"
            finally:
                self.merge_stats(
                    {
                        "llm_call_count": retry_count + 1,
                        "llm_retry_count": retry_count,
                    }
                )

        raise RuntimeError(retry_prompt)


class AITextGeneratorBlock(Block):
    class Input(BlockSchema):
        prompt: str = SchemaField(
            description="The prompt to send to the language model.",
            placeholder="Enter your prompt here...",
        )
        model: LlmModel = SchemaField(
            title="LLM Model",
            default=LlmModel.GPT4_TURBO,
            description="The language model to use for answering the prompt.",
            advanced=False,
        )
        api_key: BlockSecret = SecretField(value="")
        sys_prompt: str = SchemaField(
            title="System Prompt",
            default="",
            description="The system prompt to provide additional context to the model.",
        )
        retry: int = SchemaField(
            title="Retry Count",
            default=3,
            description="Number of times to retry the LLM call if the response does not match the expected format.",
        )
        prompt_values: dict[str, str] = SchemaField(
            advanced=False, default={}, description="Values used to fill in the prompt."
        )
        max_tokens: int | None = SchemaField(
            advanced=True,
            default=None,
            description="The maximum number of tokens to generate in the chat completion.",
        )

    class Output(BlockSchema):
        response: str = SchemaField(
            description="The response generated by the language model."
        )
        error: str = SchemaField(description="Error message if the API call failed.")

    def __init__(self):
        super().__init__(
            id="1f292d4a-41a4-4977-9684-7c8d560b9f91",
            description="Call a Large Language Model (LLM) to generate a string based on the given prompt.",
            categories={BlockCategory.AI},
            input_schema=AITextGeneratorBlock.Input,
            output_schema=AITextGeneratorBlock.Output,
            test_input={"prompt": "User prompt"},
            test_output=("response", "Response text"),
            test_mock={"llm_call": lambda *args, **kwargs: "Response text"},
        )

    def llm_call(self, input_data: AIStructuredResponseGeneratorBlock.Input) -> str:
        block = AIStructuredResponseGeneratorBlock()
        response = block.run_once(input_data, "response")
        self.merge_stats(block.execution_stats)
        return response["response"]

    def run(self, input_data: Input, **kwargs) -> BlockOutput:
        object_input_data = AIStructuredResponseGeneratorBlock.Input(
            **{attr: getattr(input_data, attr) for attr in input_data.model_fields},
            expected_format={},
        )
        yield "response", self.llm_call(object_input_data)


class SummaryStyle(Enum):
    CONCISE = "concise"
    DETAILED = "detailed"
    BULLET_POINTS = "bullet points"
    NUMBERED_LIST = "numbered list"


class AITextSummarizerBlock(Block):
    class Input(BlockSchema):
        text: str = SchemaField(
            description="The text to summarize.",
            placeholder="Enter the text to summarize here...",
        )
        model: LlmModel = SchemaField(
            title="LLM Model",
            default=LlmModel.GPT4_TURBO,
            description="The language model to use for summarizing the text.",
        )
        focus: str = SchemaField(
            title="Focus",
            default="general information",
            description="The topic to focus on in the summary",
        )
        style: SummaryStyle = SchemaField(
            title="Summary Style",
            default=SummaryStyle.CONCISE,
            description="The style of the summary to generate.",
        )
        api_key: BlockSecret = SecretField(value="")
        # TODO: Make this dynamic
<<<<<<< HEAD
        max_tokens: int = 4096  # Adjust based on the model's context window
        chunk_overlap: int = 100  # Overlap between chunks to maintain context
=======
        max_tokens: int = SchemaField(
            title="Max Tokens",
            default=4096,
            description="The maximum number of tokens to generate in the chat completion.",
            ge=1,
        )
        chunk_overlap: int = SchemaField(
            title="Chunk Overlap",
            default=100,
            description="The number of overlapping tokens between chunks to maintain context.",
            ge=0,
        )
>>>>>>> 26b1bca0

    class Output(BlockSchema):
        summary: str = SchemaField(description="The final summary of the text.")
        error: str = SchemaField(description="Error message if the API call failed.")

    def __init__(self):
        super().__init__(
            id="a0a69be1-4528-491c-a85a-a4ab6873e3f0",
            description="Utilize a Large Language Model (LLM) to summarize a long text.",
            categories={BlockCategory.AI, BlockCategory.TEXT},
            input_schema=AITextSummarizerBlock.Input,
            output_schema=AITextSummarizerBlock.Output,
            test_input={"text": "Lorem ipsum..." * 100},
            test_output=("summary", "Final summary of a long text"),
            test_mock={
                "llm_call": lambda input_data: (
                    {"final_summary": "Final summary of a long text"}
                    if "final_summary" in input_data.expected_format
                    else {"summary": "Summary of a chunk of text"}
                )
            },
        )

    def run(self, input_data: Input, **kwargs) -> BlockOutput:
        for output in self._run(input_data):
            yield output

    def _run(self, input_data: Input) -> BlockOutput:
        chunks = self._split_text(
            input_data.text, input_data.max_tokens, input_data.chunk_overlap
        )
        summaries = []

        for chunk in chunks:
            chunk_summary = self._summarize_chunk(chunk, input_data)
            summaries.append(chunk_summary)

        final_summary = self._combine_summaries(summaries, input_data)
        yield "summary", final_summary

    @staticmethod
    def _split_text(text: str, max_tokens: int, overlap: int) -> list[str]:
        words = text.split()
        chunks = []
        chunk_size = max_tokens - overlap

        for i in range(0, len(words), chunk_size):
            chunk = " ".join(words[i : i + max_tokens])
            chunks.append(chunk)

        return chunks

    def llm_call(self, input_data: AIStructuredResponseGeneratorBlock.Input) -> dict:
        block = AIStructuredResponseGeneratorBlock()
        response = block.run_once(input_data, "response")
        self.merge_stats(block.execution_stats)
        return response

    def _summarize_chunk(self, chunk: str, input_data: Input) -> str:
        prompt = f"Summarize the following text in a {input_data.style} form. Focus your summary on the topic of `{input_data.focus}` if present, otherwise just provide a general summary:\n\n```{chunk}```"

        llm_response = self.llm_call(
            AIStructuredResponseGeneratorBlock.Input(
                prompt=prompt,
                api_key=input_data.api_key,
                model=input_data.model,
                expected_format={"summary": "The summary of the given text."},
            )
        )

        return llm_response["summary"]

    def _combine_summaries(self, summaries: list[str], input_data: Input) -> str:
        combined_text = "\n\n".join(summaries)

        if len(combined_text.split()) <= input_data.max_tokens:
            prompt = f"Provide a final summary of the following section summaries in a {input_data.style} form, focus your summary on the topic of `{input_data.focus}` if present:\n\n ```{combined_text}```\n\n Just respond with the final_summary in the format specified."

            llm_response = self.llm_call(
                AIStructuredResponseGeneratorBlock.Input(
                    prompt=prompt,
                    api_key=input_data.api_key,
                    model=input_data.model,
                    expected_format={
                        "final_summary": "The final summary of all provided summaries."
                    },
                )
            )

            return llm_response["final_summary"]
        else:
            # If combined summaries are still too long, recursively summarize
            return self._run(
                AITextSummarizerBlock.Input(
                    text=combined_text,
                    api_key=input_data.api_key,
                    model=input_data.model,
                    max_tokens=input_data.max_tokens,
                    chunk_overlap=input_data.chunk_overlap,
                )
            ).send(None)[
                1
            ]  # Get the first yielded value


class AIConversationBlock(Block):
    class Input(BlockSchema):
        messages: List[Message] = SchemaField(
            description="List of messages in the conversation.", min_length=1
        )
        model: LlmModel = SchemaField(
            title="LLM Model",
            default=LlmModel.GPT4_TURBO,
            description="The language model to use for the conversation.",
        )
        api_key: BlockSecret = SecretField(
            value="", description="API key for the chosen language model provider."
        )
        max_tokens: int | None = SchemaField(
            advanced=True,
            default=None,
            description="The maximum number of tokens to generate in the chat completion.",
        )

    class Output(BlockSchema):
        response: str = SchemaField(
            description="The model's response to the conversation."
        )
        error: str = SchemaField(description="Error message if the API call failed.")

    def __init__(self):
        super().__init__(
            id="32a87eab-381e-4dd4-bdb8-4c47151be35a",
            description="Advanced LLM call that takes a list of messages and sends them to the language model.",
            categories={BlockCategory.AI},
            input_schema=AIConversationBlock.Input,
            output_schema=AIConversationBlock.Output,
            test_input={
                "messages": [
                    {"role": "system", "content": "You are a helpful assistant."},
                    {"role": "user", "content": "Who won the world series in 2020?"},
                    {
                        "role": "assistant",
                        "content": "The Los Angeles Dodgers won the World Series in 2020.",
                    },
                    {"role": "user", "content": "Where was it played?"},
                ],
                "model": LlmModel.GPT4_TURBO,
                "api_key": "test_api_key",
            },
            test_output=(
                "response",
                "The 2020 World Series was played at Globe Life Field in Arlington, Texas.",
            ),
            test_mock={
                "llm_call": lambda *args, **kwargs: "The 2020 World Series was played at Globe Life Field in Arlington, Texas."
            },
        )

    def llm_call(self, input_data: AIStructuredResponseGeneratorBlock.Input) -> str:
        block = AIStructuredResponseGeneratorBlock()
        response = block.run_once(input_data, "response")
        self.merge_stats(block.execution_stats)
        return response["response"]

    def run(self, input_data: Input, **kwargs) -> BlockOutput:
        response = self.llm_call(
            AIStructuredResponseGeneratorBlock.Input(
                prompt="",
                api_key=input_data.api_key,
                model=input_data.model,
                conversation_history=input_data.messages,
                max_tokens=input_data.max_tokens,
                expected_format={},
            )
        )

        yield "response", response


class AIListGeneratorBlock(Block):
    class Input(BlockSchema):
        focus: str | None = SchemaField(
            description="The focus of the list to generate.",
            placeholder="The top 5 most interesting news stories in the data.",
            default=None,
            advanced=False,
        )
        source_data: str | None = SchemaField(
            description="The data to generate the list from.",
            placeholder="News Today: Humans land on Mars: Today humans landed on mars. -- AI wins Nobel Prize: AI wins Nobel Prize for solving world hunger. -- New AI Model: A new AI model has been released.",
            default=None,
            advanced=False,
        )
        model: LlmModel = SchemaField(
            title="LLM Model",
            default=LlmModel.GPT4_TURBO,
            description="The language model to use for generating the list.",
            advanced=True,
        )
        api_key: BlockSecret = SecretField(value="")
        max_retries: int = SchemaField(
            default=3,
            description="Maximum number of retries for generating a valid list.",
            ge=1,
            le=5,
        )
        max_tokens: int | None = SchemaField(
            advanced=True,
            default=None,
            description="The maximum number of tokens to generate in the chat completion.",
        )

    class Output(BlockSchema):
        generated_list: List[str] = SchemaField(description="The generated list.")
        list_item: str = SchemaField(
            description="Each individual item in the list.",
        )
        error: str = SchemaField(
            description="Error message if the list generation failed."
        )

    def __init__(self):
        super().__init__(
            id="9c0b0450-d199-458b-a731-072189dd6593",
            description="Generate a Python list based on the given prompt using a Large Language Model (LLM).",
            categories={BlockCategory.AI, BlockCategory.TEXT},
            input_schema=AIListGeneratorBlock.Input,
            output_schema=AIListGeneratorBlock.Output,
            test_input={
                "focus": "planets",
                "source_data": (
                    "Zylora Prime is a glowing jungle world with bioluminescent plants, "
                    "while Kharon-9 is a harsh desert planet with underground cities. "
                    "Vortexia's constant storms power floating cities, and Oceara is a water-covered world home to "
                    "intelligent marine life. On icy Draknos, ancient ruins lie buried beneath its frozen landscape, "
                    "drawing explorers to uncover its mysteries. Each planet showcases the limitless possibilities of "
                    "fictional worlds."
                ),
                "model": LlmModel.GPT4_TURBO,
                "api_key": "test_api_key",
                "max_retries": 3,
            },
            test_output=[
                (
                    "generated_list",
                    ["Zylora Prime", "Kharon-9", "Vortexia", "Oceara", "Draknos"],
                ),
                ("list_item", "Zylora Prime"),
                ("list_item", "Kharon-9"),
                ("list_item", "Vortexia"),
                ("list_item", "Oceara"),
                ("list_item", "Draknos"),
            ],
            test_mock={
                "llm_call": lambda input_data: {
                    "response": "['Zylora Prime', 'Kharon-9', 'Vortexia', 'Oceara', 'Draknos']"
                },
            },
        )

    @staticmethod
    def llm_call(
        input_data: AIStructuredResponseGeneratorBlock.Input,
    ) -> dict[str, str]:
        llm_block = AIStructuredResponseGeneratorBlock()
        response = llm_block.run_once(input_data, "response")
        return response

    @staticmethod
    def string_to_list(string):
        """
        Converts a string representation of a list into an actual Python list object.
        """
        logger.debug(f"Converting string to list. Input string: {string}")
        try:
            # Use ast.literal_eval to safely evaluate the string
            python_list = ast.literal_eval(string)
            if isinstance(python_list, list):
                logger.debug(f"Successfully converted string to list: {python_list}")
                return python_list
            else:
                logger.error(f"The provided string '{string}' is not a valid list")
                raise ValueError(f"The provided string '{string}' is not a valid list.")
        except (SyntaxError, ValueError) as e:
            logger.error(f"Failed to convert string to list: {e}")
            raise ValueError("Invalid list format. Could not convert to list.")

    def run(self, input_data: Input, **kwargs) -> BlockOutput:
        logger.debug(f"Starting AIListGeneratorBlock.run with input data: {input_data}")

        # Check for API key
        api_key_check = (
            input_data.api_key.get_secret_value()
            or LlmApiKeys[input_data.model.metadata.provider].get_secret_value()
        )
        if not api_key_check:
            raise ValueError("No LLM API key provided.")

        # Prepare the system prompt
        sys_prompt = """You are a Python list generator. Your task is to generate a Python list based on the user's prompt. 
            |Respond ONLY with a valid python list. 
            |The list can contain strings, numbers, or nested lists as appropriate. 
            |Do not include any explanations or additional text.

            |Valid Example string formats:

            |Example 1:
            |```
            |['1', '2', '3', '4']
            |```

            |Example 2:
            |```
            |[['1', '2'], ['3', '4'], ['5', '6']]
            |```

            |Example 3:
            |```
            |['1', ['2', '3'], ['4', ['5', '6']]]
            |```

            |Example 4:
            |```
            |['a', 'b', 'c']
            |```

            |Example 5:
            |```
            |['1', '2.5', 'string', 'True', ['False', 'None']]
            |```

            |Do not include any explanations or additional text, just respond with the list in the format specified above.
            """
        # If a focus is provided, add it to the prompt
        if input_data.focus:
            prompt = f"Generate a list with the following focus:\n<focus>\n\n{input_data.focus}</focus>"
        else:
            # If there's source data
            if input_data.source_data:
                prompt = "Extract the main focus of the source data to a list.\ni.e if the source data is a news website, the focus would be the news stories rather than the social links in the footer."
            else:
                # No focus or source data provided, generat a random list
                prompt = "Generate a random list."

        # If the source data is provided, add it to the prompt
        if input_data.source_data:
            prompt += f"\n\nUse the following source data to generate the list from:\n\n<source_data>\n\n{input_data.source_data}</source_data>\n\nDo not invent fictional data that is not present in the source data."
        # Else, tell the LLM to synthesize the data
        else:
            prompt += "\n\nInvent the data to generate the list from."

        for attempt in range(input_data.max_retries):
            try:
                logger.debug("Calling LLM")
                llm_response = self.llm_call(
                    AIStructuredResponseGeneratorBlock.Input(
                        sys_prompt=sys_prompt,
                        prompt=prompt,
                        api_key=input_data.api_key,
                        model=input_data.model,
                        expected_format={},  # Do not use structured response
                    )
                )

                logger.debug(f"LLM response: {llm_response}")

                # Extract Response string
                response_string = llm_response["response"]
                logger.debug(f"Response string: {response_string}")

                # Convert the string to a Python list
                logger.debug("Converting string to Python list")
                parsed_list = self.string_to_list(response_string)
                logger.debug(f"Parsed list: {parsed_list}")

                # If we reach here, we have a valid Python list
                logger.debug("Successfully generated a valid Python list")
                yield "generated_list", parsed_list

                # Yield each item in the list
                for item in parsed_list:
                    yield "list_item", item
                return

            except Exception as e:
                logger.error(f"Error in attempt {attempt + 1}: {str(e)}")
                if attempt == input_data.max_retries - 1:
                    logger.error(
                        f"Failed to generate a valid Python list after {input_data.max_retries} attempts"
                    )
                    raise RuntimeError(
                        f"Failed to generate a valid Python list after {input_data.max_retries} attempts. Last error: {str(e)}"
                    )
                else:
                    # Add a retry prompt
                    logger.debug("Preparing retry prompt")
                    prompt = f"""
                    The previous attempt failed due to `{e}`
                    Generate a valid Python list based on the original prompt.
                    Remember to respond ONLY with a valid Python list as per the format specified earlier.
                    Original prompt: 
                    ```{prompt}```
                    
                    Respond only with the list in the format specified with no commentary or apologies.
                    """
                    logger.debug(f"Retry prompt: {prompt}")

        logger.debug("AIListGeneratorBlock.run completed")<|MERGE_RESOLUTION|>--- conflicted
+++ resolved
@@ -150,25 +150,20 @@
             advanced=False,
         )
         api_key: BlockSecret = SecretField(value="")
-<<<<<<< HEAD
-        sys_prompt: str = ""
-        conversation_history: list[Message] = SchemaField(
-            default=[],
-            description="The conversation history to provide context for the prompt.",
-        )
-        retry: int = 3
-=======
         sys_prompt: str = SchemaField(
             title="System Prompt",
             default="",
             description="The system prompt to provide additional context to the model.",
         )
+        conversation_history: list[Message] = SchemaField(
+            default=[],
+            description="The conversation history to provide context for the prompt.",
+        )
         retry: int = SchemaField(
             title="Retry Count",
             default=3,
             description="Number of times to retry the LLM call if the response does not match the expected format.",
         )
->>>>>>> 26b1bca0
         prompt_values: dict[str, str] = SchemaField(
             advanced=False, default={}, description="Values used to fill in the prompt."
         )
@@ -535,10 +530,6 @@
         )
         api_key: BlockSecret = SecretField(value="")
         # TODO: Make this dynamic
-<<<<<<< HEAD
-        max_tokens: int = 4096  # Adjust based on the model's context window
-        chunk_overlap: int = 100  # Overlap between chunks to maintain context
-=======
         max_tokens: int = SchemaField(
             title="Max Tokens",
             default=4096,
@@ -551,7 +542,6 @@
             description="The number of overlapping tokens between chunks to maintain context.",
             ge=0,
         )
->>>>>>> 26b1bca0
 
     class Output(BlockSchema):
         summary: str = SchemaField(description="The final summary of the text.")
