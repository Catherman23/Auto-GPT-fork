from typing import Any, Literal
from urllib.parse import quote

import requests
from autogpt_platform.autogpt_libs.autogpt_libs.supabase_integration_credentials_store.types import (
    APIKeyCredentials,
)

from backend.data.block import Block, BlockCategory, BlockOutput, BlockSchema
from backend.data.model import CredentialsField, CredentialsMetaInput, SchemaField


class GetRequest:
    @classmethod
    def get_request(cls, url: str, json=False) -> Any:
        response = requests.get(url)
        response.raise_for_status()
        return response.json() if json else response.text


class GetWikipediaSummaryBlock(Block, GetRequest):
    class Input(BlockSchema):
        topic: str = SchemaField(description="The topic to fetch the summary for")

    class Output(BlockSchema):
        summary: str = SchemaField(description="The summary of the given topic")
        error: str = SchemaField(
            description="Error message if the summary cannot be retrieved"
        )

    def __init__(self):
        super().__init__(
            id="f5b0f5d0-1862-4d61-94be-3ad0fa772760",
            description="This block fetches the summary of a given topic from Wikipedia.",
            categories={BlockCategory.SEARCH},
            input_schema=GetWikipediaSummaryBlock.Input,
            output_schema=GetWikipediaSummaryBlock.Output,
            test_input={"topic": "Artificial Intelligence"},
            test_output=("summary", "summary content"),
            test_mock={"get_request": lambda url, json: {"extract": "summary content"}},
        )

    def run(self, input_data: Input, **kwargs) -> BlockOutput:
        topic = input_data.topic
        url = f"https://en.wikipedia.org/api/rest_v1/page/summary/{topic}"
        response = self.get_request(url, json=True)
        if "extract" not in response:
            raise RuntimeError(f"Unable to parse Wikipedia response: {response}")
        yield "summary", response["extract"]


class SearchTheWebBlock(Block, GetRequest):
    class Input(BlockSchema):
        query: str = SchemaField(description="The search query to search the web for")

    class Output(BlockSchema):
        results: str = SchemaField(
            description="The search results including content from top 5 URLs"
        )
        error: str = SchemaField(description="Error message if the search fails")

    def __init__(self):
        super().__init__(
            id="87840993-2053-44b7-8da4-187ad4ee518c",
            description="This block searches the internet for the given search query.",
            categories={BlockCategory.SEARCH},
            input_schema=SearchTheWebBlock.Input,
            output_schema=SearchTheWebBlock.Output,
            test_input={"query": "Artificial Intelligence"},
            test_output=("results", "search content"),
            test_mock={"get_request": lambda url, json: "search content"},
        )

    def run(self, input_data: Input, **kwargs) -> BlockOutput:
        # Encode the search query
        encoded_query = quote(input_data.query)

        # Prepend the Jina Search URL to the encoded query
        jina_search_url = f"https://s.jina.ai/{encoded_query}"

        # Make the request to Jina Search
        response = self.get_request(jina_search_url, json=False)

        # Output the search results
        yield "results", response


class ExtractWebsiteContentBlock(Block, GetRequest):
    class Input(BlockSchema):
        url: str = SchemaField(description="The URL to scrape the content from")
        raw_content: bool = SchemaField(
            default=False,
            title="Raw Content",
            description="Whether to do a raw scrape of the content or use Jina-ai Reader to scrape the content",
            advanced=True,
        )

    class Output(BlockSchema):
        content: str = SchemaField(description="The scraped content from the given URL")
        error: str = SchemaField(
            description="Error message if the content cannot be retrieved"
        )

    def __init__(self):
        super().__init__(
            id="436c3984-57fd-4b85-8e9a-459b356883bd",
            description="This block scrapes the content from the given web URL.",
            categories={BlockCategory.SEARCH},
            input_schema=ExtractWebsiteContentBlock.Input,
            output_schema=ExtractWebsiteContentBlock.Output,
            test_input={"url": "https://en.wikipedia.org/wiki/Artificial_intelligence"},
            test_output=("content", "scraped content"),
            test_mock={"get_request": lambda url, json: "scraped content"},
        )

    def run(self, input_data: Input, **kwargs) -> BlockOutput:
        if input_data.raw_content:
            url = input_data.url
        else:
            url = f"https://r.jina.ai/{input_data.url}"

        content = self.get_request(url, json=False)
        yield "content", content


class GetWeatherInformationBlock(Block, GetRequest):
    class Input(BlockSchema):
<<<<<<< HEAD
        location: str
        credentials: CredentialsMetaInput[
            Literal["openweathermap"], Literal["api_key"]
        ] = CredentialsField(
            provider="openweathermap",
            supported_credential_types={"api_key"},
            description="The OpenWeatherMap integration can be used with "
            "any API key with sufficient permissions for the blocks it is used on.",
        )
        use_celsius: bool = True
=======
        location: str = SchemaField(
            description="Location to get weather information for"
        )
        api_key: BlockSecret = SecretField(key="openweathermap_api_key")
        use_celsius: bool = SchemaField(
            default=True,
            description="Whether to use Celsius or Fahrenheit for temperature",
        )
>>>>>>> f4dac223

    class Output(BlockSchema):
        temperature: str = SchemaField(
            description="Temperature in the specified location"
        )
        humidity: str = SchemaField(description="Humidity in the specified location")
        condition: str = SchemaField(
            description="Weather condition in the specified location"
        )
        error: str = SchemaField(
            description="Error message if the weather information cannot be retrieved"
        )

    def __init__(self):
        super().__init__(
            id="f7a8b2c3-6d4e-5f8b-9e7f-6d4e5f8b9e7f",
            input_schema=GetWeatherInformationBlock.Input,
            output_schema=GetWeatherInformationBlock.Output,
            description="Retrieves weather information for a specified location using OpenWeatherMap API.",
            test_input={
                "location": "New York",
                "api_key": "YOUR_API_KEY",
                "use_celsius": True,
            },
            test_output=[
                ("temperature", "21.66"),
                ("humidity", "32"),
                ("condition", "overcast clouds"),
            ],
            test_mock={
                "get_request": lambda url, json: {
                    "main": {"temp": 21.66, "humidity": 32},
                    "weather": [{"description": "overcast clouds"}],
                }
            },
        )

    def run(
        self, input_data: Input, *, credentials: APIKeyCredentials, **kwargs
    ) -> BlockOutput:
        units = "metric" if input_data.use_celsius else "imperial"
        api_key = credentials.api_key
        location = input_data.location
        url = f"http://api.openweathermap.org/data/2.5/weather?q={quote(location)}&appid={api_key}&units={units}"
        weather_data = self.get_request(url, json=True)

        if "main" in weather_data and "weather" in weather_data:
            yield "temperature", str(weather_data["main"]["temp"])
            yield "humidity", str(weather_data["main"]["humidity"])
            yield "condition", weather_data["weather"][0]["description"]
        else:
            raise RuntimeError(f"Expected keys not found in response: {weather_data}")<|MERGE_RESOLUTION|>--- conflicted
+++ resolved
@@ -125,8 +125,9 @@
 
 class GetWeatherInformationBlock(Block, GetRequest):
     class Input(BlockSchema):
-<<<<<<< HEAD
-        location: str
+        location: str = SchemaField(
+            description="Location to get weather information for"
+        )
         credentials: CredentialsMetaInput[
             Literal["openweathermap"], Literal["api_key"]
         ] = CredentialsField(
@@ -135,17 +136,10 @@
             description="The OpenWeatherMap integration can be used with "
             "any API key with sufficient permissions for the blocks it is used on.",
         )
-        use_celsius: bool = True
-=======
-        location: str = SchemaField(
-            description="Location to get weather information for"
-        )
-        api_key: BlockSecret = SecretField(key="openweathermap_api_key")
-        use_celsius: bool = SchemaField(
+        use_celsius:  bool = SchemaField(
             default=True,
             description="Whether to use Celsius or Fahrenheit for temperature",
         )
->>>>>>> f4dac223
 
     class Output(BlockSchema):
         temperature: str = SchemaField(
