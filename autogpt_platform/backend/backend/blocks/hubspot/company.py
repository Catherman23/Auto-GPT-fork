--- conflicted
+++ resolved
@@ -45,11 +45,7 @@
         }
 
         if input_data.operation == "create":
-<<<<<<< HEAD
-            response = await requests.post(
-=======
-            response = Requests().post(
->>>>>>> 81d3eb7c
+            response = await Requests().post(
                 base_url, headers=headers, json={"properties": input_data.company_data}
             )
             result = response.json()
@@ -71,26 +67,16 @@
                     }
                 ]
             }
-<<<<<<< HEAD
-            search_response = await requests.post(
+            search_response = await Requests().post(
                 search_url, headers=headers, json=search_data
             )
             search_result = search_response.json()
             yield "search_company", search_result.get("results", [{}])[0]
-=======
-            response = Requests().post(search_url, headers=headers, json=search_data)
-            result = response.json()
-            yield "company", result.get("results", [{}])[0]
->>>>>>> 81d3eb7c
             yield "status", "retrieved"
 
         elif input_data.operation == "update":
             # First get company ID by domain
-<<<<<<< HEAD
-            search_response = await requests.post(
-=======
-            search_response = Requests().post(
->>>>>>> 81d3eb7c
+            search_response = await Requests().post(
                 f"{base_url}/search",
                 headers=headers,
                 json={
@@ -111,11 +97,7 @@
             company_id = search_result.get("results", [{}])[0].get("id")
 
             if company_id:
-<<<<<<< HEAD
-                response = await requests.patch(
-=======
-                response = Requests().patch(
->>>>>>> 81d3eb7c
+                response = await Requests().patch(
                     f"{base_url}/{company_id}",
                     headers=headers,
                     json={"properties": input_data.company_data},
