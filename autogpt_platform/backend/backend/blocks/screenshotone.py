from base64 import b64encode
from enum import Enum
from typing import Literal

from pydantic import SecretStr

from backend.data.block import Block, BlockCategory, BlockOutput, BlockSchema
from backend.data.model import (
    APIKeyCredentials,
    CredentialsField,
    CredentialsMetaInput,
    SchemaField,
)
from backend.integrations.providers import ProviderName
from backend.util.file import MediaFileType, store_media_file
from backend.util.request import Requests


class Format(str, Enum):
    PNG = "png"
    JPEG = "jpeg"
    WEBP = "webp"


class ScreenshotWebPageBlock(Block):
    """Block for taking screenshots using ScreenshotOne API"""

    class Input(BlockSchema):
        credentials: CredentialsMetaInput[
            Literal[ProviderName.SCREENSHOTONE], Literal["api_key"]
        ] = CredentialsField(description="The ScreenshotOne API key")
        url: str = SchemaField(
            description="URL of the website to screenshot",
            placeholder="https://example.com",
        )
        viewport_width: int = SchemaField(
            description="Width of the viewport in pixels", default=1920
        )
        viewport_height: int = SchemaField(
            description="Height of the viewport in pixels", default=1080
        )
        full_page: bool = SchemaField(
            description="Whether to capture the full page length", default=False
        )
        format: Format = SchemaField(
            description="Output format (png, jpeg, webp)", default=Format.PNG
        )
        block_ads: bool = SchemaField(description="Whether to block ads", default=True)
        block_cookie_banners: bool = SchemaField(
            description="Whether to block cookie banners", default=True
        )
        block_chats: bool = SchemaField(
            description="Whether to block chat widgets", default=True
        )
        cache: bool = SchemaField(
            description="Whether to enable caching", default=False
        )

    class Output(BlockSchema):
        image: MediaFileType = SchemaField(description="The screenshot image data")
        error: str = SchemaField(description="Error message if the screenshot failed")

    def __init__(self):
        super().__init__(
            id="3a7c4b8d-6e2f-4a5d-b9c1-f8d23c5a9b0e",  # Generated UUID
            description="Takes a screenshot of a specified website using ScreenshotOne API",
            categories={BlockCategory.DATA},
            input_schema=ScreenshotWebPageBlock.Input,
            output_schema=ScreenshotWebPageBlock.Output,
            test_input={
                "url": "https://example.com",
                "viewport_width": 1920,
                "viewport_height": 1080,
                "full_page": False,
                "format": "png",
                "block_ads": True,
                "block_cookie_banners": True,
                "block_chats": True,
                "cache": False,
                "credentials": {
                    "provider": "screenshotone",
                    "type": "api_key",
                    "id": "test-id",
                    "title": "Test API Key",
                },
            },
            test_credentials=APIKeyCredentials(
                id="test-id",
                provider="screenshotone",
                api_key=SecretStr("test-key"),
                title="Test API Key",
                expires_at=None,
            ),
            test_output=[
                (
                    "image",
                    "data:image/png;base64,iVBORw0KGgoAAAANSUhEUgAAABAAAAAQCAYAAAAf8/9hAAAAAXNSR0IArs4c6QAAAB5JREFUOE9jZPjP8J+BAsA4agDDaBgwjIYBw7AIAwCV5B/xAsMbygAAAABJRU5ErkJggg==",
                ),
            ],
            test_mock={
                "take_screenshot": lambda *args, **kwargs: {
                    "image": "data:image/png;base64,iVBORw0KGgoAAAANSUhEUgAAABAAAAAQCAYAAAAf8/9hAAAAAXNSR0IArs4c6QAAAB5JREFUOE9jZPjP8J+BAsA4agDDaBgwjIYBw7AIAwCV5B/xAsMbygAAAABJRU5ErkJggg==",
                }
            },
        )

    @staticmethod
    async def take_screenshot(
        credentials: APIKeyCredentials,
        graph_exec_id: str,
        url: str,
        viewport_width: int,
        viewport_height: int,
        full_page: bool,
        format: Format,
        block_ads: bool,
        block_cookie_banners: bool,
        block_chats: bool,
        cache: bool,
    ) -> dict:
        """
        Takes a screenshot using the ScreenshotOne API
        """
        api = Requests()

        # Build API parameters
        params = {
            "url": url,
            "viewport_width": viewport_width,
            "viewport_height": viewport_height,
            "full_page": str(full_page).lower(),
            "format": format.value,
            "block_ads": str(block_ads).lower(),
            "block_cookie_banners": str(block_cookie_banners).lower(),
            "block_chats": str(block_chats).lower(),
            "cache": str(cache).lower(),
        }

<<<<<<< HEAD
        response = await api.get("https://api.screenshotone.com/take", params=params)
        content = response.content
=======
        # Use header-based authentication instead of query parameter
        headers = {
            "X-Access-Key": credentials.api_key.get_secret_value(),
        }

        response = api.get(
            "https://api.screenshotone.com/take", params=params, headers=headers
        )

>>>>>>> 81d3eb7c
        return {
            "image": await store_media_file(
                graph_exec_id=graph_exec_id,
                file=MediaFileType(
                    f"data:image/{format.value};base64,{b64encode(content).decode('utf-8')}"
                ),
                return_content=True,
            )
        }

    async def run(
        self,
        input_data: Input,
        *,
        credentials: APIKeyCredentials,
        graph_exec_id: str,
        **kwargs,
    ) -> BlockOutput:
        try:
            screenshot_data = await self.take_screenshot(
                credentials=credentials,
                graph_exec_id=graph_exec_id,
                url=input_data.url,
                viewport_width=input_data.viewport_width,
                viewport_height=input_data.viewport_height,
                full_page=input_data.full_page,
                format=input_data.format,
                block_ads=input_data.block_ads,
                block_cookie_banners=input_data.block_cookie_banners,
                block_chats=input_data.block_chats,
                cache=input_data.cache,
            )
            yield "image", screenshot_data["image"]
        except Exception as e:
            yield "error", str(e)<|MERGE_RESOLUTION|>--- conflicted
+++ resolved
@@ -136,20 +136,12 @@
             "cache": str(cache).lower(),
         }
 
-<<<<<<< HEAD
-        response = await api.get("https://api.screenshotone.com/take", params=params)
+        # Make the API request
+        api_url = "https://api.screenshotone.com/take"
+        headers = {"Authorization": f"Bearer {credentials.api_key.get_secret_value()}"}
+        response = await api.get(api_url, headers=headers, params=params)
         content = response.content
-=======
-        # Use header-based authentication instead of query parameter
-        headers = {
-            "X-Access-Key": credentials.api_key.get_secret_value(),
-        }
 
-        response = api.get(
-            "https://api.screenshotone.com/take", params=params, headers=headers
-        )
-
->>>>>>> 81d3eb7c
         return {
             "image": await store_media_file(
                 graph_exec_id=graph_exec_id,
