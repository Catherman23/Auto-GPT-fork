--- conflicted
+++ resolved
@@ -14,11 +14,7 @@
 TEST_CREDENTIALS = APIKeyCredentials(
     id="01234567-89ab-cdef-0123-456789abcdef",
     provider="jina",
-<<<<<<< HEAD
-    api_key=SecretStr("mock-revid-api-key"),
-=======
     api_key=SecretStr("mock-jina-api-key"),
->>>>>>> c25d03e9
     title="Mock Jina API key",
     expires_at=None,
 )
