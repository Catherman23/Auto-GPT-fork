import logging
from typing import Any, Optional

import autogpt_libs.auth as autogpt_auth_lib
from fastapi import APIRouter, Body, Depends, HTTPException, Query, status

import backend.server.v2.library.db as db
import backend.server.v2.library.model as models
from backend.data.graph import get_graph
from backend.data.integrations import get_webhook
from backend.executor.utils import add_graph_execution, make_node_credentials_input_map
from backend.integrations.creds_manager import IntegrationCredentialsManager
from backend.integrations.webhooks import get_webhook_manager
from backend.integrations.webhooks.utils import setup_webhook_for_block
from backend.util.exceptions import NotFoundError

logger = logging.getLogger(__name__)

<<<<<<< HEAD
credentials_manager = IntegrationCredentialsManager()
router = APIRouter()
=======
router = APIRouter(
    tags=["presets"],
)
>>>>>>> 94aed941


@router.get(
    "/presets",
    summary="List presets",
    description="Retrieve a paginated list of presets for the current user.",
)
async def list_presets(
    user_id: str = Depends(autogpt_auth_lib.depends.get_user_id),
    page: int = Query(default=1, ge=1),
    page_size: int = Query(default=10, ge=1),
    graph_id: Optional[str] = Query(
        description="Allows to filter presets by a specific agent graph"
    ),
) -> models.LibraryAgentPresetResponse:
    """
    Retrieve a paginated list of presets for the current user.

    Args:
        user_id (str): ID of the authenticated user.
        page (int): Page number for pagination.
        page_size (int): Number of items per page.
        graph_id: Allows to filter presets by a specific agent graph.

    Returns:
        models.LibraryAgentPresetResponse: A response containing the list of presets.
    """
    try:
        return await db.list_presets(
            user_id=user_id,
            graph_id=graph_id,
            page=page,
            page_size=page_size,
        )
    except Exception as e:
        logger.exception("Failed to list presets for user %s: %s", user_id, e)
        raise HTTPException(
            status_code=status.HTTP_500_INTERNAL_SERVER_ERROR, detail=str(e)
        )


@router.get(
    "/presets/{preset_id}",
    summary="Get a specific preset",
    description="Retrieve details for a specific preset by its ID.",
)
async def get_preset(
    preset_id: str,
    user_id: str = Depends(autogpt_auth_lib.depends.get_user_id),
) -> models.LibraryAgentPreset:
    """
    Retrieve details for a specific preset by its ID.

    Args:
        preset_id (str): ID of the preset to retrieve.
        user_id (str): ID of the authenticated user.

    Returns:
        models.LibraryAgentPreset: The preset details.

    Raises:
        HTTPException: If the preset is not found or an error occurs.
    """
    try:
        preset = await db.get_preset(user_id, preset_id)
    except Exception as e:
        logger.exception(
            "Error retrieving preset %s for user %s: %s", preset_id, user_id, e
        )
        raise HTTPException(
            status_code=status.HTTP_500_INTERNAL_SERVER_ERROR, detail=str(e)
        )

    if not preset:
        raise HTTPException(
            status_code=status.HTTP_404_NOT_FOUND,
            detail=f"Preset #{preset_id} not found",
        )
    return preset


@router.post(
    "/presets",
    summary="Create a new preset",
    description="Create a new preset for the current user.",
)
async def create_preset(
    preset: (
        models.LibraryAgentPresetCreatable
        | models.LibraryAgentPresetCreatableFromGraphExecution
    ),
    user_id: str = Depends(autogpt_auth_lib.depends.get_user_id),
) -> models.LibraryAgentPreset:
    """
    Create a new library agent preset. Automatically corrects node_input format if needed.

    Args:
        preset (models.LibraryAgentPresetCreatable): The preset data to create.
        user_id (str): ID of the authenticated user.

    Returns:
        models.LibraryAgentPreset: The created preset.

    Raises:
        HTTPException: If an error occurs while creating the preset.
    """
    try:
        if isinstance(preset, models.LibraryAgentPresetCreatable):
            return await db.create_preset(user_id, preset)
        else:
            return await db.create_preset_from_graph_execution(user_id, preset)
    except NotFoundError as e:
        raise HTTPException(status_code=status.HTTP_404_NOT_FOUND, detail=str(e))
    except Exception as e:
        logger.exception("Preset creation failed for user %s: %s", user_id, e)
        raise HTTPException(
            status_code=status.HTTP_500_INTERNAL_SERVER_ERROR, detail=str(e)
        )


@router.patch(
    "/presets/{preset_id}",
    summary="Update an existing preset",
    description="Update an existing preset by its ID.",
)
async def update_preset(
    preset_id: str,
    preset: models.LibraryAgentPresetUpdatable,
    user_id: str = Depends(autogpt_auth_lib.depends.get_user_id),
) -> models.LibraryAgentPreset:
    """
    Update an existing library agent preset.

    Args:
        preset_id (str): ID of the preset to update.
        preset (models.LibraryAgentPresetUpdatable): The preset data to update.
        user_id (str): ID of the authenticated user.

    Returns:
        models.LibraryAgentPreset: The updated preset.

    Raises:
        HTTPException: If an error occurs while updating the preset.
    """
    current = await get_preset(preset_id, user_id=user_id)
    if not current:
        raise HTTPException(status.HTTP_404_NOT_FOUND, f"Preset #{preset_id} not found")

    graph = await get_graph(
        current.graph_id,
        current.graph_version,
        user_id=user_id,
    )
    if not graph:
        raise HTTPException(
            status.HTTP_410_GONE,
            f"Graph #{current.graph_id} not accessible (anymore)",
        )

    trigger_inputs_updated, new_webhook, feedback = False, None, None
    if (trigger_node := graph.webhook_input_node) and (
        preset.inputs is not None and preset.credentials is not None
    ):
        trigger_config_with_credentials = {
            **preset.inputs,
            **(
                make_node_credentials_input_map(graph, preset.credentials).get(
                    trigger_node.id
                )
                or {}
            ),
        }
        new_webhook, feedback = await setup_webhook_for_block(
            user_id=user_id,
            trigger_block=graph.webhook_input_node.block,
            trigger_config=trigger_config_with_credentials,
            for_preset_id=preset_id,
        )
        trigger_inputs_updated = True
        if not new_webhook:
            raise HTTPException(
                status_code=status.HTTP_400_BAD_REQUEST,
                detail=f"Could not update trigger configuration: {feedback}",
            )

    try:
        updated = await db.update_preset(
            user_id=user_id,
            preset_id=preset_id,
            inputs=preset.inputs,
            credentials=preset.credentials,
            name=preset.name,
            description=preset.description,
            is_active=preset.is_active,
        )
    except Exception as e:
        logger.exception("Preset update failed for user %s: %s", user_id, e)
        raise HTTPException(
            status_code=status.HTTP_500_INTERNAL_SERVER_ERROR, detail=str(e)
        )

    # Update the webhook as well, if necessary
    if trigger_inputs_updated:
        updated = await db.set_preset_webhook(
            user_id, preset_id, new_webhook.id if new_webhook else None
        )

        # Clean up webhook if it is now unused
        if current.webhook_id and (
            current.webhook_id != (new_webhook.id if new_webhook else None)
        ):
            current_webhook = await get_webhook(current.webhook_id)
            credentials = (
                await credentials_manager.get(user_id, current_webhook.credentials_id)
                if current_webhook.credentials_id
                else None
            )
            await get_webhook_manager(
                current_webhook.provider
            ).prune_webhook_if_dangling(user_id, current_webhook.id, credentials)

    return updated


@router.delete(
    "/presets/{preset_id}",
    status_code=status.HTTP_204_NO_CONTENT,
    summary="Delete a preset",
    description="Delete an existing preset by its ID.",
)
async def delete_preset(
    preset_id: str,
    user_id: str = Depends(autogpt_auth_lib.depends.get_user_id),
) -> None:
    """
    Delete a preset by its ID. Returns 204 No Content on success.

    Args:
        preset_id (str): ID of the preset to delete.
        user_id (str): ID of the authenticated user.

    Raises:
        HTTPException: If an error occurs while deleting the preset.
    """
    preset = await db.get_preset(user_id, preset_id)
    if not preset:
        raise HTTPException(
            status_code=status.HTTP_404_NOT_FOUND,
            detail=f"Preset #{preset_id} not found for user #{user_id}",
        )

    # Detach and clean up the attached webhook, if any
    if preset.webhook_id:
        webhook = await get_webhook(preset.webhook_id)
        await db.set_preset_webhook(user_id, preset_id, None)

        # Clean up webhook if it is now unused
        credentials = (
            await credentials_manager.get(user_id, webhook.credentials_id)
            if webhook.credentials_id
            else None
        )
        await get_webhook_manager(webhook.provider).prune_webhook_if_dangling(
            user_id, webhook.id, credentials
        )

    try:
        await db.delete_preset(user_id, preset_id)
    except Exception as e:
        logger.exception(
            "Error deleting preset %s for user %s: %s", preset_id, user_id, e
        )
        raise HTTPException(
            status_code=status.HTTP_500_INTERNAL_SERVER_ERROR,
            detail=str(e),
        )


@router.post(
    "/presets/{preset_id}/execute",
    tags=["presets"],
    summary="Execute a preset",
    description="Execute a preset with the given graph and node input for the current user.",
)
async def execute_preset(
    preset_id: str,
    user_id: str = Depends(autogpt_auth_lib.depends.get_user_id),
    inputs: dict[str, Any] = Body(..., embed=True, default_factory=dict),
) -> dict[str, Any]:  # FIXME: add proper return type
    """
    Execute a preset given graph parameters, returning the execution ID on success.

    Args:
        preset_id (str): ID of the preset to execute.
        user_id (str): ID of the authenticated user.
        inputs (dict[str, Any]): Optionally, additional input data for the graph execution.

    Returns:
        {id: graph_exec_id}: A response containing the execution ID.

    Raises:
        HTTPException: If the preset is not found or an error occurs while executing the preset.
    """
    try:
        preset = await db.get_preset(user_id, preset_id)
        if not preset:
            raise HTTPException(
                status_code=status.HTTP_404_NOT_FOUND,
                detail=f"Preset #{preset_id} not found",
            )

        # Merge input overrides with preset inputs
        merged_node_input = preset.inputs | inputs

        execution = await add_graph_execution(
            user_id=user_id,
            graph_id=preset.graph_id,
            graph_version=preset.graph_version,
            preset_id=preset_id,
            inputs=merged_node_input,
        )

        logger.debug(f"Execution added: {execution} with input: {merged_node_input}")

        return {"id": execution.id}
    except HTTPException:
        raise
    except Exception as e:
        logger.exception("Preset execution failed for user %s: %s", user_id, e)
        raise HTTPException(
            status_code=status.HTTP_500_INTERNAL_SERVER_ERROR,
            detail=str(e),
        )<|MERGE_RESOLUTION|>--- conflicted
+++ resolved
@@ -16,14 +16,8 @@
 
 logger = logging.getLogger(__name__)
 
-<<<<<<< HEAD
 credentials_manager = IntegrationCredentialsManager()
-router = APIRouter()
-=======
-router = APIRouter(
-    tags=["presets"],
-)
->>>>>>> 94aed941
+router = APIRouter(tags=["presets"])
 
 
 @router.get(
