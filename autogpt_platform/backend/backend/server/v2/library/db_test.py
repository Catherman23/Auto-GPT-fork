from datetime import datetime

import prisma.enums
import prisma.errors
import prisma.models
import pytest

import backend.server.v2.library.db as db
import backend.server.v2.store.exceptions
from backend.data.db import connect
from backend.data.includes import library_agent_include


@pytest.mark.asyncio
async def test_get_library_agents(mocker):
    # Mock data
    mock_user_created = [
        prisma.models.AgentGraph(
            id="agent1",
            version=1,
            name="Test Agent 1",
            description="Test Description 1",
            userId="test-user",
            isActive=True,
            createdAt=datetime.now(),
        )
    ]

    mock_library_agents = [
        prisma.models.LibraryAgent(
            id="ua1",
            userId="test-user",
            agentGraphId="agent2",
            agentGraphVersion=1,
            isCreatedByUser=False,
            isDeleted=False,
            isArchived=False,
            createdAt=datetime.now(),
            updatedAt=datetime.now(),
            isFavorite=False,
            useGraphIsActiveVersion=True,
            AgentGraph=prisma.models.AgentGraph(
                id="agent2",
                version=1,
                name="Test Agent 2",
                description="Test Description 2",
                userId="other-user",
                isActive=True,
                createdAt=datetime.now(),
            ),
        )
    ]

    # Mock prisma calls
    mock_agent_graph = mocker.patch("prisma.models.AgentGraph.prisma")
    mock_agent_graph.return_value.find_many = mocker.AsyncMock(
        return_value=mock_user_created
    )

    mock_library_agent = mocker.patch("prisma.models.LibraryAgent.prisma")
    mock_library_agent.return_value.find_many = mocker.AsyncMock(
        return_value=mock_library_agents
    )
    mock_library_agent.return_value.count = mocker.AsyncMock(return_value=1)

    # Call function
    result = await db.list_library_agents("test-user")

    # Verify results
    assert len(result.agents) == 1
    assert result.agents[0].id == "ua1"
    assert result.agents[0].name == "Test Agent 2"
    assert result.agents[0].description == "Test Description 2"
    assert result.agents[0].graph_id == "agent2"
    assert result.agents[0].graph_version == 1
    assert result.agents[0].can_access_graph is False
    assert result.agents[0].is_latest_version is True
    assert result.pagination.total_items == 1
    assert result.pagination.total_pages == 1
    assert result.pagination.current_page == 1
    assert result.pagination.page_size == 50


@pytest.mark.asyncio(loop_scope="session")
async def test_add_agent_to_library(mocker):
    await connect()
    # Mock data
    mock_store_listing_data = prisma.models.StoreListingVersion(
        id="version123",
        version=1,
        createdAt=datetime.now(),
        updatedAt=datetime.now(),
        agentGraphId="agent1",
        agentGraphVersion=1,
        name="Test Agent",
        subHeading="Test Agent Subheading",
        imageUrls=["https://example.com/image.jpg"],
        description="Test Description",
        categories=["test"],
        isFeatured=False,
        isDeleted=False,
        isAvailable=True,
        storeListingId="listing123",
        submissionStatus=prisma.enums.SubmissionStatus.APPROVED,
        AgentGraph=prisma.models.AgentGraph(
            id="agent1",
            version=1,
            name="Test Agent",
            description="Test Description",
            userId="creator",
            isActive=True,
            createdAt=datetime.now(),
        ),
    )

    mock_library_agent_data = prisma.models.LibraryAgent(
        id="ua1",
        userId="test-user",
<<<<<<< HEAD
        agentGraphId=mock_store_listing_data.agentId,
=======
        agentGraphId=mock_store_listing_data.agentGraphId,
>>>>>>> 35339611
        agentGraphVersion=1,
        isCreatedByUser=False,
        isDeleted=False,
        isArchived=False,
        createdAt=datetime.now(),
        updatedAt=datetime.now(),
        isFavorite=False,
        useGraphIsActiveVersion=True,
<<<<<<< HEAD
        AgentGraph=mock_store_listing_data.Agent,
=======
        AgentGraph=mock_store_listing_data.AgentGraph,
>>>>>>> 35339611
    )

    # Mock prisma calls
    mock_store_listing_version = mocker.patch(
        "prisma.models.StoreListingVersion.prisma"
    )
    mock_store_listing_version.return_value.find_unique = mocker.AsyncMock(
        return_value=mock_store_listing_data
    )

    mock_library_agent = mocker.patch("prisma.models.LibraryAgent.prisma")
    mock_library_agent.return_value.find_first = mocker.AsyncMock(return_value=None)
    mock_library_agent.return_value.create = mocker.AsyncMock(
        return_value=mock_library_agent_data
    )

    # Call function
    await db.add_store_agent_to_library("version123", "test-user")

    # Verify mocks called correctly
    mock_store_listing_version.return_value.find_unique.assert_called_once_with(
        where={"id": "version123"}, include={"AgentGraph": True}
    )
    mock_library_agent.return_value.find_first.assert_called_once_with(
        where={
            "userId": "test-user",
            "agentGraphId": "agent1",
            "agentGraphVersion": 1,
        },
        include=library_agent_include("test-user"),
    )
    mock_library_agent.return_value.create.assert_called_once_with(
<<<<<<< HEAD
        data={
            "userId": "test-user",
            "agentGraphId": "agent1",
            "agentGraphVersion": 1,
            "isCreatedByUser": False,
        },
=======
        data=prisma.types.LibraryAgentCreateInput(
            userId="test-user",
            agentGraphId="agent1",
            agentGraphVersion=1,
            isCreatedByUser=False,
        ),
>>>>>>> 35339611
        include=library_agent_include("test-user"),
    )


@pytest.mark.asyncio(loop_scope="session")
async def test_add_agent_to_library_not_found(mocker):
    await connect()
    # Mock prisma calls
    mock_store_listing_version = mocker.patch(
        "prisma.models.StoreListingVersion.prisma"
    )
    mock_store_listing_version.return_value.find_unique = mocker.AsyncMock(
        return_value=None
    )

    # Call function and verify exception
    with pytest.raises(backend.server.v2.store.exceptions.AgentNotFoundError):
        await db.add_store_agent_to_library("version123", "test-user")

    # Verify mock called correctly
    mock_store_listing_version.return_value.find_unique.assert_called_once_with(
        where={"id": "version123"}, include={"AgentGraph": True}
    )<|MERGE_RESOLUTION|>--- conflicted
+++ resolved
@@ -116,11 +116,7 @@
     mock_library_agent_data = prisma.models.LibraryAgent(
         id="ua1",
         userId="test-user",
-<<<<<<< HEAD
-        agentGraphId=mock_store_listing_data.agentId,
-=======
         agentGraphId=mock_store_listing_data.agentGraphId,
->>>>>>> 35339611
         agentGraphVersion=1,
         isCreatedByUser=False,
         isDeleted=False,
@@ -129,11 +125,7 @@
         updatedAt=datetime.now(),
         isFavorite=False,
         useGraphIsActiveVersion=True,
-<<<<<<< HEAD
-        AgentGraph=mock_store_listing_data.Agent,
-=======
         AgentGraph=mock_store_listing_data.AgentGraph,
->>>>>>> 35339611
     )
 
     # Mock prisma calls
@@ -166,21 +158,12 @@
         include=library_agent_include("test-user"),
     )
     mock_library_agent.return_value.create.assert_called_once_with(
-<<<<<<< HEAD
-        data={
-            "userId": "test-user",
-            "agentGraphId": "agent1",
-            "agentGraphVersion": 1,
-            "isCreatedByUser": False,
-        },
-=======
         data=prisma.types.LibraryAgentCreateInput(
             userId="test-user",
             agentGraphId="agent1",
             agentGraphVersion=1,
             isCreatedByUser=False,
         ),
->>>>>>> 35339611
         include=library_agent_include("test-user"),
     )
 
