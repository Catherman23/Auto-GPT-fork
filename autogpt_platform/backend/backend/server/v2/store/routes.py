import json
import logging
import tempfile
import typing
import urllib.parse

import autogpt_libs.auth.depends
import autogpt_libs.auth.middleware
import fastapi
import fastapi.responses
from fastapi.encoders import jsonable_encoder

import backend.data.block
import backend.data.graph
import backend.server.v2.store.db
import backend.server.v2.store.image_gen
import backend.server.v2.store.media
import backend.server.v2.store.model

logger = logging.getLogger(__name__)

router = fastapi.APIRouter()


##############################################
############### Profile Endpoints ############
##############################################


@router.get(
    "/profile",
    tags=["store", "private"],
    response_model=backend.server.v2.store.model.ProfileDetails,
)
async def get_profile(
    user_id: typing.Annotated[
        str, fastapi.Depends(autogpt_libs.auth.depends.get_user_id)
    ]
):
    """
    Get the profile details for the authenticated user.
    """
    try:
        profile = await backend.server.v2.store.db.get_user_profile(user_id)
        return profile
    except Exception:
        logger.exception("Exception occurred whilst getting user profile")
        return fastapi.responses.JSONResponse(
            status_code=500,
            content={"detail": "An error occurred while retrieving the user profile"},
        )


@router.post(
    "/profile",
    tags=["store", "private"],
    dependencies=[fastapi.Depends(autogpt_libs.auth.middleware.auth_middleware)],
    response_model=backend.server.v2.store.model.CreatorDetails,
)
async def update_or_create_profile(
    profile: backend.server.v2.store.model.Profile,
    user_id: typing.Annotated[
        str, fastapi.Depends(autogpt_libs.auth.depends.get_user_id)
    ],
):
    """
    Update the store profile for the authenticated user.

    Args:
        profile (Profile): The updated profile details
        user_id (str): ID of the authenticated user

    Returns:
        CreatorDetails: The updated profile

    Raises:
        HTTPException: If there is an error updating the profile
    """
    try:
        updated_profile = await backend.server.v2.store.db.update_or_create_profile(
            user_id=user_id, profile=profile
        )
        return updated_profile
    except Exception:
        logger.exception("Exception occurred whilst updating profile")
        return fastapi.responses.JSONResponse(
            status_code=500,
            content={"detail": "An error occurred while updating the user profile"},
        )


##############################################
############### Agent Endpoints ##############
##############################################


@router.get(
    "/agents",
    tags=["store", "public"],
    response_model=backend.server.v2.store.model.StoreAgentsResponse,
)
async def get_agents(
    featured: bool = False,
    creator: str | None = None,
    sorted_by: str | None = None,
    search_query: str | None = None,
    category: str | None = None,
    page: int = 1,
    page_size: int = 20,
):
    """
    Get a paginated list of agents from the store with optional filtering and sorting.

    Args:
        featured (bool, optional): Filter to only show featured agents. Defaults to False.
        creator (str | None, optional): Filter agents by creator username. Defaults to None.
        sorted_by (str | None, optional): Sort agents by "runs" or "rating". Defaults to None.
        search_query (str | None, optional): Search agents by name, subheading and description. Defaults to None.
        category (str | None, optional): Filter agents by category. Defaults to None.
        page (int, optional): Page number for pagination. Defaults to 1.
        page_size (int, optional): Number of agents per page. Defaults to 20.

    Returns:
        StoreAgentsResponse: Paginated list of agents matching the filters

    Raises:
        HTTPException: If page or page_size are less than 1

    Used for:
    - Home Page Featured Agents
    - Home Page Top Agents
    - Search Results
    - Agent Details - Other Agents By Creator
    - Agent Details - Similar Agents
    - Creator Details - Agents By Creator
    """
    if page < 1:
        raise fastapi.HTTPException(
            status_code=422, detail="Page must be greater than 0"
        )

    if page_size < 1:
        raise fastapi.HTTPException(
            status_code=422, detail="Page size must be greater than 0"
        )

    try:
        agents = await backend.server.v2.store.db.get_store_agents(
            featured=featured,
            creator=creator,
            sorted_by=sorted_by,
            search_query=search_query,
            category=category,
            page=page,
            page_size=page_size,
        )
        return agents
    except Exception:
        logger.exception("Exception occured whilst getting store agents")
        return fastapi.responses.JSONResponse(
            status_code=500,
            content={"detail": "An error occurred while retrieving the store agents"},
        )


@router.get(
    "/agents/{username}/{agent_name}",
    tags=["store", "public"],
    response_model=backend.server.v2.store.model.StoreAgentDetails,
)
async def get_agent(username: str, agent_name: str):
    """
    This is only used on the AgentDetails Page

    It returns the store listing agents details.
    """
    try:
        username = urllib.parse.unquote(username).lower()
        # URL decode the agent name since it comes from the URL path
        agent_name = urllib.parse.unquote(agent_name).lower()
        agent = await backend.server.v2.store.db.get_store_agent_details(
            username=username, agent_name=agent_name
        )
        return agent
    except Exception:
        logger.exception("Exception occurred whilst getting store agent details")
        return fastapi.responses.JSONResponse(
            status_code=500,
            content={
                "detail": "An error occurred while retrieving the store agent details"
            },
        )


@router.post(
    "/agents/{username}/{agent_name}/review",
    tags=["store"],
    dependencies=[fastapi.Depends(autogpt_libs.auth.middleware.auth_middleware)],
    response_model=backend.server.v2.store.model.StoreReview,
)
async def create_review(
    username: str,
    agent_name: str,
    review: backend.server.v2.store.model.StoreReviewCreate,
    user_id: typing.Annotated[
        str, fastapi.Depends(autogpt_libs.auth.depends.get_user_id)
    ],
):
    """
    Create a review for a store agent.

    Args:
        username: Creator's username
        agent_name: Name/slug of the agent
        review: Review details including score and optional comments
        user_id: ID of authenticated user creating the review

    Returns:
        The created review
    """
    try:
        username = urllib.parse.unquote(username).lower()
        agent_name = urllib.parse.unquote(agent_name)
        # Create the review
        created_review = await backend.server.v2.store.db.create_store_review(
            user_id=user_id,
            store_listing_version_id=review.store_listing_version_id,
            score=review.score,
            comments=review.comments,
        )

        return created_review
    except Exception:
        logger.exception("Exception occurred whilst creating store review")
        return fastapi.responses.JSONResponse(
            status_code=500,
            content={"detail": "An error occurred while creating the store review"},
        )


##############################################
############# Creator Endpoints #############
##############################################


@router.get(
    "/creators",
    tags=["store", "public"],
    response_model=backend.server.v2.store.model.CreatorsResponse,
)
async def get_creators(
    featured: bool = False,
    search_query: str | None = None,
    sorted_by: str | None = None,
    page: int = 1,
    page_size: int = 20,
):
    """
    This is needed for:
    - Home Page Featured Creators
    - Search Results Page

    ---

    To support this functionality we need:
    - featured: bool - to limit the list to just featured agents
    - search_query: str - vector search based on the creators profile description.
    - sorted_by: [agent_rating, agent_runs] -
    """
    if page < 1:
        raise fastapi.HTTPException(
            status_code=422, detail="Page must be greater than 0"
        )

    if page_size < 1:
        raise fastapi.HTTPException(
            status_code=422, detail="Page size must be greater than 0"
        )

    try:
        creators = await backend.server.v2.store.db.get_store_creators(
            featured=featured,
            search_query=search_query,
            sorted_by=sorted_by,
            page=page,
            page_size=page_size,
        )
        return creators
    except Exception:
        logger.exception("Exception occurred whilst getting store creators")
        return fastapi.responses.JSONResponse(
            status_code=500,
            content={"detail": "An error occurred while retrieving the store creators"},
        )


@router.get(
    "/creator/{username}",
    tags=["store", "public"],
    response_model=backend.server.v2.store.model.CreatorDetails,
)
async def get_creator(
    username: str,
):
    """
    Get the details of a creator
    - Creator Details Page
    """
    try:
        username = urllib.parse.unquote(username).lower()
        creator = await backend.server.v2.store.db.get_store_creator_details(
            username=username.lower()
        )
        return creator
    except Exception:
        logger.exception("Exception occurred whilst getting creator details")
        return fastapi.responses.JSONResponse(
            status_code=500,
            content={
                "detail": "An error occurred while retrieving the creator details"
            },
        )


############################################
############# Store Submissions ###############
############################################
@router.get(
    "/myagents",
    tags=["store", "private"],
    dependencies=[fastapi.Depends(autogpt_libs.auth.middleware.auth_middleware)],
    response_model=backend.server.v2.store.model.MyAgentsResponse,
)
async def get_my_agents(
    user_id: typing.Annotated[
        str, fastapi.Depends(autogpt_libs.auth.depends.get_user_id)
    ]
):
    try:
        agents = await backend.server.v2.store.db.get_my_agents(user_id)
        return agents
    except Exception:
        logger.exception("Exception occurred whilst getting my agents")
        return fastapi.responses.JSONResponse(
            status_code=500,
            content={"detail": "An error occurred while retrieving the my agents"},
        )


@router.delete(
    "/submissions/{submission_id}",
    tags=["store", "private"],
    dependencies=[fastapi.Depends(autogpt_libs.auth.middleware.auth_middleware)],
    response_model=bool,
)
async def delete_submission(
    user_id: typing.Annotated[
        str, fastapi.Depends(autogpt_libs.auth.depends.get_user_id)
    ],
    submission_id: str,
):
    """
    Delete a store listing submission.

    Args:
        user_id (str): ID of the authenticated user
        submission_id (str): ID of the submission to be deleted

    Returns:
        bool: True if the submission was successfully deleted, False otherwise
    """
    try:
        result = await backend.server.v2.store.db.delete_store_submission(
            user_id=user_id,
            submission_id=submission_id,
        )
        return result
    except Exception:
        logger.exception("Exception occurred whilst deleting store submission")
        return fastapi.responses.JSONResponse(
            status_code=500,
            content={"detail": "An error occurred while deleting the store submission"},
        )


@router.get(
    "/submissions",
    tags=["store", "private"],
    dependencies=[fastapi.Depends(autogpt_libs.auth.middleware.auth_middleware)],
    response_model=backend.server.v2.store.model.StoreSubmissionsResponse,
)
async def get_submissions(
    user_id: typing.Annotated[
        str, fastapi.Depends(autogpt_libs.auth.depends.get_user_id)
    ],
    page: int = 1,
    page_size: int = 20,
):
    """
    Get a paginated list of store submissions for the authenticated user.

    Args:
        user_id (str): ID of the authenticated user
        page (int, optional): Page number for pagination. Defaults to 1.
        page_size (int, optional): Number of submissions per page. Defaults to 20.

    Returns:
        StoreListingsResponse: Paginated list of store submissions

    Raises:
        HTTPException: If page or page_size are less than 1
    """
    if page < 1:
        raise fastapi.HTTPException(
            status_code=422, detail="Page must be greater than 0"
        )

    if page_size < 1:
        raise fastapi.HTTPException(
            status_code=422, detail="Page size must be greater than 0"
        )
    try:
        listings = await backend.server.v2.store.db.get_store_submissions(
            user_id=user_id,
            page=page,
            page_size=page_size,
        )
        return listings
    except Exception:
        logger.exception("Exception occurred whilst getting store submissions")
        return fastapi.responses.JSONResponse(
            status_code=500,
            content={
                "detail": "An error occurred while retrieving the store submissions"
            },
        )


@router.post(
    "/submissions",
    tags=["store", "private"],
    dependencies=[fastapi.Depends(autogpt_libs.auth.middleware.auth_middleware)],
    response_model=backend.server.v2.store.model.StoreSubmission,
)
async def create_submission(
    submission_request: backend.server.v2.store.model.StoreSubmissionRequest,
    user_id: typing.Annotated[
        str, fastapi.Depends(autogpt_libs.auth.depends.get_user_id)
    ],
):
    """
    Create a new store listing submission.

    Args:
        submission_request (StoreSubmissionRequest): The submission details
        user_id (str): ID of the authenticated user submitting the listing

    Returns:
        StoreSubmission: The created store submission

    Raises:
        HTTPException: If there is an error creating the submission
    """
    try:
        submission = await backend.server.v2.store.db.create_store_submission(
            user_id=user_id,
            agent_id=submission_request.agent_id,
            agent_version=submission_request.agent_version,
            slug=submission_request.slug,
            name=submission_request.name,
            video_url=submission_request.video_url,
            image_urls=submission_request.image_urls,
            description=submission_request.description,
            sub_heading=submission_request.sub_heading,
            categories=submission_request.categories,
        )
        return submission
    except Exception:
        logger.exception("Exception occurred whilst creating store submission")
        return fastapi.responses.JSONResponse(
            status_code=500,
            content={"detail": "An error occurred while creating the store submission"},
        )


@router.post(
    "/submissions/media",
    tags=["store", "private"],
    dependencies=[fastapi.Depends(autogpt_libs.auth.middleware.auth_middleware)],
)
async def upload_submission_media(
    file: fastapi.UploadFile,
    user_id: typing.Annotated[
        str, fastapi.Depends(autogpt_libs.auth.depends.get_user_id)
    ],
):
    """
    Upload media (images/videos) for a store listing submission.

    Args:
        file (UploadFile): The media file to upload
        user_id (str): ID of the authenticated user uploading the media

    Returns:
        str: URL of the uploaded media file

    Raises:
        HTTPException: If there is an error uploading the media
    """
    try:
        media_url = await backend.server.v2.store.media.upload_media(
            user_id=user_id, file=file
        )
        return media_url
    except Exception:
        logger.exception("Exception occurred whilst uploading submission media")
        return fastapi.responses.JSONResponse(
            status_code=500,
            content={"detail": "An error occurred while uploading the media file"},
        )


@router.post(
    "/submissions/generate_image",
    tags=["store", "private"],
    dependencies=[fastapi.Depends(autogpt_libs.auth.middleware.auth_middleware)],
)
async def generate_image(
    agent_id: str,
    user_id: typing.Annotated[
        str, fastapi.Depends(autogpt_libs.auth.depends.get_user_id)
    ],
) -> fastapi.responses.Response:
    """
    Generate an image for a store listing submission.

    Args:
        agent_id (str): ID of the agent to generate an image for
        user_id (str): ID of the authenticated user

    Returns:
        JSONResponse: JSON containing the URL of the generated image
    """
    try:
        agent = await backend.data.graph.get_graph(agent_id, user_id=user_id)

        if not agent:
            raise fastapi.HTTPException(
                status_code=404, detail=f"Agent with ID {agent_id} not found"
            )
        # Use .jpeg here since we are generating JPEG images
        filename = f"agent_{agent_id}.jpeg"

        existing_url = await backend.server.v2.store.media.check_media_exists(
            user_id, filename
        )
        if existing_url:
            logger.info(f"Using existing image for agent {agent_id}")
            return fastapi.responses.JSONResponse(content={"image_url": existing_url})
        # Generate agent image as JPEG
        image = await backend.server.v2.store.image_gen.generate_agent_image(
            agent=agent
        )

        # Create UploadFile with the correct filename and content_type
        image_file = fastapi.UploadFile(
            file=image,
            filename=filename,
        )

        image_url = await backend.server.v2.store.media.upload_media(
            user_id=user_id, file=image_file, use_file_name=True
        )

        return fastapi.responses.JSONResponse(content={"image_url": image_url})
    except Exception:
        logger.exception("Exception occurred whilst generating submission image")
<<<<<<< HEAD
        raise fastapi.HTTPException(
            status_code=500, detail=f"Failed to generate image: {str(e)}"
        )


@router.get(
    "/download/agents/{store_listing_version_id}",
    tags=["store", "public"],
)
async def download_agent_file(
    store_listing_version_id: str = fastapi.Path(
        ..., description="The ID of the agent to download"
    ),
    version: typing.Optional[int] = fastapi.Query(
        None, description="Specific version of the agent"
    ),
) -> fastapi.responses.FileResponse:
    """
    Download the agent file by streaming its content.

    Args:
        agent_id (str): The ID of the agent to download.
        version (Optional[int]): Specific version of the agent to download.

    Returns:
        StreamingResponse: A streaming response containing the agent's graph data.

    Raises:
        HTTPException: If the agent is not found or an unexpected error occurs.
    """

    graph_data = await backend.server.v2.store.db.get_agent(
        store_listing_version_id=store_listing_version_id, version_id=version
    )

    graph_data.clean_graph()
    graph_date_dict = jsonable_encoder(graph_data)

    def remove_credentials(obj):
        if obj and isinstance(obj, dict):
            if "credentials" in obj:
                obj["credentials"] = ""
            for value in obj.values():
                remove_credentials(value)
        elif isinstance(obj, list):
            for item in obj:
                remove_credentials(item)
        return obj

    graph_date_dict = remove_credentials(graph_date_dict)

    file_name = f"agent_{store_listing_version_id}_v{version or 'latest'}.json"

    # Sending graph as a stream (similar to marketplace v1)
    with tempfile.NamedTemporaryFile(
        mode="w", suffix=".json", delete=False
    ) as tmp_file:
        tmp_file.write(json.dumps(graph_date_dict))
        tmp_file.flush()

        return fastapi.responses.FileResponse(
            tmp_file.name, filename=file_name, media_type="application/json"
=======
        return fastapi.responses.JSONResponse(
            status_code=500,
            content={"detail": "An error occurred while generating the image"},
>>>>>>> ea01c803
        )<|MERGE_RESOLUTION|>--- conflicted
+++ resolved
@@ -575,9 +575,9 @@
         return fastapi.responses.JSONResponse(content={"image_url": image_url})
     except Exception:
         logger.exception("Exception occurred whilst generating submission image")
-<<<<<<< HEAD
-        raise fastapi.HTTPException(
-            status_code=500, detail=f"Failed to generate image: {str(e)}"
+        return fastapi.responses.JSONResponse(
+            status_code=500,
+            content={"detail": "An error occurred while generating the image"},
         )
 
 
@@ -638,9 +638,4 @@
 
         return fastapi.responses.FileResponse(
             tmp_file.name, filename=file_name, media_type="application/json"
-=======
-        return fastapi.responses.JSONResponse(
-            status_code=500,
-            content={"detail": "An error occurred while generating the image"},
->>>>>>> ea01c803
         )