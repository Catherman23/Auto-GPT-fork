--- conflicted
+++ resolved
@@ -957,52 +957,22 @@
     logger.debug(f"Getting my agents for user {user_id}, page={page}")
 
     try:
-<<<<<<< HEAD
-        agents_with_max_version = await prisma.models.AgentGraph.prisma().find_many(
-            where={
-                "userId": user_id,
-                "StoreListings": {"none": {"isDeleted": False}},
-            },
-            order=[{"version": "desc"}],
-            distinct=["id"],
-=======
         search_filter: prisma.types.LibraryAgentWhereInput = {
             "userId": user_id,
-            "Agent": {"is": {"StoreListing": {"none": {"isDeleted": False}}}},
+            "AgentGraph": {"is": {"StoreListing": {"none": {"isDeleted": False}}}},
             "isArchived": False,
             "isDeleted": False,
         }
 
         library_agents = await prisma.models.LibraryAgent.prisma().find_many(
             where=search_filter,
-            order=[{"agentVersion": "desc"}],
->>>>>>> 2e5a770f
+            order=[{"agentGraphVersion": "desc"}],
             skip=(page - 1) * page_size,
             take=page_size,
-            include={"Agent": True},
-        )
-
-<<<<<<< HEAD
-        # store_listings = await prisma.models.StoreListing.prisma().find_many(
-        #     where=prisma.types.StoreListingWhereInput(
-        #         isDeleted=False,
-        #     ),
-        # )
-
-        total = len(
-            await prisma.models.AgentGraph.prisma().find_many(
-                where={
-                    "userId": user_id,
-                    "StoreListings": {"none": {"isDeleted": False}},
-                },
-                order=[{"version": "desc"}],
-                distinct=["id"],
-            )
-        )
-
-=======
+            include={"AgentGraph": True},
+        )
+
         total = await prisma.models.LibraryAgent.prisma().count(where=search_filter)
->>>>>>> 2e5a770f
         total_pages = (total + page_size - 1) // page_size
 
         my_agents = [
@@ -1015,7 +985,7 @@
                 agent_image=library_agent.imageUrl,
             )
             for library_agent in library_agents
-            if (graph := library_agent.Agent)
+            if (graph := library_agent.AgentGraph)
         ]
 
         return backend.server.v2.store.model.MyAgentsResponse(
