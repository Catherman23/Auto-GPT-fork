import asyncio
import logging
from contextlib import asynccontextmanager

import uvicorn
from autogpt_libs.auth import parse_jwt_token
from fastapi import Depends, FastAPI, WebSocket, WebSocketDisconnect
from fastapi.middleware.cors import CORSMiddleware

from backend.data import redis
<<<<<<< HEAD
from backend.data.queue import AsyncRedisEventBus
=======
from backend.data.queue import AsyncRedisExecutionEventBus
>>>>>>> 8938209d
from backend.data.user import DEFAULT_USER_ID
from backend.server.conn_manager import ConnectionManager
from backend.server.model import ExecutionSubscription, Methods, WsMessage
from backend.util.service import AppProcess
from backend.util.settings import AppEnvironment, Config, Settings

logger = logging.getLogger(__name__)
settings = Settings()


@asynccontextmanager
async def lifespan(app: FastAPI):
    manager = get_connection_manager()
    fut = asyncio.create_task(event_broadcaster(manager))
    fut.add_done_callback(lambda _: logger.info("Event broadcaster stopped"))
    yield


docs_url = "/docs" if settings.config.app_env == AppEnvironment.LOCAL else None
app = FastAPI(lifespan=lifespan, docs_url=docs_url)
_connection_manager = None

logger.info(f"CORS allow origins: {settings.config.backend_cors_allow_origins}")
app.add_middleware(
    CORSMiddleware,
    allow_origins=settings.config.backend_cors_allow_origins,
    allow_credentials=True,
    allow_methods=["*"],
    allow_headers=["*"],
)


def get_connection_manager():
    global _connection_manager
    if _connection_manager is None:
        _connection_manager = ConnectionManager()
    return _connection_manager


async def event_broadcaster(manager: ConnectionManager):
    try:
        redis.connect()
<<<<<<< HEAD
        event_queue = AsyncRedisEventBus()
=======
        event_queue = AsyncRedisExecutionEventBus()
>>>>>>> 8938209d
        async for event in event_queue.listen():
            await manager.send_execution_result(event)
    except Exception as e:
        logger.exception(f"Event broadcaster error: {e}")
        raise
    finally:
        redis.disconnect()


async def authenticate_websocket(websocket: WebSocket) -> str:
    if settings.config.enable_auth:
        token = websocket.query_params.get("token")
        if not token:
            await websocket.close(code=4001, reason="Missing authentication token")
            return ""

        try:
            payload = parse_jwt_token(token)
            user_id = payload.get("sub")
            if not user_id:
                await websocket.close(code=4002, reason="Invalid token")
                return ""
            return user_id
        except ValueError:
            await websocket.close(code=4003, reason="Invalid token")
            return ""
    else:
        return DEFAULT_USER_ID


async def handle_subscribe(
    websocket: WebSocket, manager: ConnectionManager, message: WsMessage
):
    if not message.data:
        await websocket.send_text(
            WsMessage(
                method=Methods.ERROR,
                success=False,
                error="Subscription data missing",
            ).model_dump_json()
        )
    else:
        ex_sub = ExecutionSubscription.model_validate(message.data)
        await manager.subscribe(ex_sub.graph_id, websocket)
        logger.debug(f"New execution subscription for graph {ex_sub.graph_id}")
        await websocket.send_text(
            WsMessage(
                method=Methods.SUBSCRIBE,
                success=True,
                channel=ex_sub.graph_id,
            ).model_dump_json()
        )


async def handle_unsubscribe(
    websocket: WebSocket, manager: ConnectionManager, message: WsMessage
):
    if not message.data:
        await websocket.send_text(
            WsMessage(
                method=Methods.ERROR,
                success=False,
                error="Subscription data missing",
            ).model_dump_json()
        )
    else:
        ex_sub = ExecutionSubscription.model_validate(message.data)
        await manager.unsubscribe(ex_sub.graph_id, websocket)
        logger.debug(f"Removed execution subscription for graph {ex_sub.graph_id}")
        await websocket.send_text(
            WsMessage(
                method=Methods.UNSUBSCRIBE,
                success=True,
                channel=ex_sub.graph_id,
            ).model_dump_json()
        )


@app.get("/")
async def health():
    return {"status": "healthy"}


@app.websocket("/ws")
async def websocket_router(
    websocket: WebSocket, manager: ConnectionManager = Depends(get_connection_manager)
):
    user_id = await authenticate_websocket(websocket)
    if not user_id:
        return
    await manager.connect(websocket)
    try:
        while True:
            data = await websocket.receive_text()
            message = WsMessage.model_validate_json(data)
            if message.method == Methods.SUBSCRIBE:
                await handle_subscribe(websocket, manager, message)

            elif message.method == Methods.UNSUBSCRIBE:
                await handle_unsubscribe(websocket, manager, message)

            elif message.method == Methods.ERROR:
                logger.error(f"WebSocket Error message received: {message.data}")

            else:
                logger.warning(
                    f"Unknown WebSocket message type {message.method} received: "
                    f"{message.data}"
                )
                await websocket.send_text(
                    WsMessage(
                        method=Methods.ERROR,
                        success=False,
                        error="Message type is not processed by the server",
                    ).model_dump_json()
                )

    except WebSocketDisconnect:
        manager.disconnect(websocket)
        logger.debug("WebSocket client disconnected")


class WebsocketServer(AppProcess):
    def run(self):
        uvicorn.run(
            app,
            host=Config().websocket_server_host,
            port=Config().websocket_server_port,
        )<|MERGE_RESOLUTION|>--- conflicted
+++ resolved
@@ -8,11 +8,7 @@
 from fastapi.middleware.cors import CORSMiddleware
 
 from backend.data import redis
-<<<<<<< HEAD
-from backend.data.queue import AsyncRedisEventBus
-=======
 from backend.data.queue import AsyncRedisExecutionEventBus
->>>>>>> 8938209d
 from backend.data.user import DEFAULT_USER_ID
 from backend.server.conn_manager import ConnectionManager
 from backend.server.model import ExecutionSubscription, Methods, WsMessage
@@ -55,11 +51,7 @@
 async def event_broadcaster(manager: ConnectionManager):
     try:
         redis.connect()
-<<<<<<< HEAD
-        event_queue = AsyncRedisEventBus()
-=======
         event_queue = AsyncRedisExecutionEventBus()
->>>>>>> 8938209d
         async for event in event_queue.listen():
             await manager.send_execution_result(event)
     except Exception as e:
