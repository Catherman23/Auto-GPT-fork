--- conflicted
+++ resolved
@@ -606,40 +606,10 @@
         user_id=user_id,
         inputs=inputs,
         preset_id=preset_id,
-<<<<<<< HEAD
-    )
-
-    try:
-        queue = await execution_queue_client()
-        await queue.publish_message(
-            routing_key=execution_utils.GRAPH_EXECUTION_ROUTING_KEY,
-            message=graph_exec.to_graph_execution_entry().model_dump_json(),
-            exchange=execution_utils.GRAPH_EXECUTION_EXCHANGE,
-        )
-
-        bus = execution_event_bus()
-        await bus.publish(graph_exec)
-
-        return ExecuteGraphResponse(graph_exec_id=graph_exec.id)
-
-    except Exception as e:
-        logger.error(f"Unable to publish graph #{graph_id} exec #{graph_exec.id}: {e}")
-        await execution_db.update_node_execution_status_batch(
-            [node_exec.node_exec_id for node_exec in graph_exec.node_executions],
-            execution_db.ExecutionStatus.FAILED,
-        )
-        await execution_db.update_graph_execution_stats(
-            graph_exec_id=graph_exec.id,
-            status=execution_db.ExecutionStatus.FAILED,
-            stats=execution_db.GraphExecutionStats(error=str(e)),
-        )
-        raise
-=======
         graph_version=graph_version,
         graph_credentials_inputs=credentials_inputs,
     )
     return ExecuteGraphResponse(graph_exec_id=graph_exec.id)
->>>>>>> 417d7732
 
 
 @v1_router.post(
