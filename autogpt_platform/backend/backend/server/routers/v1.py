import asyncio
import logging
from collections import defaultdict
from typing import TYPE_CHECKING, Annotated, Any, Dict, Sequence

from autogpt_libs.auth.middleware import auth_middleware
from autogpt_libs.utils.cache import thread_cached
from fastapi import APIRouter, Body, Depends, HTTPException
from typing_extensions import TypedDict

import backend.data.block
import backend.server.integrations.router
import backend.server.routers.analytics
from backend.data import execution as execution_db
from backend.data import graph as graph_db
from backend.data.block import BlockInput, CompletedBlockOutput
from backend.data.credit import get_block_costs, get_user_credit_model
from backend.data.user import get_or_create_user
from backend.executor import ExecutionManager, ExecutionScheduler
from backend.integrations.creds_manager import IntegrationCredentialsManager
from backend.integrations.webhooks.graph_lifecycle_hooks import (
    on_graph_activate,
    on_graph_deactivate,
)
from backend.server.model import CreateGraph, SetGraphActiveVersion
from backend.server.utils import get_user_id
from backend.util.service import get_service_client
from backend.util.settings import Settings

if TYPE_CHECKING:
    from autogpt_libs.supabase_integration_credentials_store.types import Credentials


@thread_cached
def execution_manager_client() -> ExecutionManager:
    return get_service_client(ExecutionManager)


@thread_cached
def execution_scheduler_client() -> ExecutionScheduler:
    return get_service_client(ExecutionScheduler)


settings = Settings()
logger = logging.getLogger(__name__)
integration_creds_manager = IntegrationCredentialsManager()


_user_credit_model = get_user_credit_model()

# Define the API routes
v1_router = APIRouter(prefix="/api")


v1_router.include_router(
    backend.server.integrations.router.router,
    prefix="/integrations",
    tags=["integrations"],
)

v1_router.include_router(
    backend.server.routers.analytics.router,
    prefix="/analytics",
    tags=["analytics"],
    dependencies=[Depends(auth_middleware)],
)


########################################################
##################### Auth #############################
########################################################


@v1_router.post("/auth/user", tags=["auth"], dependencies=[Depends(auth_middleware)])
async def get_or_create_user_route(user_data: dict = Depends(auth_middleware)):
    user = await get_or_create_user(user_data)
    return user.model_dump()


########################################################
##################### Blocks ###########################
########################################################


@v1_router.get(path="/blocks", tags=["blocks"], dependencies=[Depends(auth_middleware)])
def get_graph_blocks() -> Sequence[dict[Any, Any]]:
    blocks = [block() for block in backend.data.block.get_blocks().values()]
    costs = get_block_costs()
    return [{**b.to_dict(), "costs": costs.get(b.id, [])} for b in blocks]


@v1_router.post(
    path="/blocks/{block_id}/execute",
    tags=["blocks"],
    dependencies=[Depends(auth_middleware)],
)
def execute_graph_block(block_id: str, data: BlockInput) -> CompletedBlockOutput:
    obj = backend.data.block.get_block(block_id)
    if not obj:
        raise HTTPException(status_code=404, detail=f"Block #{block_id} not found.")

    output = defaultdict(list)
    for name, data in obj.execute(data):
        output[name].append(data)
    return output


########################################################
##################### Credits ##########################
########################################################


@v1_router.get(path="/credits", dependencies=[Depends(auth_middleware)])
async def get_user_credits(
    user_id: Annotated[str, Depends(get_user_id)]
) -> dict[str, int]:
    return {"credits": await _user_credit_model.get_or_refill_credit(user_id)}


########################################################
##################### Graphs ###########################
########################################################


class DeleteGraphResponse(TypedDict):
    version_counts: int


@v1_router.get(path="/graphs", tags=["graphs"], dependencies=[Depends(auth_middleware)])
async def get_graphs(
    user_id: Annotated[str, Depends(get_user_id)],
    with_runs: bool = False,
) -> Sequence[graph_db.Graph]:
    return await graph_db.get_graphs(
        include_executions=with_runs, filter_by="active", user_id=user_id
    )


@v1_router.get(
    path="/graphs/{graph_id}", tags=["graphs"], dependencies=[Depends(auth_middleware)]
)
@v1_router.get(
    path="/graphs/{graph_id}/versions/{version}",
    tags=["graphs"],
    dependencies=[Depends(auth_middleware)],
)
async def get_graph(
    graph_id: str,
    user_id: Annotated[str, Depends(get_user_id)],
    version: int | None = None,
    hide_credentials: bool = False,
) -> graph_db.Graph:
    graph = await graph_db.get_graph(
        graph_id, version, user_id=user_id, hide_credentials=hide_credentials
    )
    if not graph:
        raise HTTPException(status_code=404, detail=f"Graph #{graph_id} not found.")
    return graph


@v1_router.get(
    path="/graphs/{graph_id}/versions",
    tags=["graphs"],
    dependencies=[Depends(auth_middleware)],
)
@v1_router.get(
    path="/templates/{graph_id}/versions",
    tags=["templates", "graphs"],
    dependencies=[Depends(auth_middleware)],
)
async def get_graph_all_versions(
    graph_id: str, user_id: Annotated[str, Depends(get_user_id)]
) -> Sequence[graph_db.Graph]:
    graphs = await graph_db.get_graph_all_versions(graph_id, user_id=user_id)
    if not graphs:
        raise HTTPException(status_code=404, detail=f"Graph #{graph_id} not found.")
    return graphs


@v1_router.post(
    path="/graphs", tags=["graphs"], dependencies=[Depends(auth_middleware)]
)
async def create_new_graph(
    create_graph: CreateGraph, user_id: Annotated[str, Depends(get_user_id)]
) -> graph_db.Graph:
    return await do_create_graph(create_graph, is_template=False, user_id=user_id)


async def do_create_graph(
    create_graph: CreateGraph,
    is_template: bool,
    # user_id doesn't have to be annotated like on other endpoints,
    # because create_graph isn't used directly as an endpoint
    user_id: str,
) -> graph_db.Graph:
    if create_graph.graph:
        graph = graph_db.make_graph_model(create_graph.graph, user_id)
    elif create_graph.template_id:
        # Create a new graph from a template
        graph = await graph_db.get_graph(
            create_graph.template_id,
            create_graph.template_version,
            template=True,
            user_id=user_id,
        )
        if not graph:
            raise HTTPException(
                400, detail=f"Template #{create_graph.template_id} not found"
            )
        graph.version = 1
    else:
        raise HTTPException(
            status_code=400, detail="Either graph or template_id must be provided."
        )

    graph.is_template = is_template
    graph.is_active = not is_template
    graph.reassign_ids(reassign_graph_id=True)

    graph = await graph_db.create_graph(graph, user_id=user_id)
    graph = await on_graph_activate(
        graph,
        get_credentials=lambda id: integration_creds_manager.get(user_id, id),
    )
    return graph


@v1_router.delete(
    path="/graphs/{graph_id}", tags=["graphs"], dependencies=[Depends(auth_middleware)]
)
async def delete_graph(
    graph_id: str, user_id: Annotated[str, Depends(get_user_id)]
) -> DeleteGraphResponse:
    return {"version_counts": await graph_db.delete_graph(graph_id, user_id=user_id)}


@v1_router.put(
    path="/graphs/{graph_id}", tags=["graphs"], dependencies=[Depends(auth_middleware)]
)
@v1_router.put(
    path="/templates/{graph_id}",
    tags=["templates", "graphs"],
    dependencies=[Depends(auth_middleware)],
)
async def update_graph(
    graph_id: str,
    graph: graph_db.Graph,
    user_id: Annotated[str, Depends(get_user_id)],
) -> graph_db.Graph:
    # Sanity check
    if graph.id and graph.id != graph_id:
        raise HTTPException(400, detail="Graph ID does not match ID in URI")

    # Determine new version
    existing_versions = await graph_db.get_graph_all_versions(graph_id, user_id=user_id)
    if not existing_versions:
        raise HTTPException(404, detail=f"Graph #{graph_id} not found")
    latest_version_number = max(g.version for g in existing_versions)
    graph.version = latest_version_number + 1

    latest_version_graph = next(
        v for v in existing_versions if v.version == latest_version_number
    )
    current_active_version = next((v for v in existing_versions if v.is_active), None)
    if latest_version_graph.is_template != graph.is_template:
        raise HTTPException(
            400, detail="Changing is_template on an existing graph is forbidden"
        )
    graph.is_active = not graph.is_template
<<<<<<< HEAD
    graph = graph_db.make_graph_model(graph, user_id)
    graph.reassign_ids()
=======
    graph.reassign_ids(user_id=user_id)
>>>>>>> 1e872406

    new_graph_version = await graph_db.create_graph(graph, user_id=user_id)

    if new_graph_version.is_active:

        def get_credentials(credentials_id: str) -> "Credentials | None":
            return integration_creds_manager.get(user_id, credentials_id)

        # Handle activation of the new graph first to ensure continuity
        new_graph_version = await on_graph_activate(
            new_graph_version,
            get_credentials=get_credentials,
        )
        # Ensure new version is the only active version
        await graph_db.set_graph_active_version(
            graph_id=graph_id, version=new_graph_version.version, user_id=user_id
        )
        if current_active_version:
            # Handle deactivation of the previously active version
            await on_graph_deactivate(
                current_active_version,
                get_credentials=get_credentials,
            )

    return new_graph_version


@v1_router.put(
    path="/graphs/{graph_id}/versions/active",
    tags=["graphs"],
    dependencies=[Depends(auth_middleware)],
)
async def set_graph_active_version(
    graph_id: str,
    request_body: SetGraphActiveVersion,
    user_id: Annotated[str, Depends(get_user_id)],
):
    new_active_version = request_body.active_graph_version
    new_active_graph = await graph_db.get_graph(
        graph_id, new_active_version, user_id=user_id
    )
    if not new_active_graph:
        raise HTTPException(404, f"Graph #{graph_id} v{new_active_version} not found")

    current_active_graph = await graph_db.get_graph(graph_id, user_id=user_id)

    def get_credentials(credentials_id: str) -> "Credentials | None":
        return integration_creds_manager.get(user_id, credentials_id)

    # Handle activation of the new graph first to ensure continuity
    await on_graph_activate(
        new_active_graph,
        get_credentials=get_credentials,
    )
    # Ensure new version is the only active version
    await graph_db.set_graph_active_version(
        graph_id=graph_id,
        version=new_active_version,
        user_id=user_id,
    )
    if current_active_graph and current_active_graph.version != new_active_version:
        # Handle deactivation of the previously active version
        await on_graph_deactivate(
            current_active_graph,
            get_credentials=get_credentials,
        )


@v1_router.post(
    path="/graphs/{graph_id}/execute",
    tags=["graphs"],
    dependencies=[Depends(auth_middleware)],
)
async def execute_graph(
    graph_id: str,
    node_input: dict[Any, Any],
    user_id: Annotated[str, Depends(get_user_id)],
) -> dict[str, Any]:  # FIXME: add proper return type
    try:
        graph_exec = execution_manager_client().add_execution(
            graph_id, node_input, user_id=user_id
        )
        return {"id": graph_exec.graph_exec_id}
    except Exception as e:
        msg = e.__str__().encode().decode("unicode_escape")
        raise HTTPException(status_code=400, detail=msg)


@v1_router.post(
    path="/graphs/{graph_id}/executions/{graph_exec_id}/stop",
    tags=["graphs"],
    dependencies=[Depends(auth_middleware)],
)
async def stop_graph_run(
    graph_exec_id: str, user_id: Annotated[str, Depends(get_user_id)]
) -> Sequence[execution_db.ExecutionResult]:
    if not await execution_db.get_graph_execution(graph_exec_id, user_id):
        raise HTTPException(404, detail=f"Agent execution #{graph_exec_id} not found")

    await asyncio.to_thread(
        lambda: execution_manager_client().cancel_execution(graph_exec_id)
    )

    # Retrieve & return canceled graph execution in its final state
    return await execution_db.get_execution_results(graph_exec_id)


@v1_router.get(
    path="/graphs/{graph_id}/executions",
    tags=["graphs"],
    dependencies=[Depends(auth_middleware)],
)
async def list_graph_runs(
    graph_id: str,
    user_id: Annotated[str, Depends(get_user_id)],
    graph_version: int | None = None,
) -> Sequence[str]:
    graph = await graph_db.get_graph(graph_id, graph_version, user_id=user_id)
    if not graph:
        rev = "" if graph_version is None else f" v{graph_version}"
        raise HTTPException(
            status_code=404, detail=f"Agent #{graph_id}{rev} not found."
        )

    return await execution_db.list_executions(graph_id, graph_version)


@v1_router.get(
    path="/graphs/{graph_id}/executions/{graph_exec_id}",
    tags=["graphs"],
    dependencies=[Depends(auth_middleware)],
)
async def get_graph_run_node_execution_results(
    graph_id: str,
    graph_exec_id: str,
    user_id: Annotated[str, Depends(get_user_id)],
) -> Sequence[execution_db.ExecutionResult]:
    graph = await graph_db.get_graph(graph_id, user_id=user_id)
    if not graph:
        raise HTTPException(status_code=404, detail=f"Graph #{graph_id} not found.")

    return await execution_db.get_execution_results(graph_exec_id)


# NOTE: This is used for testing
async def get_graph_run_status(
    graph_id: str,
    graph_exec_id: str,
    user_id: Annotated[str, Depends(get_user_id)],
) -> execution_db.ExecutionStatus:
    graph = await graph_db.get_graph(graph_id, user_id=user_id)
    if not graph:
        raise HTTPException(status_code=404, detail=f"Graph #{graph_id} not found.")

    execution = await execution_db.get_graph_execution(graph_exec_id, user_id)
    if not execution:
        raise HTTPException(
            status_code=404, detail=f"Execution #{graph_exec_id} not found."
        )

    return execution.executionStatus


########################################################
##################### Templates ########################
########################################################


@v1_router.get(
    path="/templates",
    tags=["graphs", "templates"],
    dependencies=[Depends(auth_middleware)],
)
async def get_templates(
    user_id: Annotated[str, Depends(get_user_id)]
) -> Sequence[graph_db.Graph]:
    return await graph_db.get_graphs(filter_by="template", user_id=user_id)


@v1_router.get(
    path="/templates/{graph_id}",
    tags=["templates", "graphs"],
    dependencies=[Depends(auth_middleware)],
)
async def get_template(graph_id: str, version: int | None = None) -> graph_db.Graph:
    graph = await graph_db.get_graph(graph_id, version, template=True)
    if not graph:
        raise HTTPException(status_code=404, detail=f"Template #{graph_id} not found.")
    return graph


<<<<<<< HEAD
=======
async def do_create_graph(
    create_graph: CreateGraph,
    is_template: bool,
    # user_id doesn't have to be annotated like on other endpoints,
    # because create_graph isn't used directly as an endpoint
    user_id: str,
) -> graph_db.Graph:
    if create_graph.graph:
        graph = create_graph.graph
    elif create_graph.template_id:
        # Create a new graph from a template
        graph = await graph_db.get_graph(
            create_graph.template_id,
            create_graph.template_version,
            template=True,
            user_id=user_id,
        )
        if not graph:
            raise HTTPException(
                400, detail=f"Template #{create_graph.template_id} not found"
            )
        graph.version = 1
    else:
        raise HTTPException(
            status_code=400, detail="Either graph or template_id must be provided."
        )

    graph.is_template = is_template
    graph.is_active = not is_template
    graph.reassign_ids(user_id=user_id, reassign_graph_id=True)

    return await graph_db.create_graph(graph, user_id=user_id)


>>>>>>> 1e872406
@v1_router.post(
    path="/templates",
    tags=["templates", "graphs"],
    dependencies=[Depends(auth_middleware)],
)
async def create_new_template(
    create_graph: CreateGraph, user_id: Annotated[str, Depends(get_user_id)]
) -> graph_db.Graph:
    return await do_create_graph(create_graph, is_template=True, user_id=user_id)


########################################################
##################### Schedules ########################
########################################################


@v1_router.post(
    path="/graphs/{graph_id}/schedules",
    tags=["graphs"],
    dependencies=[Depends(auth_middleware)],
)
async def create_schedule(
    graph_id: str,
    cron: str,
    input_data: dict[Any, Any],
    user_id: Annotated[str, Depends(get_user_id)],
) -> dict[Any, Any]:
    graph = await graph_db.get_graph(graph_id, user_id=user_id)
    if not graph:
        raise HTTPException(status_code=404, detail=f"Graph #{graph_id} not found.")

    return {
        "id": await asyncio.to_thread(
            lambda: execution_scheduler_client().add_execution_schedule(
                graph_id=graph_id,
                graph_version=graph.version,
                cron=cron,
                input_data=input_data,
                user_id=user_id,
            )
        )
    }


@v1_router.put(
    path="/graphs/schedules/{schedule_id}",
    tags=["graphs"],
    dependencies=[Depends(auth_middleware)],
)
async def update_schedule(
    schedule_id: str,
    input_data: dict[Any, Any],
    user_id: Annotated[str, Depends(get_user_id)],
) -> dict[Any, Any]:
    is_enabled = input_data.get("is_enabled", False)
    execution_scheduler_client().update_schedule(
        schedule_id, is_enabled, user_id=user_id
    )
    return {"id": schedule_id}


@v1_router.get(
    path="/graphs/{graph_id}/schedules",
    tags=["graphs"],
    dependencies=[Depends(auth_middleware)],
)
async def get_execution_schedules(
    graph_id: str, user_id: Annotated[str, Depends(get_user_id)]
) -> dict[str, str]:
    return execution_scheduler_client().get_execution_schedules(graph_id, user_id)


########################################################
##################### Settings ########################
########################################################


@v1_router.post(
    path="/settings", tags=["settings"], dependencies=[Depends(auth_middleware)]
)
async def update_configuration(
    updated_settings: Annotated[
        Dict[str, Any],
        Body(
            examples=[
                {
                    "config": {
                        "num_graph_workers": 10,
                        "num_node_workers": 10,
                    }
                }
            ]
        ),
    ],
):
    settings = Settings()
    try:
        updated_fields: dict[Any, Any] = {"config": [], "secrets": []}
        for key, value in updated_settings.get("config", {}).items():
            if hasattr(settings.config, key):
                setattr(settings.config, key, value)
                updated_fields["config"].append(key)
        for key, value in updated_settings.get("secrets", {}).items():
            if hasattr(settings.secrets, key):
                setattr(settings.secrets, key, value)
                updated_fields["secrets"].append(key)
        settings.save()
        return {
            "message": "Settings updated successfully",
            "updated_fields": updated_fields,
        }
    except Exception as e:
        raise HTTPException(status_code=400, detail=str(e))<|MERGE_RESOLUTION|>--- conflicted
+++ resolved
@@ -215,7 +215,7 @@
 
     graph.is_template = is_template
     graph.is_active = not is_template
-    graph.reassign_ids(reassign_graph_id=True)
+    graph.reassign_ids(user_id=user_id, reassign_graph_id=True)
 
     graph = await graph_db.create_graph(graph, user_id=user_id)
     graph = await on_graph_activate(
@@ -267,12 +267,8 @@
             400, detail="Changing is_template on an existing graph is forbidden"
         )
     graph.is_active = not graph.is_template
-<<<<<<< HEAD
     graph = graph_db.make_graph_model(graph, user_id)
-    graph.reassign_ids()
-=======
     graph.reassign_ids(user_id=user_id)
->>>>>>> 1e872406
 
     new_graph_version = await graph_db.create_graph(graph, user_id=user_id)
 
@@ -464,43 +460,6 @@
     return graph
 
 
-<<<<<<< HEAD
-=======
-async def do_create_graph(
-    create_graph: CreateGraph,
-    is_template: bool,
-    # user_id doesn't have to be annotated like on other endpoints,
-    # because create_graph isn't used directly as an endpoint
-    user_id: str,
-) -> graph_db.Graph:
-    if create_graph.graph:
-        graph = create_graph.graph
-    elif create_graph.template_id:
-        # Create a new graph from a template
-        graph = await graph_db.get_graph(
-            create_graph.template_id,
-            create_graph.template_version,
-            template=True,
-            user_id=user_id,
-        )
-        if not graph:
-            raise HTTPException(
-                400, detail=f"Template #{create_graph.template_id} not found"
-            )
-        graph.version = 1
-    else:
-        raise HTTPException(
-            status_code=400, detail="Either graph or template_id must be provided."
-        )
-
-    graph.is_template = is_template
-    graph.is_active = not is_template
-    graph.reassign_ids(user_id=user_id, reassign_graph_id=True)
-
-    return await graph_db.create_graph(graph, user_id=user_id)
-
-
->>>>>>> 1e872406
 @v1_router.post(
     path="/templates",
     tags=["templates", "graphs"],
