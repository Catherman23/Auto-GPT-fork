from typing import Dict, Set

from fastapi import WebSocket

from backend.data.execution import (
    ExecutionEventType,
    GraphExecutionEvent,
    NodeExecutionEvent,
)
from backend.server.model import WSMessage, WSMethod

_EVENT_TYPE_TO_METHOD_MAP: dict[ExecutionEventType, WSMethod] = {
    ExecutionEventType.GRAPH_EXEC_UPDATE: WSMethod.GRAPH_EXECUTION_EVENT,
    ExecutionEventType.NODE_EXEC_UPDATE: WSMethod.NODE_EXECUTION_EVENT,
}


class ConnectionManager:
    def __init__(self):
        self.active_connections: Set[WebSocket] = set()
        self.subscriptions: Dict[str, Set[WebSocket]] = {}

    async def connect(self, websocket: WebSocket):
        await websocket.accept()
        self.active_connections.add(websocket)

    def disconnect(self, websocket: WebSocket):
        self.active_connections.remove(websocket)
        for subscribers in self.subscriptions.values():
            subscribers.discard(websocket)

    async def subscribe(
        self, *, user_id: str, graph_id: str, graph_version: int, websocket: WebSocket
    ):
        key = f"{user_id}_{graph_id}_{graph_version}"
        if key not in self.subscriptions:
            self.subscriptions[key] = set()
        self.subscriptions[key].add(websocket)

    async def unsubscribe(
        self, *, user_id: str, graph_id: str, graph_version: int, websocket: WebSocket
    ):
        key = f"{user_id}_{graph_id}_{graph_version}"
        if key in self.subscriptions:
            self.subscriptions[key].discard(websocket)
            if not self.subscriptions[key]:
                del self.subscriptions[key]

<<<<<<< HEAD
    async def send_execution_update(
        self, execution_event: GraphExecutionEvent | NodeExecutionEvent
    ):
        key = f"{execution_event.graph_id}_{execution_event.graph_version}"
=======
    async def send_execution_result(self, result: execution.ExecutionResult):
        key = f"{result.user_id}_{result.graph_id}_{result.graph_version}"
>>>>>>> 9a661b51
        if key in self.subscriptions:
            message = WSMessage(
                method=_EVENT_TYPE_TO_METHOD_MAP[execution_event.event_type],
                channel=key,
                data=execution_event.model_dump(),
            ).model_dump_json()
            for connection in self.subscriptions[key]:
                await connection.send_text(message)<|MERGE_RESOLUTION|>--- conflicted
+++ resolved
@@ -46,20 +46,15 @@
             if not self.subscriptions[key]:
                 del self.subscriptions[key]
 
-<<<<<<< HEAD
     async def send_execution_update(
-        self, execution_event: GraphExecutionEvent | NodeExecutionEvent
+        self, exec_event: GraphExecutionEvent | NodeExecutionEvent
     ):
-        key = f"{execution_event.graph_id}_{execution_event.graph_version}"
-=======
-    async def send_execution_result(self, result: execution.ExecutionResult):
-        key = f"{result.user_id}_{result.graph_id}_{result.graph_version}"
->>>>>>> 9a661b51
+        key = f"{exec_event.user_id}_{exec_event.graph_id}_{exec_event.graph_version}"
         if key in self.subscriptions:
             message = WSMessage(
-                method=_EVENT_TYPE_TO_METHOD_MAP[execution_event.event_type],
+                method=_EVENT_TYPE_TO_METHOD_MAP[exec_event.event_type],
                 channel=key,
-                data=execution_event.model_dump(),
+                data=exec_event.model_dump(),
             ).model_dump_json()
             for connection in self.subscriptions[key]:
                 await connection.send_text(message)