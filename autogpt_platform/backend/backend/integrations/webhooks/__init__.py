from typing import TYPE_CHECKING

<<<<<<< HEAD
from .compass import CompassWebhookManager
from .generic import GenericWebhooksManager
from .github import GithubWebhooksManager
from .slant3d import Slant3DWebhooksManager

=======
>>>>>>> dbb85baf
if TYPE_CHECKING:
    from ..providers import ProviderName
    from ._base import BaseWebhooksManager

<<<<<<< HEAD
# --8<-- [start:WEBHOOK_MANAGERS_BY_NAME]
WEBHOOK_MANAGERS_BY_NAME: dict["ProviderName", type["BaseWebhooksManager"]] = {
    handler.PROVIDER_NAME: handler
    for handler in [
        CompassWebhookManager,
        GithubWebhooksManager,
        Slant3DWebhooksManager,
        GenericWebhooksManager,
    ]
}
# --8<-- [end:WEBHOOK_MANAGERS_BY_NAME]

__all__ = ["WEBHOOK_MANAGERS_BY_NAME"]
=======
_WEBHOOK_MANAGERS: dict["ProviderName", type["BaseWebhooksManager"]] = {}


# --8<-- [start:load_webhook_managers]
def load_webhook_managers() -> dict["ProviderName", type["BaseWebhooksManager"]]:
    if _WEBHOOK_MANAGERS:
        return _WEBHOOK_MANAGERS

    from .compass import CompassWebhookManager
    from .github import GithubWebhooksManager
    from .slant3d import Slant3DWebhooksManager

    _WEBHOOK_MANAGERS.update(
        {
            handler.PROVIDER_NAME: handler
            for handler in [
                CompassWebhookManager,
                GithubWebhooksManager,
                Slant3DWebhooksManager,
            ]
        }
    )
    return _WEBHOOK_MANAGERS


# --8<-- [end:load_webhook_managers]


def get_webhook_manager(provider_name: "ProviderName") -> "BaseWebhooksManager":
    return load_webhook_managers()[provider_name]()


def supports_webhooks(provider_name: "ProviderName") -> bool:
    return provider_name in load_webhook_managers()


__all__ = ["get_webhook_manager", "supports_webhooks"]
>>>>>>> dbb85baf
<|MERGE_RESOLUTION|>--- conflicted
+++ resolved
@@ -1,32 +1,9 @@
 from typing import TYPE_CHECKING
 
-<<<<<<< HEAD
-from .compass import CompassWebhookManager
-from .generic import GenericWebhooksManager
-from .github import GithubWebhooksManager
-from .slant3d import Slant3DWebhooksManager
-
-=======
->>>>>>> dbb85baf
 if TYPE_CHECKING:
     from ..providers import ProviderName
     from ._base import BaseWebhooksManager
 
-<<<<<<< HEAD
-# --8<-- [start:WEBHOOK_MANAGERS_BY_NAME]
-WEBHOOK_MANAGERS_BY_NAME: dict["ProviderName", type["BaseWebhooksManager"]] = {
-    handler.PROVIDER_NAME: handler
-    for handler in [
-        CompassWebhookManager,
-        GithubWebhooksManager,
-        Slant3DWebhooksManager,
-        GenericWebhooksManager,
-    ]
-}
-# --8<-- [end:WEBHOOK_MANAGERS_BY_NAME]
-
-__all__ = ["WEBHOOK_MANAGERS_BY_NAME"]
-=======
 _WEBHOOK_MANAGERS: dict["ProviderName", type["BaseWebhooksManager"]] = {}
 
 
@@ -46,6 +23,8 @@
                 CompassWebhookManager,
                 GithubWebhooksManager,
                 Slant3DWebhooksManager,
+                GenericWebhooksManager,
+
             ]
         }
     )
@@ -64,4 +43,3 @@
 
 
 __all__ = ["get_webhook_manager", "supports_webhooks"]
->>>>>>> dbb85baf
