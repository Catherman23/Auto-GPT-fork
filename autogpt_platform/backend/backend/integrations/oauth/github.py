import time
from typing import Optional
from urllib.parse import urlencode

from backend.data.model import OAuth2Credentials
from backend.integrations.providers import ProviderName
from backend.util.request import Requests

from .base import BaseOAuthHandler


# --8<-- [start:GithubOAuthHandlerExample]
class GitHubOAuthHandler(BaseOAuthHandler):
    """
    Based on the documentation at:
    - [Authorizing OAuth apps - GitHub Docs](https://docs.github.com/en/apps/oauth-apps/building-oauth-apps/authorizing-oauth-apps)
    - [Refreshing user access tokens - GitHub Docs](https://docs.github.com/en/apps/creating-github-apps/authenticating-with-a-github-app/refreshing-user-access-tokens)

    Notes:
    - By default, token expiration is disabled on GitHub Apps. This means the access
      token doesn't expire and no refresh token is returned by the authorization flow.
    - When token expiration gets enabled, any existing tokens will remain non-expiring.
    - When token expiration gets disabled, token refreshes will return a non-expiring
      access token *with no refresh token*.
    """  # noqa

    PROVIDER_NAME = ProviderName.GITHUB

    def __init__(self, client_id: str, client_secret: str, redirect_uri: str):
        self.client_id = client_id
        self.client_secret = client_secret
        self.redirect_uri = redirect_uri
        self.auth_base_url = "https://github.com/login/oauth/authorize"
        self.token_url = "https://github.com/login/oauth/access_token"
        self.revoke_url = "https://api.github.com/applications/{client_id}/token"

    def get_login_url(
        self, scopes: list[str], state: str, code_challenge: Optional[str]
    ) -> str:
        params = {
            "client_id": self.client_id,
            "redirect_uri": self.redirect_uri,
            "scope": " ".join(scopes),
            "state": state,
        }
        return f"{self.auth_base_url}?{urlencode(params)}"

    async def exchange_code_for_tokens(
        self, code: str, scopes: list[str], code_verifier: Optional[str]
    ) -> OAuth2Credentials:
        return await self._request_tokens(
            {"code": code, "redirect_uri": self.redirect_uri}
        )

    async def revoke_tokens(self, credentials: OAuth2Credentials) -> bool:
        if not credentials.access_token:
            raise ValueError("No access token to revoke")

        headers = {
            "Accept": "application/vnd.github+json",
            "X-GitHub-Api-Version": "2022-11-28",
        }

<<<<<<< HEAD
        await requests.delete(
=======
        Requests().delete(
>>>>>>> 81d3eb7c
            url=self.revoke_url.format(client_id=self.client_id),
            auth=(self.client_id, self.client_secret),
            headers=headers,
            json={"access_token": credentials.access_token.get_secret_value()},
        )
        return True

    async def _refresh_tokens(
        self, credentials: OAuth2Credentials
    ) -> OAuth2Credentials:
        if not credentials.refresh_token:
            return credentials

        return await self._request_tokens(
            {
                "refresh_token": credentials.refresh_token.get_secret_value(),
                "grant_type": "refresh_token",
            }
        )

    async def _request_tokens(
        self,
        params: dict[str, str],
        current_credentials: Optional[OAuth2Credentials] = None,
    ) -> OAuth2Credentials:
        request_body = {
            "client_id": self.client_id,
            "client_secret": self.client_secret,
            **params,
        }
        headers = {"Accept": "application/json"}
<<<<<<< HEAD
        response = await requests.post(
            self.token_url, data=request_body, headers=headers
        )
=======
        response = Requests().post(self.token_url, data=request_body, headers=headers)
>>>>>>> 81d3eb7c
        token_data: dict = response.json()

        username = await self._request_username(token_data["access_token"])

        now = int(time.time())
        new_credentials = OAuth2Credentials(
            provider=self.PROVIDER_NAME,
            title=current_credentials.title if current_credentials else None,
            username=username,
            access_token=token_data["access_token"],
            # Token refresh responses have an empty `scope` property (see docs),
            # so we have to get the scope from the existing credentials object.
            scopes=(
                token_data.get("scope", "").split(",")
                or (current_credentials.scopes if current_credentials else [])
            ),
            # Refresh token and expiration intervals are only given if token expiration
            # is enabled in the GitHub App's settings.
            refresh_token=token_data.get("refresh_token"),
            access_token_expires_at=(
                now + expires_in
                if (expires_in := token_data.get("expires_in", None))
                else None
            ),
            refresh_token_expires_at=(
                now + expires_in
                if (expires_in := token_data.get("refresh_token_expires_in", None))
                else None
            ),
        )
        if current_credentials:
            new_credentials.id = current_credentials.id
        return new_credentials

    async def _request_username(self, access_token: str) -> str | None:
        url = "https://api.github.com/user"
        headers = {
            "Accept": "application/vnd.github+json",
            "Authorization": f"Bearer {access_token}",
            "X-GitHub-Api-Version": "2022-11-28",
        }

<<<<<<< HEAD
        response = await requests.get(url, headers=headers)
=======
        response = Requests().get(url, headers=headers)
>>>>>>> 81d3eb7c

        if not response.ok:
            return None

        # Get the login (username)
        resp = response.json()
        return resp.get("login")


# --8<-- [end:GithubOAuthHandlerExample]<|MERGE_RESOLUTION|>--- conflicted
+++ resolved
@@ -61,11 +61,7 @@
             "X-GitHub-Api-Version": "2022-11-28",
         }
 
-<<<<<<< HEAD
-        await requests.delete(
-=======
-        Requests().delete(
->>>>>>> 81d3eb7c
+        await Requests().delete(
             url=self.revoke_url.format(client_id=self.client_id),
             auth=(self.client_id, self.client_secret),
             headers=headers,
@@ -97,13 +93,9 @@
             **params,
         }
         headers = {"Accept": "application/json"}
-<<<<<<< HEAD
-        response = await requests.post(
+        response = await Requests().post(
             self.token_url, data=request_body, headers=headers
         )
-=======
-        response = Requests().post(self.token_url, data=request_body, headers=headers)
->>>>>>> 81d3eb7c
         token_data: dict = response.json()
 
         username = await self._request_username(token_data["access_token"])
@@ -146,11 +138,7 @@
             "X-GitHub-Api-Version": "2022-11-28",
         }
 
-<<<<<<< HEAD
-        response = await requests.get(url, headers=headers)
-=======
-        response = Requests().get(url, headers=headers)
->>>>>>> 81d3eb7c
+        response = await Requests().get(url, headers=headers)
 
         if not response.ok:
             return None
