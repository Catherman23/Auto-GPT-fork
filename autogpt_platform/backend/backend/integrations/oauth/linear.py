import json
from typing import Optional
from urllib.parse import urlencode

from pydantic import SecretStr

from backend.blocks.linear._api import LinearAPIException
from backend.data.model import APIKeyCredentials, OAuth2Credentials
from backend.integrations.providers import ProviderName
from backend.util.request import Requests

from .base import BaseOAuthHandler


class LinearOAuthHandler(BaseOAuthHandler):
    """
    OAuth2 handler for Linear.
    """

    PROVIDER_NAME = ProviderName.LINEAR

    def __init__(self, client_id: str, client_secret: str, redirect_uri: str):
        self.client_id = client_id
        self.client_secret = client_secret
        self.redirect_uri = redirect_uri
        self.auth_base_url = "https://linear.app/oauth/authorize"
        self.token_url = "https://api.linear.app/oauth/token"  # Correct token URL
        self.revoke_url = "https://api.linear.app/oauth/revoke"

    def get_login_url(
        self, scopes: list[str], state: str, code_challenge: Optional[str]
    ) -> str:

        params = {
            "client_id": self.client_id,
            "redirect_uri": self.redirect_uri,
            "response_type": "code",  # Important: include "response_type"
            "scope": ",".join(scopes),  # Comma-separated, not space-separated
            "state": state,
        }
        return f"{self.auth_base_url}?{urlencode(params)}"

    async def exchange_code_for_tokens(
        self, code: str, scopes: list[str], code_verifier: Optional[str]
    ) -> OAuth2Credentials:
        return await self._request_tokens(
            {"code": code, "redirect_uri": self.redirect_uri}
        )

    async def revoke_tokens(self, credentials: OAuth2Credentials) -> bool:
        if not credentials.access_token:
            raise ValueError("No access token to revoke")

        headers = {
            "Authorization": f"Bearer {credentials.access_token.get_secret_value()}"
        }

<<<<<<< HEAD
        response = await requests.post(self.revoke_url, headers=headers)
=======
        response = Requests().post(self.revoke_url, headers=headers)
>>>>>>> 81d3eb7c
        if not response.ok:
            try:
                error_data = response.json()
                error_message = error_data.get("error", "Unknown error")
            except json.JSONDecodeError:
                error_message = response.text
            raise LinearAPIException(
                f"Failed to revoke Linear tokens ({response.status}): {error_message}",
                response.status,
            )

        return True  # Linear doesn't return JSON on successful revoke

    async def _refresh_tokens(
        self, credentials: OAuth2Credentials
    ) -> OAuth2Credentials:
        if not credentials.refresh_token:
            raise ValueError(
                "No refresh token available."
            )  # Linear uses non-expiring tokens

        return await self._request_tokens(
            {
                "refresh_token": credentials.refresh_token.get_secret_value(),
                "grant_type": "refresh_token",
            }
        )

    async def _request_tokens(
        self,
        params: dict[str, str],
        current_credentials: Optional[OAuth2Credentials] = None,
    ) -> OAuth2Credentials:
        request_body = {
            "client_id": self.client_id,
            "client_secret": self.client_secret,
            "grant_type": "authorization_code",  # Ensure grant_type is correct
            **params,
        }

        headers = {
            "Content-Type": "application/x-www-form-urlencoded"
        }  # Correct header for token request
<<<<<<< HEAD
        response = await requests.post(
            self.token_url, data=request_body, headers=headers
        )
=======
        response = Requests().post(self.token_url, data=request_body, headers=headers)
>>>>>>> 81d3eb7c

        if not response.ok:
            try:
                error_data = response.json()
                error_message = error_data.get("error", "Unknown error")
            except json.JSONDecodeError:
                error_message = response.text
            raise LinearAPIException(
                f"Failed to fetch Linear tokens ({response.status}): {error_message}",
                response.status,
            )

        token_data = response.json()

        # Note: Linear access tokens do not expire, so we set expires_at to None
        new_credentials = OAuth2Credentials(
            provider=self.PROVIDER_NAME,
            title=current_credentials.title if current_credentials else None,
            username=token_data.get("user", {}).get(
                "name", "Unknown User"
            ),  # extract name or set appropriate
            access_token=token_data["access_token"],
            scopes=token_data["scope"].split(
                ","
            ),  # Linear returns comma-separated scopes
            refresh_token=token_data.get(
                "refresh_token"
            ),  # Linear uses non-expiring tokens so this might be null
            access_token_expires_at=None,
            refresh_token_expires_at=None,
        )
        if current_credentials:
            new_credentials.id = current_credentials.id
        return new_credentials

    async def _request_username(self, access_token: str) -> Optional[str]:
        # Use the LinearClient to fetch user details using GraphQL
        from backend.blocks.linear._api import LinearClient

        try:
            linear_client = LinearClient(
                APIKeyCredentials(
                    api_key=SecretStr(access_token),
                    title="temp",
                    provider=self.PROVIDER_NAME,
                    expires_at=None,
                )
            )  # Temporary credentials for this request

            query = """
                query Viewer {
                    viewer {
                        name
                    }
                }
            """

            response = await linear_client.query(query)
            return response["viewer"]["name"]

        except Exception as e:  # Handle any errors
            print(f"Error fetching username: {e}")
            return None<|MERGE_RESOLUTION|>--- conflicted
+++ resolved
@@ -55,11 +55,7 @@
             "Authorization": f"Bearer {credentials.access_token.get_secret_value()}"
         }
 
-<<<<<<< HEAD
-        response = await requests.post(self.revoke_url, headers=headers)
-=======
-        response = Requests().post(self.revoke_url, headers=headers)
->>>>>>> 81d3eb7c
+        response = await Requests().post(self.revoke_url, headers=headers)
         if not response.ok:
             try:
                 error_data = response.json()
@@ -103,13 +99,9 @@
         headers = {
             "Content-Type": "application/x-www-form-urlencoded"
         }  # Correct header for token request
-<<<<<<< HEAD
-        response = await requests.post(
+        response = await Requests().post(
             self.token_url, data=request_body, headers=headers
         )
-=======
-        response = Requests().post(self.token_url, data=request_body, headers=headers)
->>>>>>> 81d3eb7c
 
         if not response.ok:
             try:
