import logging

import autogpt_libs.auth.models
import fastapi.responses
import pytest
from prisma.models import User

import backend.server.v2.library.model
import backend.server.v2.store.model
from backend.blocks.basic import AgentInputBlock, FindInDictionaryBlock, StoreValueBlock
from backend.blocks.maths import CalculatorBlock, Operation
from backend.data import execution, graph
from backend.server.model import CreateGraph
from backend.server.rest_api import AgentServer
from backend.usecases.sample import create_test_graph, create_test_user
from backend.util.test import SpinTestServer, wait_execution

logger = logging.getLogger(__name__)


async def create_graph(s: SpinTestServer, g: graph.Graph, u: User) -> graph.Graph:
    logger.info(f"Creating graph for user {u.id}")
    return await s.agent_server.test_create_graph(CreateGraph(graph=g), u.id)


async def execute_graph(
    agent_server: AgentServer,
    test_graph: graph.Graph,
    test_user: User,
    input_data: dict,
    num_execs: int = 4,
) -> str:
    logger.info(f"Executing graph {test_graph.id} for user {test_user.id}")
    logger.info(f"Input data: {input_data}")

    # --- Test adding new executions --- #
    response = await agent_server.test_execute_graph(
        user_id=test_user.id,
        graph_id=test_graph.id,
        graph_version=test_graph.version,
        node_input=input_data,
    )
    graph_exec_id = response.graph_exec_id
    logger.info(f"Created execution with ID: {graph_exec_id}")

    # Execution queue should be empty
    logger.info("Waiting for execution to complete...")
    result = await wait_execution(test_user.id, test_graph.id, graph_exec_id, 30)
    logger.info(f"Execution completed with {len(result)} results")
    assert len(result) == num_execs
    return graph_exec_id


async def assert_sample_graph_executions(
    agent_server: AgentServer,
    test_graph: graph.Graph,
    test_user: User,
    graph_exec_id: str,
):
    logger.info(f"Checking execution results for graph {test_graph.id}")
    executions = await agent_server.test_get_graph_run_node_execution_results(
        test_graph.id,
        graph_exec_id,
        test_user.id,
    )

    output_list = [{"result": ["Hello"]}, {"result": ["World"]}]
    input_list = [
        {
            "name": "input_1",
            "value": "Hello",
        },
        {
            "name": "input_2",
            "value": "World",
        },
    ]

    # Executing StoreValueBlock
    exec = executions[0]
    logger.info(f"Checking first StoreValueBlock execution: {exec}")
    assert exec.status == execution.ExecutionStatus.COMPLETED
    assert exec.graph_exec_id == graph_exec_id
    assert (
        exec.output_data in output_list
    ), f"Output data: {exec.output_data} and {output_list}"
    assert (
        exec.input_data in input_list
    ), f"Input data: {exec.input_data} and {input_list}"
    assert exec.node_id in [test_graph.nodes[0].id, test_graph.nodes[1].id]

    # Executing StoreValueBlock
    exec = executions[1]
    logger.info(f"Checking second StoreValueBlock execution: {exec}")
    assert exec.status == execution.ExecutionStatus.COMPLETED
    assert exec.graph_exec_id == graph_exec_id
    assert (
        exec.output_data in output_list
    ), f"Output data: {exec.output_data} and {output_list}"
    assert (
        exec.input_data in input_list
    ), f"Input data: {exec.input_data} and {input_list}"
    assert exec.node_id in [test_graph.nodes[0].id, test_graph.nodes[1].id]

    # Executing FillTextTemplateBlock
    exec = executions[2]
    logger.info(f"Checking FillTextTemplateBlock execution: {exec}")
    assert exec.status == execution.ExecutionStatus.COMPLETED
    assert exec.graph_exec_id == graph_exec_id
    assert exec.output_data == {"output": ["Hello, World!!!"]}
    assert exec.input_data == {
        "format": "{{a}}, {{b}}{{c}}",
        "values": {"a": "Hello", "b": "World", "c": "!!!"},
        "values_#_a": "Hello",
        "values_#_b": "World",
        "values_#_c": "!!!",
    }
    assert exec.node_id == test_graph.nodes[2].id

    # Executing PrintToConsoleBlock
    exec = executions[3]
    logger.info(f"Checking PrintToConsoleBlock execution: {exec}")
    assert exec.status == execution.ExecutionStatus.COMPLETED
    assert exec.graph_exec_id == graph_exec_id
    assert exec.output_data == {"status": ["printed"]}
    assert exec.input_data == {"text": "Hello, World!!!"}
    assert exec.node_id == test_graph.nodes[3].id


@pytest.mark.asyncio(scope="session")
async def test_agent_execution(server: SpinTestServer):
    logger.info("Starting test_agent_execution")
    test_user = await create_test_user()
    test_graph = await create_graph(server, create_test_graph(), test_user)
    data = {"input_1": "Hello", "input_2": "World"}
    graph_exec_id = await execute_graph(
        server.agent_server,
        test_graph,
        test_user,
        data,
        4,
    )
    await assert_sample_graph_executions(
        server.agent_server, test_graph, test_user, graph_exec_id
    )
    logger.info("Completed test_agent_execution")


@pytest.mark.asyncio(scope="session")
async def test_input_pin_always_waited(server: SpinTestServer):
    """
    This test is asserting that the input pin should always be waited for the execution,
    even when default value on that pin is defined, the value has to be ignored.

    Test scenario:
    StoreValueBlock1
                \\ input
                     >------- FindInDictionaryBlock | input_default: key: "", input: {}
                // key
    StoreValueBlock2
    """
    logger.info("Starting test_input_pin_always_waited")
    nodes = [
        graph.Node(
            block_id=StoreValueBlock().id,
            input_default={"input": {"key1": "value1", "key2": "value2"}},
        ),
        graph.Node(
            block_id=StoreValueBlock().id,
            input_default={"input": "key2"},
        ),
        graph.Node(
            block_id=FindInDictionaryBlock().id,
            input_default={"key": "", "input": {}},
        ),
    ]
    links = [
        graph.Link(
            source_id=nodes[0].id,
            sink_id=nodes[2].id,
            source_name="output",
            sink_name="input",
        ),
        graph.Link(
            source_id=nodes[1].id,
            sink_id=nodes[2].id,
            source_name="output",
            sink_name="key",
        ),
    ]
    test_graph = graph.Graph(
        name="TestGraph",
        description="Test graph",
        nodes=nodes,
        links=links,
    )
    test_user = await create_test_user()
    test_graph = await create_graph(server, test_graph, test_user)
    graph_exec_id = await execute_graph(
        server.agent_server, test_graph, test_user, {}, 3
    )

    logger.info("Checking execution results")
    executions = await server.agent_server.test_get_graph_run_node_execution_results(
        test_graph.id, graph_exec_id, test_user.id
    )
    assert len(executions) == 3
    # FindInDictionaryBlock should wait for the input pin to be provided,
    # Hence executing extraction of "key" from {"key1": "value1", "key2": "value2"}
    assert executions[2].status == execution.ExecutionStatus.COMPLETED
    assert executions[2].output_data == {"output": ["value2"]}
    logger.info("Completed test_input_pin_always_waited")


@pytest.mark.asyncio(scope="session")
async def test_static_input_link_on_graph(server: SpinTestServer):
    """
    This test is asserting the behaviour of static input link, e.g: reusable input link.

    Test scenario:
    *StoreValueBlock1*===a=========\\
    *StoreValueBlock2*===a=====\\  ||
    *StoreValueBlock3*===a===*MathBlock*====b / static====*StoreValueBlock5*
    *StoreValueBlock4*=========================================//

    In this test, there will be three input waiting in the MathBlock input pin `a`.
    And later, another output is produced on input pin `b`, which is a static link,
    this input will complete the input of those three incomplete executions.
    """
    logger.info("Starting test_static_input_link_on_graph")
    nodes = [
        graph.Node(block_id=StoreValueBlock().id, input_default={"input": 4}),  # a
        graph.Node(block_id=StoreValueBlock().id, input_default={"input": 4}),  # a
        graph.Node(block_id=StoreValueBlock().id, input_default={"input": 4}),  # a
        graph.Node(block_id=StoreValueBlock().id, input_default={"input": 5}),  # b
        graph.Node(block_id=StoreValueBlock().id),
        graph.Node(
            block_id=CalculatorBlock().id,
            input_default={"operation": Operation.ADD.value},
        ),
    ]
    links = [
        graph.Link(
            source_id=nodes[0].id,
            sink_id=nodes[5].id,
            source_name="output",
            sink_name="a",
        ),
        graph.Link(
            source_id=nodes[1].id,
            sink_id=nodes[5].id,
            source_name="output",
            sink_name="a",
        ),
        graph.Link(
            source_id=nodes[2].id,
            sink_id=nodes[5].id,
            source_name="output",
            sink_name="a",
        ),
        graph.Link(
            source_id=nodes[3].id,
            sink_id=nodes[4].id,
            source_name="output",
            sink_name="input",
        ),
        graph.Link(
            source_id=nodes[4].id,
            sink_id=nodes[5].id,
            source_name="output",
            sink_name="b",
            is_static=True,  # This is the static link to test.
        ),
    ]
    test_graph = graph.Graph(
        name="TestGraph",
        description="Test graph",
        nodes=nodes,
        links=links,
    )
    test_user = await create_test_user()
    test_graph = await create_graph(server, test_graph, test_user)
    graph_exec_id = await execute_graph(
        server.agent_server, test_graph, test_user, {}, 8
    )
    logger.info("Checking execution results")
    executions = await server.agent_server.test_get_graph_run_node_execution_results(
        test_graph.id, graph_exec_id, test_user.id
    )
    assert len(executions) == 8
    # The last 3 executions will be a+b=4+5=9
    for i, exec_data in enumerate(executions[-3:]):
        logger.info(f"Checking execution {i+1} of last 3: {exec_data}")
        assert exec_data.status == execution.ExecutionStatus.COMPLETED
        assert exec_data.output_data == {"result": [9]}
    logger.info("Completed test_static_input_link_on_graph")


@pytest.mark.asyncio(scope="session")
async def test_execute_preset(server: SpinTestServer):
    """
    Test executing a preset.

    This test ensures that:
    1. A preset can be successfully executed
    2. The execution results are correct

    Args:
        server (SpinTestServer): The test server instance.
    """
    # Create test graph and user
    nodes = [
        graph.Node(  # 0
            block_id=AgentInputBlock().id,
            input_default={"name": "dictionary"},
        ),
        graph.Node(  # 1
            block_id=AgentInputBlock().id,
            input_default={"name": "selected_value"},
        ),
        graph.Node(  # 2
            block_id=StoreValueBlock().id,
            input_default={"input": {"key1": "Hi", "key2": "Everyone"}},
        ),
        graph.Node(  # 3
            block_id=FindInDictionaryBlock().id,
            input_default={"key": "", "input": {}},
        ),
    ]
    links = [
        graph.Link(
            source_id=nodes[0].id,
            sink_id=nodes[2].id,
            source_name="result",
            sink_name="input",
        ),
        graph.Link(
            source_id=nodes[1].id,
            sink_id=nodes[3].id,
            source_name="result",
            sink_name="key",
        ),
        graph.Link(
            source_id=nodes[2].id,
            sink_id=nodes[3].id,
            source_name="output",
            sink_name="input",
        ),
    ]
    test_graph = graph.Graph(
        name="TestGraph",
        description="Test graph",
        nodes=nodes,
        links=links,
    )
    test_user = await create_test_user()
    test_graph = await create_graph(server, test_graph, test_user)

    # Create preset with initial values
    preset = backend.server.v2.library.model.CreateLibraryAgentPresetRequest(
        name="Test Preset With Clash",
        description="Test preset with clashing input values",
        agent_id=test_graph.id,
        agent_version=test_graph.version,
        inputs={
<<<<<<< HEAD
            "node_input": {
                "dictionary": {"key1": "Hello", "key2": "World"},
                "selected_value": "key2",
            }
=======
            "dictionary": {"key1": "Hello", "key2": "World"},
            "selected_value": "key2",
>>>>>>> e9cf61aa
        },
        is_active=True,
    )
    created_preset = await server.agent_server.test_create_preset(preset, test_user.id)

    # Execute preset with overriding values
    result = await server.agent_server.test_execute_preset(
        graph_id=test_graph.id,
        graph_version=test_graph.version,
        preset_id=created_preset.id,
<<<<<<< HEAD
        node_input={},
=======
>>>>>>> e9cf61aa
        user_id=test_user.id,
    )

    # Verify execution
    assert result is not None
    graph_exec_id = result["id"]

    # Wait for execution to complete
    executions = await wait_execution(test_user.id, test_graph.id, graph_exec_id)
    assert len(executions) == 4

    # FindInDictionaryBlock should wait for the input pin to be provided,
    # Hence executing extraction of "key" from {"key1": "value1", "key2": "value2"}
    assert executions[3].status == execution.ExecutionStatus.COMPLETED
    assert executions[3].output_data == {"output": ["World"]}


@pytest.mark.asyncio(scope="session")
async def test_execute_preset_with_clash(server: SpinTestServer):
    """
    Test executing a preset with clashing input data.
    """
    # Create test graph and user
    nodes = [
        graph.Node(  # 0
            block_id=AgentInputBlock().id,
            input_default={"name": "dictionary"},
        ),
        graph.Node(  # 1
            block_id=AgentInputBlock().id,
            input_default={"name": "selected_value"},
        ),
        graph.Node(  # 2
            block_id=StoreValueBlock().id,
            input_default={"input": {"key1": "Hi", "key2": "Everyone"}},
        ),
        graph.Node(  # 3
            block_id=FindInDictionaryBlock().id,
            input_default={"key": "", "input": {}},
        ),
    ]
    links = [
        graph.Link(
            source_id=nodes[0].id,
            sink_id=nodes[2].id,
            source_name="result",
            sink_name="input",
        ),
        graph.Link(
            source_id=nodes[1].id,
            sink_id=nodes[3].id,
            source_name="result",
            sink_name="key",
        ),
        graph.Link(
            source_id=nodes[2].id,
            sink_id=nodes[3].id,
            source_name="output",
            sink_name="input",
        ),
    ]
    test_graph = graph.Graph(
        name="TestGraph",
        description="Test graph",
        nodes=nodes,
        links=links,
    )
    test_user = await create_test_user()
    test_graph = await create_graph(server, test_graph, test_user)

    # Create preset with initial values
    preset = backend.server.v2.library.model.CreateLibraryAgentPresetRequest(
        name="Test Preset With Clash",
        description="Test preset with clashing input values",
        agent_id=test_graph.id,
        agent_version=test_graph.version,
        inputs={
<<<<<<< HEAD
            "node_input": {
                "dictionary": {"key1": "Hello", "key2": "World"},
                "selected_value": "key2",
            }
        },
        is_active=True,
    )

=======
            "dictionary": {"key1": "Hello", "key2": "World"},
            "selected_value": "key2",
        },
        is_active=True,
    )
>>>>>>> e9cf61aa
    created_preset = await server.agent_server.test_create_preset(preset, test_user.id)

    # Execute preset with overriding values
    result = await server.agent_server.test_execute_preset(
        graph_id=test_graph.id,
        graph_version=test_graph.version,
        preset_id=created_preset.id,
<<<<<<< HEAD
        node_input={"node_input": {"selected_value": "key1"}},
=======
        node_input={"selected_value": "key1"},
>>>>>>> e9cf61aa
        user_id=test_user.id,
    )

    # Verify execution
<<<<<<< HEAD
    assert result is not None, f"Result should not be None: {result}"
=======
    assert result is not None, "Result must not be None"
>>>>>>> e9cf61aa
    graph_exec_id = result["id"]

    # Wait for execution to complete
    executions = await wait_execution(test_user.id, test_graph.id, graph_exec_id)
    assert len(executions) == 4

    # FindInDictionaryBlock should wait for the input pin to be provided,
    # Hence executing extraction of "key" from {"key1": "value1", "key2": "value2"}
    assert executions[3].status == execution.ExecutionStatus.COMPLETED
    assert executions[3].output_data == {"output": ["Hello"]}


@pytest.mark.asyncio(scope="session")
async def test_store_listing_graph(server: SpinTestServer):
    logger.info("Starting test_agent_execution")
    test_user = await create_test_user()
    test_graph = await create_graph(server, create_test_graph(), test_user)

    store_submission_request = backend.server.v2.store.model.StoreSubmissionRequest(
        agent_id=test_graph.id,
        agent_version=test_graph.version,
        slug="test-slug",
        name="Test name",
        sub_heading="Test sub heading",
        video_url=None,
        image_urls=[],
        description="Test description",
        categories=[],
    )

    store_listing = await server.agent_server.test_create_store_listing(
        store_submission_request, test_user.id
    )

    if isinstance(store_listing, fastapi.responses.JSONResponse):
        assert False, "Failed to create store listing"

    slv_id = (
        store_listing.store_listing_version_id
        if store_listing.store_listing_version_id is not None
        else None
    )

    assert slv_id is not None

    admin_user = await create_test_user(alt_user=True)
    await server.agent_server.test_review_store_listing(
        backend.server.v2.store.model.ReviewSubmissionRequest(
            store_listing_version_id=slv_id,
            is_approved=True,
            comments="Test comments",
        ),
        autogpt_libs.auth.models.User(
            user_id=admin_user.id,
            role="admin",
            email=admin_user.email,
            phone_number="1234567890",
        ),
    )
    alt_test_user = admin_user

    data = {"input_1": "Hello", "input_2": "World"}
    graph_exec_id = await execute_graph(
        server.agent_server,
        test_graph,
        alt_test_user,
        data,
        4,
    )

    await assert_sample_graph_executions(
        server.agent_server, test_graph, alt_test_user, graph_exec_id
    )
    logger.info("Completed test_agent_execution")<|MERGE_RESOLUTION|>--- conflicted
+++ resolved
@@ -363,15 +363,8 @@
         agent_id=test_graph.id,
         agent_version=test_graph.version,
         inputs={
-<<<<<<< HEAD
-            "node_input": {
-                "dictionary": {"key1": "Hello", "key2": "World"},
-                "selected_value": "key2",
-            }
-=======
             "dictionary": {"key1": "Hello", "key2": "World"},
             "selected_value": "key2",
->>>>>>> e9cf61aa
         },
         is_active=True,
     )
@@ -382,10 +375,6 @@
         graph_id=test_graph.id,
         graph_version=test_graph.version,
         preset_id=created_preset.id,
-<<<<<<< HEAD
-        node_input={},
-=======
->>>>>>> e9cf61aa
         user_id=test_user.id,
     )
 
@@ -463,22 +452,11 @@
         agent_id=test_graph.id,
         agent_version=test_graph.version,
         inputs={
-<<<<<<< HEAD
-            "node_input": {
-                "dictionary": {"key1": "Hello", "key2": "World"},
-                "selected_value": "key2",
-            }
-        },
-        is_active=True,
-    )
-
-=======
             "dictionary": {"key1": "Hello", "key2": "World"},
             "selected_value": "key2",
         },
         is_active=True,
     )
->>>>>>> e9cf61aa
     created_preset = await server.agent_server.test_create_preset(preset, test_user.id)
 
     # Execute preset with overriding values
@@ -486,20 +464,12 @@
         graph_id=test_graph.id,
         graph_version=test_graph.version,
         preset_id=created_preset.id,
-<<<<<<< HEAD
-        node_input={"node_input": {"selected_value": "key1"}},
-=======
         node_input={"selected_value": "key1"},
->>>>>>> e9cf61aa
         user_id=test_user.id,
     )
 
     # Verify execution
-<<<<<<< HEAD
-    assert result is not None, f"Result should not be None: {result}"
-=======
     assert result is not None, "Result must not be None"
->>>>>>> e9cf61aa
     graph_exec_id = result["id"]
 
     # Wait for execution to complete
