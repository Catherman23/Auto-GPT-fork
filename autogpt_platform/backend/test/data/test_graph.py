--- conflicted
+++ resolved
@@ -4,10 +4,7 @@
 import pytest
 
 from backend.blocks.basic import AgentInputBlock, AgentOutputBlock, StoreValueBlock
-<<<<<<< HEAD
 from backend.data.block import BlockSchema
-=======
->>>>>>> 2a96c235
 from backend.data.graph import Graph, Link, Node
 from backend.data.model import SchemaField
 from backend.data.user import DEFAULT_USER_ID
@@ -44,7 +41,7 @@
                 source_id="node_1",
                 sink_id="node_2",
                 source_name="output",
-                sink_name="input",
+                sink_name="name",
             ),
         ],
     )
@@ -91,7 +88,6 @@
         description="Test input schema",
         nodes=[
             Node(
-<<<<<<< HEAD
                 id="node_0_a",
                 block_id=input_block,
                 input_default={"name": "in_key_a", "title": "Key A", "value": "A"},
@@ -104,13 +100,6 @@
                 metadata={"id": "node_0_b"},
             ),
             Node(id="node_1", block_id=value_block, metadata={"id": "node_1"}),
-=======
-                id="node_0",
-                block_id=input_block,
-                input_default={"name": "in_key", "title": "Input Key"},
-            ),
-            Node(id="node_1", block_id=value_block),
->>>>>>> 2a96c235
             Node(
                 id="node_2",
                 block_id=output_block,
@@ -118,15 +107,11 @@
                     "name": "out_key",
                     "description": "This is an output key",
                 },
-<<<<<<< HEAD
                 metadata={"id": "node_2"},
-=======
->>>>>>> 2a96c235
             ),
         ],
         links=[
             Link(
-<<<<<<< HEAD
                 source_id="node_0_a",
                 sink_id="node_1",
                 source_name="result",
@@ -136,22 +121,13 @@
                 source_id="node_0_b",
                 sink_id="node_1",
                 source_name="result",
-=======
-                source_id="node_0",
-                sink_id="node_1",
-                source_name="output",
->>>>>>> 2a96c235
                 sink_name="input",
             ),
             Link(
                 source_id="node_1",
                 sink_id="node_2",
                 source_name="output",
-<<<<<<< HEAD
-                sink_name="input",
-=======
                 sink_name="value",
->>>>>>> 2a96c235
             ),
         ],
     )
@@ -161,7 +137,6 @@
         create_graph, DEFAULT_USER_ID
     )
 
-<<<<<<< HEAD
     class ExpectedInputSchema(BlockSchema):
         in_key_a: Any = SchemaField(title="Key A", default="A", advanced=False)
         in_key_b: Any = SchemaField(title="in_key_b", advanced=True)
@@ -179,15 +154,4 @@
 
     output_schema = created_graph.output_schema
     output_schema["title"] = "ExpectedOutputSchema"
-    assert output_schema == ExpectedOutputSchema.jsonschema()
-=======
-    input_schema = created_graph.input_schema
-    assert len(input_schema) == 1
-    assert input_schema["in_key"].node_id == created_graph.nodes[0].id
-    assert input_schema["in_key"].title == "Input Key"
-
-    output_schema = created_graph.output_schema
-    assert len(output_schema) == 1
-    assert output_schema["out_key"].node_id == created_graph.nodes[2].id
-    assert output_schema["out_key"].description == "This is an output key"
->>>>>>> 2a96c235
+    assert output_schema == ExpectedOutputSchema.jsonschema()