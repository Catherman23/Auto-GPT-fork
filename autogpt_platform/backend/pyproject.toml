--- conflicted
+++ resolved
@@ -39,12 +39,8 @@
 praw = "~7.8.1"
 prisma = "^0.15.0"
 psutil = "^6.1.0"
-<<<<<<< HEAD
+psycopg2-binary = "^2.9.10"
 pydantic = {extras = ["email"], version = "^2.10.6"}
-=======
-psycopg2-binary = "^2.9.10"
-pydantic = "^2.9.2"
->>>>>>> 1626bf9e
 pydantic-settings = "^2.3.4"
 pyro5 = "^5.15"
 pytest = "^8.2.1"
