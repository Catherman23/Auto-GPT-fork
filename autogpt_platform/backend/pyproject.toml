[tool.poetry]
name = "autogpt-platform-backend"
version = "0.4.9"
description = "A platform for building AI-powered agentic workflows"
authors = ["AutoGPT <info@agpt.co>"]
readme = "README.md"
packages = [{ include = "backend", format = "sdist" }]


[tool.poetry.dependencies]
python = ">=3.10,<3.13"
aio-pika = "^9.5.4"
anthropic = "^0.45.2"
apscheduler = "^3.11.0"
autogpt-libs = { path = "../autogpt_libs", develop = true }
bleach = "^6.2.0"
click = "^8.1.7"
cryptography = "^43.0"
discord-py = "^2.4.0"
e2b-code-interpreter = "^1.0.5"
fastapi = "^0.115.8"
feedparser = "^6.0.11"
flake8 = "^7.0.0"
google-api-python-client = "^2.160.0"
google-auth-oauthlib = "^1.2.1"
google-cloud-storage = "^3.0.0"
googlemaps = "^4.10.0"
gravitasml = "^0.1.3"
groq = "^0.18.0"
jinja2 = "^3.1.4"
jsonref = "^1.1.0"
jsonschema = "^4.22.0"
launchdarkly-server-sdk = "^9.8.0"
mem0ai = "^0.1.48"
moviepy = "^2.1.2"
ollama = "^0.4.1"
openai = "^1.61.1"
pika = "^1.3.2"
pinecone = "^5.3.1"
postmarker = "^1.0"
praw = "~7.8.1"
prisma = "^0.15.0"
psutil = "^6.1.0"
psycopg2-binary = "^2.9.10"
pydantic = {extras = ["email"], version = "^2.10.6"}
pydantic-settings = "^2.3.4"
pyro5 = "^5.15"
pytest = "^8.2.1"
pytest-asyncio = "^0.25.3"
python-dotenv = "^1.0.1"
python-multipart = "^0.0.20"
redis = "^5.2.0"
replicate = "^1.0.4"
sentry-sdk = "2.20.0"
sqlalchemy = "^2.0.36"
strenum = "^0.4.9"
stripe = "^11.5.0"
supabase = "2.13.0"
tenacity = "^9.0.0"
todoist-api-python = "^2.1.7"
tweepy = "^4.14.0"
uvicorn = { extras = ["standard"], version = "^0.34.0" }
websockets = "^13.1"
youtube-transcript-api = "^0.6.2"
# NOTE: please insert new dependencies in their alphabetical location
<<<<<<< HEAD
bleach = "^6.2.0"
=======
poetry = "^2.1.1"
>>>>>>> a0be1658

[tool.poetry.group.dev.dependencies]
aiohappyeyeballs = "^2.4.4"
black = "^24.10.0"
faker = "^33.3.1"
httpx = "^0.27.0"
isort = "^5.13.2"
poethepoet = "^0.32.1"
pyright = "^1.1.392"
pytest-mock = "^3.14.0"
pytest-watcher = "^0.4.2"
requests = "^2.32.3"
ruff = "^0.9.2"
# NOTE: please insert new dependencies in their alphabetical location

[build-system]
requires = ["poetry-core"]
build-backend = "poetry.core.masonry.api"

[tool.poetry.scripts]
app = "backend.app:main"
rest = "backend.rest:main"
ws = "backend.ws:main"
executor = "backend.exec:main"
cli = "backend.cli:main"
format = "linter:format"
lint = "linter:lint"
test = "run_tests:test"

[tool.isort]
profile = "black"

[tool.pytest-watcher]
now = false
clear = true
delay = 0.2
runner = "pytest"
runner_args = []
patterns = ["*.py"]
ignore_patterns = []

[tool.pytest.ini_options]
asyncio_mode = "auto"

[tool.ruff]
target-version = "py310"<|MERGE_RESOLUTION|>--- conflicted
+++ resolved
@@ -37,6 +37,7 @@
 openai = "^1.61.1"
 pika = "^1.3.2"
 pinecone = "^5.3.1"
+poetry = "^2.1.1"
 postmarker = "^1.0"
 praw = "~7.8.1"
 prisma = "^0.15.0"
@@ -63,11 +64,6 @@
 websockets = "^13.1"
 youtube-transcript-api = "^0.6.2"
 # NOTE: please insert new dependencies in their alphabetical location
-<<<<<<< HEAD
-bleach = "^6.2.0"
-=======
-poetry = "^2.1.1"
->>>>>>> a0be1658
 
 [tool.poetry.group.dev.dependencies]
 aiohappyeyeballs = "^2.4.4"
