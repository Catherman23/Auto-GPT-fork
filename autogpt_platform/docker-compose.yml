version: '3.8'

networks:
  app-network:
    name: app-network
  shared-network:
    name: shared-network

volumes:
  db-config:

x-agpt-services:
  &agpt-services
  networks:
    - app-network
    - shared-network

x-supabase-services:
  &supabase-services
  networks:
    - app-network
    - shared-network

services:
  # AGPT services
  postgres:
    <<: *agpt-services
    extends:
      file: ./docker-compose.platform.yml
      service: postgres

  migrate:
    <<: *agpt-services
    extends:
      file: ./docker-compose.platform.yml
      service: migrate

  redis:
    <<: *agpt-services
    extends:
      file: ./docker-compose.platform.yml
      service: redis

  rest_server:
<<<<<<< HEAD
    build:
      context: ../
      dockerfile: autogpt_platform/backend/Dockerfile
      target: server
    command: ["python", "-m", "backend.rest"]
    develop:
      watch:
        - path: ./
          target: autogpt_platform/backend/
          action: rebuild
    depends_on:
      redis:
        condition: service_healthy
      postgres:
        condition: service_healthy
      migrate:
        condition: service_completed_successfully
    environment:
      - SUPABASE_URL=http://kong:8000
      - SUPABASE_JWT_SECRET=your-super-secret-jwt-token-with-at-least-32-characters-long
      - SUPABASE_SERVICE_KEY=eyJhbGciOiJIUzI1NiIsInR5cCI6IkpXVCJ9.eyAgCiAgICAicm9sZSI6ICJzZXJ2aWNlX3JvbGUiLAogICAgImlzcyI6ICJzdXBhYmFzZS1kZW1vIiwKICAgICJpYXQiOiAxNjQxNzY5MjAwLAogICAgImV4cCI6IDE3OTk1MzU2MDAKfQ.DaYlNEoUrrEn2Ig7tqibS-PHK5vgusbcbo7X36XVt4Q
      - DATABASE_URL=postgresql://agpt_user:pass123@postgres:5432/agpt_local?connect_timeout=60
      - REDIS_HOST=redis
      - REDIS_PORT=6379
      - REDIS_PASSWORD=password
      - ENABLE_AUTH=true
      - PYRO_HOST=0.0.0.0
      - EXECUTIONMANAGER_HOST=executor
    ports:
      - "8006:8006"
      - "8003:8003" # execution scheduler
    networks:
      - app-network

  executor:
    build:
      context: ../
      dockerfile: autogpt_platform/backend/Dockerfile
      target: server
    command: ["python", "-m", "backend.exec"]
    develop:
      watch:
        - path: ./
          target: autogpt_platform/backend/
          action: rebuild
    depends_on:
      redis:
        condition: service_healthy
      postgres:
        condition: service_healthy
      migrate:
        condition: service_completed_successfully
    environment:
      - SUPABASE_URL=http://kong:8000
      - SUPABASE_JWT_SECRET=your-super-secret-jwt-token-with-at-least-32-characters-long
      - SUPABASE_SERVICE_KEY=eyJhbGciOiJIUzI1NiIsInR5cCI6IkpXVCJ9.eyAgCiAgICAicm9sZSI6ICJzZXJ2aWNlX3JvbGUiLAogICAgImlzcyI6ICJzdXBhYmFzZS1kZW1vIiwKICAgICJpYXQiOiAxNjQxNzY5MjAwLAogICAgImV4cCI6IDE3OTk1MzU2MDAKfQ.DaYlNEoUrrEn2Ig7tqibS-PHK5vgusbcbo7X36XVt4Q
      - DATABASE_URL=postgresql://agpt_user:pass123@postgres:5432/agpt_local?connect_timeout=60
      - REDIS_HOST=redis
      - REDIS_PORT=6379
      - REDIS_PASSWORD=password
      - ENABLE_AUTH=true
      - PYRO_HOST=0.0.0.0
      - AGENTSERVER_HOST=rest_server
    ports:
      - "8002:8000"
    networks:
      - app-network

  websocket_server:
    build:
      context: ../
      dockerfile: autogpt_platform/backend/Dockerfile
      target: server
    command: ["python", "-m", "backend.ws"]
    develop:
      watch:
        - path: ./
          target: autogpt_platform/backend/
          action: rebuild
    depends_on:
      postgres:
        condition: service_healthy
      redis:
        condition: service_healthy
      migrate:
        condition: service_completed_successfully
    environment:
      - SUPABASE_JWT_SECRET=your-super-secret-jwt-token-with-at-least-32-characters-long
      - DATABASE_URL=postgresql://agpt_user:pass123@postgres:5432/agpt_local?connect_timeout=60
      - REDIS_HOST=redis
      - REDIS_PORT=6379
      - REDIS_PASSWORD=password
      - ENABLE_AUTH=true
      - PYRO_HOST=0.0.0.0
    ports:
      - "8001:8001"
    networks:
      - app-network
=======
    <<: *agpt-services
    extends:
      file: ./docker-compose.platform.yml
      service: rest_server

  executor:
    <<: *agpt-services
    extends:
      file: ./docker-compose.platform.yml
      service: executor

  websocket_server:
    <<: *agpt-services
    extends:
      file: ./docker-compose.platform.yml
      service: websocket_server
>>>>>>> c533044c

  market:
    <<: *agpt-services
    extends:
      file: ./docker-compose.platform.yml
      service: market

#  frontend:
#    <<: *agpt-services
#    extends:
#      file: ./docker-compose.platform.yml
#      service: frontend

  # Supabase services
  studio:
    <<: *supabase-services
    extends:
      file: ./supabase/docker/docker-compose.yml
      service: studio

  kong:
    <<: *supabase-services
    extends:
      file: ./supabase/docker/docker-compose.yml
      service: kong

  auth:
    <<: *supabase-services
    extends:
      file: ./supabase/docker/docker-compose.yml
      service: auth
    environment:
      GOTRUE_MAILER_AUTOCONFIRM: true

  rest:
    <<: *supabase-services
    extends:
      file: ./supabase/docker/docker-compose.yml
      service: rest

  realtime:
    <<: *supabase-services
    extends:
      file: ./supabase/docker/docker-compose.yml
      service: realtime

  storage:
    <<: *supabase-services
    extends:
      file: ./supabase/docker/docker-compose.yml
      service: storage

  imgproxy:
    <<: *supabase-services
    extends:
      file: ./supabase/docker/docker-compose.yml
      service: imgproxy

  meta:
    <<: *supabase-services
    extends:
      file: ./supabase/docker/docker-compose.yml
      service: meta

  functions:
    <<: *supabase-services
    extends:
      file: ./supabase/docker/docker-compose.yml
      service: functions

  analytics:
    <<: *supabase-services
    extends:
      file: ./supabase/docker/docker-compose.yml
      service: analytics

  db:
    <<: *supabase-services
    extends:
      file: ./supabase/docker/docker-compose.yml
      service: db

  vector:
    <<: *supabase-services
    extends:
      file: ./supabase/docker/docker-compose.yml
      service: vector<|MERGE_RESOLUTION|>--- conflicted
+++ resolved
@@ -42,106 +42,6 @@
       service: redis
 
   rest_server:
-<<<<<<< HEAD
-    build:
-      context: ../
-      dockerfile: autogpt_platform/backend/Dockerfile
-      target: server
-    command: ["python", "-m", "backend.rest"]
-    develop:
-      watch:
-        - path: ./
-          target: autogpt_platform/backend/
-          action: rebuild
-    depends_on:
-      redis:
-        condition: service_healthy
-      postgres:
-        condition: service_healthy
-      migrate:
-        condition: service_completed_successfully
-    environment:
-      - SUPABASE_URL=http://kong:8000
-      - SUPABASE_JWT_SECRET=your-super-secret-jwt-token-with-at-least-32-characters-long
-      - SUPABASE_SERVICE_KEY=eyJhbGciOiJIUzI1NiIsInR5cCI6IkpXVCJ9.eyAgCiAgICAicm9sZSI6ICJzZXJ2aWNlX3JvbGUiLAogICAgImlzcyI6ICJzdXBhYmFzZS1kZW1vIiwKICAgICJpYXQiOiAxNjQxNzY5MjAwLAogICAgImV4cCI6IDE3OTk1MzU2MDAKfQ.DaYlNEoUrrEn2Ig7tqibS-PHK5vgusbcbo7X36XVt4Q
-      - DATABASE_URL=postgresql://agpt_user:pass123@postgres:5432/agpt_local?connect_timeout=60
-      - REDIS_HOST=redis
-      - REDIS_PORT=6379
-      - REDIS_PASSWORD=password
-      - ENABLE_AUTH=true
-      - PYRO_HOST=0.0.0.0
-      - EXECUTIONMANAGER_HOST=executor
-    ports:
-      - "8006:8006"
-      - "8003:8003" # execution scheduler
-    networks:
-      - app-network
-
-  executor:
-    build:
-      context: ../
-      dockerfile: autogpt_platform/backend/Dockerfile
-      target: server
-    command: ["python", "-m", "backend.exec"]
-    develop:
-      watch:
-        - path: ./
-          target: autogpt_platform/backend/
-          action: rebuild
-    depends_on:
-      redis:
-        condition: service_healthy
-      postgres:
-        condition: service_healthy
-      migrate:
-        condition: service_completed_successfully
-    environment:
-      - SUPABASE_URL=http://kong:8000
-      - SUPABASE_JWT_SECRET=your-super-secret-jwt-token-with-at-least-32-characters-long
-      - SUPABASE_SERVICE_KEY=eyJhbGciOiJIUzI1NiIsInR5cCI6IkpXVCJ9.eyAgCiAgICAicm9sZSI6ICJzZXJ2aWNlX3JvbGUiLAogICAgImlzcyI6ICJzdXBhYmFzZS1kZW1vIiwKICAgICJpYXQiOiAxNjQxNzY5MjAwLAogICAgImV4cCI6IDE3OTk1MzU2MDAKfQ.DaYlNEoUrrEn2Ig7tqibS-PHK5vgusbcbo7X36XVt4Q
-      - DATABASE_URL=postgresql://agpt_user:pass123@postgres:5432/agpt_local?connect_timeout=60
-      - REDIS_HOST=redis
-      - REDIS_PORT=6379
-      - REDIS_PASSWORD=password
-      - ENABLE_AUTH=true
-      - PYRO_HOST=0.0.0.0
-      - AGENTSERVER_HOST=rest_server
-    ports:
-      - "8002:8000"
-    networks:
-      - app-network
-
-  websocket_server:
-    build:
-      context: ../
-      dockerfile: autogpt_platform/backend/Dockerfile
-      target: server
-    command: ["python", "-m", "backend.ws"]
-    develop:
-      watch:
-        - path: ./
-          target: autogpt_platform/backend/
-          action: rebuild
-    depends_on:
-      postgres:
-        condition: service_healthy
-      redis:
-        condition: service_healthy
-      migrate:
-        condition: service_completed_successfully
-    environment:
-      - SUPABASE_JWT_SECRET=your-super-secret-jwt-token-with-at-least-32-characters-long
-      - DATABASE_URL=postgresql://agpt_user:pass123@postgres:5432/agpt_local?connect_timeout=60
-      - REDIS_HOST=redis
-      - REDIS_PORT=6379
-      - REDIS_PASSWORD=password
-      - ENABLE_AUTH=true
-      - PYRO_HOST=0.0.0.0
-    ports:
-      - "8001:8001"
-    networks:
-      - app-network
-=======
     <<: *agpt-services
     extends:
       file: ./docker-compose.platform.yml
@@ -158,7 +58,6 @@
     extends:
       file: ./docker-compose.platform.yml
       service: websocket_server
->>>>>>> c533044c
 
   market:
     <<: *agpt-services
