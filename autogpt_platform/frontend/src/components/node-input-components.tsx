--- conflicted
+++ resolved
@@ -404,8 +404,7 @@
     >
       <div>
         {keyValuePairs.map(({ key, value }, index) => (
-<<<<<<< HEAD
-          <div key={index}>
+          <div key={getEntryKey(key)}>
             <NodeHandle
               keyName={getEntryKey(key)}
               schema={{ type: "string" }}
@@ -413,18 +412,6 @@
               isRequired={false}
               side="left"
             />
-=======
-          <div key={getEntryKey(key)}>
-            {key && (
-              <NodeHandle
-                keyName={getEntryKey(key)}
-                schema={{ type: "string" }}
-                isConnected={isConnected(key)}
-                isRequired={false}
-                side="left"
-              />
-            )}
->>>>>>> c03e2fb9
             {!isConnected(key) && (
               <div className="nodrag mb-2 flex items-center space-x-2">
                 <Input
