import { FC, useEffect, useMemo, useState } from "react";
import { z } from "zod";
import { cn } from "@/lib/utils";
import { useForm } from "react-hook-form";
import { Input } from "@/components/ui/input";
import { Button } from "@/components/ui/button";
import SchemaTooltip from "@/components/SchemaTooltip";
import useCredentials from "@/hooks/useCredentials";
import { zodResolver } from "@hookform/resolvers/zod";
import { NotionLogoIcon } from "@radix-ui/react-icons";
import {
  FaDiscord,
  FaGithub,
  FaTwitter,
  FaGoogle,
  FaMedium,
  FaKey,
  FaHubspot,
} from "react-icons/fa";
import {
  BlockIOCredentialsSubSchema,
  CredentialsMetaInput,
  CredentialsProviderName,
} from "@/lib/autogpt-server-api/types";
import { IconKey, IconKeyPlus, IconUserPlus } from "@/components/ui/icons";
import {
  Dialog,
  DialogContent,
  DialogDescription,
  DialogHeader,
  DialogTitle,
} from "@/components/ui/dialog";
import {
  Form,
  FormControl,
  FormDescription,
  FormField,
  FormItem,
  FormLabel,
  FormMessage,
} from "@/components/ui/form";
import {
  Select,
  SelectContent,
  SelectItem,
  SelectSeparator,
  SelectTrigger,
  SelectValue,
} from "@/components/ui/select";
import { useBackendAPI } from "@/lib/autogpt-server-api/context";

const fallbackIcon = FaKey;

// --8<-- [start:ProviderIconsEmbed]
export const providerIcons: Record<
  CredentialsProviderName,
  React.FC<{ className?: string }>
> = {
  aiml_api: fallbackIcon,
  anthropic: fallbackIcon,
  apollo: fallbackIcon,
  e2b: fallbackIcon,
  github: FaGithub,
  google: FaGoogle,
  groq: fallbackIcon,
  http: fallbackIcon,
  notion: NotionLogoIcon,
  nvidia: fallbackIcon,
  discord: FaDiscord,
  d_id: fallbackIcon,
  google_maps: FaGoogle,
  jina: fallbackIcon,
  ideogram: fallbackIcon,
  linear: fallbackIcon,
  medium: FaMedium,
  mem0: fallbackIcon,
  ollama: fallbackIcon,
  openai: fallbackIcon,
  openweathermap: fallbackIcon,
  open_router: fallbackIcon,
  llama_api: fallbackIcon,
  pinecone: fallbackIcon,
  slant3d: fallbackIcon,
  screenshotone: fallbackIcon,
  smtp: fallbackIcon,
  replicate: fallbackIcon,
  reddit: fallbackIcon,
  fal: fallbackIcon,
  revid: fallbackIcon,
  twitter: FaTwitter,
  unreal_speech: fallbackIcon,
  exa: fallbackIcon,
  hubspot: FaHubspot,
  smartlead: fallbackIcon,
  todoist: fallbackIcon,
  zerobounce: fallbackIcon,
};
// --8<-- [end:ProviderIconsEmbed]

export type OAuthPopupResultMessage = { message_type: "oauth_popup_result" } & (
  | {
      success: true;
      code: string;
      state: string;
    }
  | {
      success: false;
      message: string;
    }
);

export const CredentialsInput: FC<{
  schema: BlockIOCredentialsSubSchema;
  className?: string;
  selectedCredentials?: CredentialsMetaInput;
  onSelectCredentials: (newValue?: CredentialsMetaInput) => void;
  siblingInputs?: Record<string, any>;
  hideIfSingleCredentialAvailable?: boolean;
}> = ({
  schema,
  className,
  selectedCredentials,
  onSelectCredentials,
  siblingInputs,
  hideIfSingleCredentialAvailable = true,
}) => {
  const [isAPICredentialsModalOpen, setAPICredentialsModalOpen] =
    useState(false);
  const [
    isUserPasswordCredentialsModalOpen,
    setUserPasswordCredentialsModalOpen,
  ] = useState(false);
  const [isHostScopedCredentialsModalOpen, setHostScopedCredentialsModalOpen] =
    useState(false);
  const [isOAuth2FlowInProgress, setOAuth2FlowInProgress] = useState(false);
  const [oAuthPopupController, setOAuthPopupController] =
    useState<AbortController | null>(null);
  const [oAuthError, setOAuthError] = useState<string | null>(null);

  const api = useBackendAPI();
  const credentials = useCredentials(schema, siblingInputs);

  // Deselect credentials if they do not exist (e.g. provider was changed)
  useEffect(() => {
    if (!credentials || !("savedCredentials" in credentials)) return;
    if (
      selectedCredentials &&
      !credentials.savedCredentials.some((c) => c.id === selectedCredentials.id)
    ) {
      onSelectCredentials(undefined);
    }
  }, [credentials, selectedCredentials, onSelectCredentials]);

  // Helper function to extract host from URL
  const getHostFromUrl = (url: string): string | null => {
    try {
      const urlObj = new URL(url);
      return urlObj.hostname;
    } catch {
      return null;
    }
  };

  // Get current host from siblingInputs
  const currentUrl = siblingInputs?.url;
  const currentHost = currentUrl ? getHostFromUrl(currentUrl) : null;

  const {
    hostScopedCredentialsForCurrentHost,
    hasRelevantCredentials,
    singleCredential,
  } = useMemo(() => {
    if (!credentials || !("savedCredentials" in credentials)) {
      return {
        hostScopedCredentialsForCurrentHost: [],
        hasRelevantCredentials: false,
        singleCredential: null,
      };
    }

    // For host-scoped credentials, we need to be more lenient with matching
    // since the title might be auto-generated from host
    const hostScoped = currentHost
      ? credentials.savedCredentials.filter(
          (c) => c.type === "host_scoped" && c.title === currentHost,
        )
      : [];

    // For non-host-scoped credentials, show all of them
    const nonHostScoped = credentials.savedCredentials.filter(
      (c) => c.type !== "host_scoped",
    );

    // Check if we have relevant credentials for current context
    const hasRelevant = nonHostScoped.length > 0 || hostScoped.length > 0;

    // Determine single credential for auto-selection
    let single = null;
    if (credentials.supportsHostScoped && currentHost) {
      const relevantCredentials = nonHostScoped.concat(hostScoped);
      if (relevantCredentials.length === 1) {
        single = relevantCredentials[0];
      }
    } else {
      // For non-host-scoped credentials, use original logic
      if (credentials.savedCredentials.length === 1) {
        single = credentials.savedCredentials[0];
      }
    }

    return {
      hostScopedCredentialsForCurrentHost: hostScoped,
      hasRelevantCredentials: hasRelevant,
      singleCredential: single,
    };
  }, [credentials, currentHost]);

  // If only 1 credential is available, auto-select it and hide this input
  useEffect(() => {
    if (singleCredential && !selectedCredentials) {
      onSelectCredentials(singleCredential);
    }
  }, [singleCredential, selectedCredentials, onSelectCredentials]);

<<<<<<< HEAD
  // Early returns after all hooks
  if (!credentials || credentials.isLoading) {
    return null;
  }

  if (singleCredential) {
=======
  if (
    !credentials ||
    credentials.isLoading ||
    (singleCredential && hideIfSingleCredentialAvailable)
  ) {
>>>>>>> efa4b6d2
    return null;
  }

  const {
    provider,
    providerName,
    supportsApiKey,
    supportsOAuth2,
    supportsUserPassword,
    supportsHostScoped,
    savedCredentials,
    oAuthCallback,
  } = credentials;

  async function handleOAuthLogin() {
    setOAuthError(null);
    const { login_url, state_token } = await api.oAuthLogin(
      provider,
      schema.credentials_scopes,
    );
    setOAuth2FlowInProgress(true);
    const popup = window.open(login_url, "_blank", "popup=true");

    if (!popup) {
      throw new Error(
        "Failed to open popup window. Please allow popups for this site.",
      );
    }

    const controller = new AbortController();
    setOAuthPopupController(controller);
    controller.signal.onabort = () => {
      console.debug("OAuth flow aborted");
      setOAuth2FlowInProgress(false);
      popup.close();
    };

    const handleMessage = async (e: MessageEvent<OAuthPopupResultMessage>) => {
      console.debug("Message received:", e.data);
      if (
        typeof e.data != "object" ||
        !("message_type" in e.data) ||
        e.data.message_type !== "oauth_popup_result"
      ) {
        console.debug("Ignoring irrelevant message");
        return;
      }

      if (!e.data.success) {
        console.error("OAuth flow failed:", e.data.message);
        setOAuthError(`OAuth flow failed: ${e.data.message}`);
        setOAuth2FlowInProgress(false);
        return;
      }

      if (e.data.state !== state_token) {
        console.error("Invalid state token received");
        setOAuthError("Invalid state token received");
        setOAuth2FlowInProgress(false);
        return;
      }

      try {
        console.debug("Processing OAuth callback");
        const credentials = await oAuthCallback(e.data.code, e.data.state);
        console.debug("OAuth callback processed successfully");
        onSelectCredentials({
          id: credentials.id,
          type: "oauth2",
          title: credentials.title,
          provider,
        });
      } catch (error) {
        console.error("Error in OAuth callback:", error);
        setOAuthError(
          // type of error is unkown so we need to use String(error)
          `Error in OAuth callback: ${
            error instanceof Error ? error.message : String(error)
          }`,
        );
      } finally {
        console.debug("Finalizing OAuth flow");
        setOAuth2FlowInProgress(false);
        controller.abort("success");
      }
    };

    console.debug("Adding message event listener");
    window.addEventListener("message", handleMessage, {
      signal: controller.signal,
    });

    setTimeout(
      () => {
        console.debug("OAuth flow timed out");
        controller.abort("timeout");
        setOAuth2FlowInProgress(false);
        setOAuthError("OAuth flow timed out");
      },
      5 * 60 * 1000,
    );
  }

  const ProviderIcon = providerIcons[provider] || fallbackIcon;
  const modals = (
    <>
      {supportsApiKey && (
        <APIKeyCredentialsModal
          schema={schema}
          open={isAPICredentialsModalOpen}
          onClose={() => setAPICredentialsModalOpen(false)}
          onCredentialsCreate={(credsMeta) => {
            onSelectCredentials(credsMeta);
            setAPICredentialsModalOpen(false);
          }}
          siblingInputs={siblingInputs}
        />
      )}
      {supportsOAuth2 && (
        <OAuth2FlowWaitingModal
          open={isOAuth2FlowInProgress}
          onClose={() => oAuthPopupController?.abort("canceled")}
          providerName={providerName}
        />
      )}
      {supportsUserPassword && (
        <UserPasswordCredentialsModal
          schema={schema}
          open={isUserPasswordCredentialsModalOpen}
          onClose={() => setUserPasswordCredentialsModalOpen(false)}
          onCredentialsCreate={(creds) => {
            onSelectCredentials(creds);
            setUserPasswordCredentialsModalOpen(false);
          }}
          siblingInputs={siblingInputs}
        />
      )}
      {supportsHostScoped && (
        <HostScopedCredentialsModal
          schema={schema}
          open={isHostScopedCredentialsModalOpen}
          onClose={() => setHostScopedCredentialsModalOpen(false)}
          onCredentialsCreate={(creds) => {
            onSelectCredentials(creds);
            setHostScopedCredentialsModalOpen(false);
          }}
          siblingInputs={siblingInputs}
        />
      )}
    </>
  );

  const fieldHeader = (
    <div className="mb-2 flex gap-1">
      <span className="text-m green text-gray-900">
        {providerName} Credentials
      </span>
      <SchemaTooltip description={schema.description} />
    </div>
  );

  // Show credentials creation UI when no relevant credentials exist
  if (!hasRelevantCredentials) {
    return (
      <div>
        {fieldHeader}

        <div className={cn("flex flex-row space-x-2", className)}>
          {supportsOAuth2 && (
            <Button onClick={handleOAuthLogin}>
              <ProviderIcon className="mr-2 h-4 w-4" />
              {"Sign in with " + providerName}
            </Button>
          )}
          {supportsApiKey && (
            <Button onClick={() => setAPICredentialsModalOpen(true)}>
              <ProviderIcon className="mr-2 h-4 w-4" />
              Enter API key
            </Button>
          )}
          {supportsUserPassword && (
            <Button onClick={() => setUserPasswordCredentialsModalOpen(true)}>
              <ProviderIcon className="mr-2 h-4 w-4" />
              Enter username and password
            </Button>
          )}
          {supportsHostScoped && (
            <Button onClick={() => setHostScopedCredentialsModalOpen(true)}>
              <ProviderIcon className="mr-2 h-4 w-4" />
              {currentHost
                ? `Enter sensitive headers for ${currentHost}`
                : "Enter sensitive headers"}
            </Button>
          )}
        </div>
        {modals}
        {oAuthError && (
          <div className="mt-2 text-red-500">Error: {oAuthError}</div>
        )}
      </div>
    );
  }

  function handleValueChange(newValue: string) {
    if (newValue === "sign-in") {
      // Trigger OAuth2 sign in flow
      handleOAuthLogin();
    } else if (newValue === "add-api-key") {
      // Open API key dialog
      setAPICredentialsModalOpen(true);
    } else if (newValue === "add-user-password") {
      // Open user password dialog
      setUserPasswordCredentialsModalOpen(true);
    } else if (newValue === "add-host-scoped") {
      // Open host-scoped credentials dialog
      setHostScopedCredentialsModalOpen(true);
    } else {
      const selectedCreds = savedCredentials.find((c) => c.id == newValue)!;

      onSelectCredentials({
        id: selectedCreds.id,
        type: selectedCreds.type,
        provider: provider,
        // title: customTitle, // TODO: add input for title
      });
    }
  }

  // Saved credentials exist
  return (
    <div>
      {fieldHeader}

      <Select value={selectedCredentials?.id} onValueChange={handleValueChange}>
        <SelectTrigger>
          <SelectValue placeholder={schema.placeholder} />
        </SelectTrigger>
        <SelectContent className="nodrag">
          {savedCredentials
            .filter((c) => c.type == "oauth2")
            .map((credentials, index) => (
              <SelectItem key={index} value={credentials.id}>
                <ProviderIcon className="mr-2 inline h-4 w-4" />
                {credentials.username}
              </SelectItem>
            ))}
          {savedCredentials
            .filter((c) => c.type == "api_key")
            .map((credentials, index) => (
              <SelectItem key={index} value={credentials.id}>
                <ProviderIcon className="mr-2 inline h-4 w-4" />
                <IconKey className="mr-1.5 inline" />
                {credentials.title}
              </SelectItem>
            ))}
          {savedCredentials
            .filter((c) => c.type == "user_password")
            .map((credentials, index) => (
              <SelectItem key={index} value={credentials.id}>
                <ProviderIcon className="mr-2 inline h-4 w-4" />
                <IconUserPlus className="mr-1.5 inline" />
                {credentials.title}
              </SelectItem>
            ))}
          {hostScopedCredentialsForCurrentHost.map((credentials, index) => (
            <SelectItem key={index} value={credentials.id}>
              <ProviderIcon className="mr-2 inline h-4 w-4" />
              <IconKey className="mr-1.5 inline" />
              {credentials.title}
            </SelectItem>
          ))}
          <SelectSeparator />
          {supportsOAuth2 && (
            <SelectItem value="sign-in">
              <IconUserPlus className="mr-1.5 inline" />
              Sign in with {providerName}
            </SelectItem>
          )}
          {supportsApiKey && (
            <SelectItem value="add-api-key">
              <IconKeyPlus className="mr-1.5 inline" />
              Add new API key
            </SelectItem>
          )}
          {supportsUserPassword && (
            <SelectItem value="add-user-password">
              <IconUserPlus className="mr-1.5 inline" />
              Add new user password
            </SelectItem>
          )}
          {supportsHostScoped &&
            hostScopedCredentialsForCurrentHost.length === 0 && (
              <SelectItem value="add-host-scoped">
                <IconKey className="mr-1.5 inline" />
                {currentHost
                  ? `Add sensitive headers for ${currentHost}`
                  : "Add sensitive headers"}
              </SelectItem>
            )}
        </SelectContent>
      </Select>
      {modals}
      {oAuthError && (
        <div className="mt-2 text-red-500">Error: {oAuthError}</div>
      )}
    </div>
  );
};

export const APIKeyCredentialsModal: FC<{
  schema: BlockIOCredentialsSubSchema;
  open: boolean;
  onClose: () => void;
  onCredentialsCreate: (creds: CredentialsMetaInput) => void;
  siblingInputs?: Record<string, any>;
}> = ({ schema, open, onClose, onCredentialsCreate, siblingInputs }) => {
  const credentials = useCredentials(schema, siblingInputs);

  const formSchema = z.object({
    apiKey: z.string().min(1, "API Key is required"),
    title: z.string().min(1, "Name is required"),
    expiresAt: z.string().optional(),
  });

  const form = useForm<z.infer<typeof formSchema>>({
    resolver: zodResolver(formSchema),
    defaultValues: {
      apiKey: "",
      title: "",
      expiresAt: "",
    },
  });

  if (!credentials || credentials.isLoading || !credentials.supportsApiKey) {
    return null;
  }

  const { provider, providerName, createAPIKeyCredentials } = credentials;

  async function onSubmit(values: z.infer<typeof formSchema>) {
    const expiresAt = values.expiresAt
      ? new Date(values.expiresAt).getTime() / 1000
      : undefined;
    const newCredentials = await createAPIKeyCredentials({
      api_key: values.apiKey,
      title: values.title,
      expires_at: expiresAt,
    });
    onCredentialsCreate({
      provider,
      id: newCredentials.id,
      type: "api_key",
      title: newCredentials.title,
    });
  }

  return (
    <Dialog
      open={open}
      onOpenChange={(open) => {
        if (!open) onClose();
      }}
    >
      <DialogContent>
        <DialogHeader>
          <DialogTitle>Add new API key for {providerName}</DialogTitle>
          {schema.description && (
            <DialogDescription>{schema.description}</DialogDescription>
          )}
        </DialogHeader>

        <Form {...form}>
          <form onSubmit={form.handleSubmit(onSubmit)} className="space-y-4">
            <FormField
              control={form.control}
              name="apiKey"
              render={({ field }) => (
                <FormItem>
                  <FormLabel>API Key</FormLabel>
                  {schema.credentials_scopes && (
                    <FormDescription>
                      Required scope(s) for this block:{" "}
                      {schema.credentials_scopes?.map((s, i, a) => (
                        <span key={i}>
                          <code>{s}</code>
                          {i < a.length - 1 && ", "}
                        </span>
                      ))}
                    </FormDescription>
                  )}
                  <FormControl>
                    <Input
                      type="password"
                      placeholder="Enter API key..."
                      {...field}
                    />
                  </FormControl>
                  <FormMessage />
                </FormItem>
              )}
            />
            <FormField
              control={form.control}
              name="title"
              render={({ field }) => (
                <FormItem>
                  <FormLabel>Name</FormLabel>
                  <FormControl>
                    <Input
                      type="text"
                      placeholder="Enter a name for this API key..."
                      {...field}
                    />
                  </FormControl>
                  <FormMessage />
                </FormItem>
              )}
            />
            <FormField
              control={form.control}
              name="expiresAt"
              render={({ field }) => (
                <FormItem>
                  <FormLabel>Expiration Date (Optional)</FormLabel>
                  <FormControl>
                    <Input
                      type="datetime-local"
                      placeholder="Select expiration date..."
                      {...field}
                    />
                  </FormControl>
                  <FormMessage />
                </FormItem>
              )}
            />
            <Button type="submit" className="w-full">
              Save & use this API key
            </Button>
          </form>
        </Form>
      </DialogContent>
    </Dialog>
  );
};

export const UserPasswordCredentialsModal: FC<{
  schema: BlockIOCredentialsSubSchema;
  open: boolean;
  onClose: () => void;
  onCredentialsCreate: (creds: CredentialsMetaInput) => void;
  siblingInputs?: Record<string, any>;
}> = ({ schema, open, onClose, onCredentialsCreate, siblingInputs }) => {
  const credentials = useCredentials(schema, siblingInputs);

  const formSchema = z.object({
    username: z.string().min(1, "Username is required"),
    password: z.string().min(1, "Password is required"),
    title: z.string().min(1, "Name is required"),
  });

  const form = useForm<z.infer<typeof formSchema>>({
    resolver: zodResolver(formSchema),
    defaultValues: {
      username: "",
      password: "",
      title: "",
    },
  });

  if (
    !credentials ||
    credentials.isLoading ||
    !credentials.supportsUserPassword
  ) {
    return null;
  }

  const { provider, providerName, createUserPasswordCredentials } = credentials;

  async function onSubmit(values: z.infer<typeof formSchema>) {
    const newCredentials = await createUserPasswordCredentials({
      username: values.username,
      password: values.password,
      title: values.title,
    });
    onCredentialsCreate({
      provider,
      id: newCredentials.id,
      type: "user_password",
      title: newCredentials.title,
    });
  }

  return (
    <Dialog
      open={open}
      onOpenChange={(open) => {
        if (!open) onClose();
      }}
    >
      <DialogContent>
        <DialogHeader>
          <DialogTitle>
            Add new username & password for {providerName}
          </DialogTitle>
        </DialogHeader>
        <Form {...form}>
          <form onSubmit={form.handleSubmit(onSubmit)} className="space-y-4">
            <FormField
              control={form.control}
              name="username"
              render={({ field }) => (
                <FormItem>
                  <FormLabel>Username</FormLabel>
                  <FormControl>
                    <Input
                      type="text"
                      placeholder="Enter username..."
                      {...field}
                    />
                  </FormControl>
                  <FormMessage />
                </FormItem>
              )}
            />
            <FormField
              control={form.control}
              name="password"
              render={({ field }) => (
                <FormItem>
                  <FormLabel>Password</FormLabel>
                  <FormControl>
                    <Input
                      type="password"
                      placeholder="Enter password..."
                      {...field}
                    />
                  </FormControl>
                  <FormMessage />
                </FormItem>
              )}
            />
            <FormField
              control={form.control}
              name="title"
              render={({ field }) => (
                <FormItem>
                  <FormLabel>Name</FormLabel>
                  <FormControl>
                    <Input
                      type="text"
                      placeholder="Enter a name for this user login..."
                      {...field}
                    />
                  </FormControl>
                  <FormMessage />
                </FormItem>
              )}
            />
            <Button type="submit" className="w-full">
              Save & use this user login
            </Button>
          </form>
        </Form>
      </DialogContent>
    </Dialog>
  );
};

export const HostScopedCredentialsModal: FC<{
  schema: BlockIOCredentialsSubSchema;
  open: boolean;
  onClose: () => void;
  onCredentialsCreate: (creds: CredentialsMetaInput) => void;
  siblingInputs?: Record<string, any>;
}> = ({ schema, open, onClose, onCredentialsCreate, siblingInputs }) => {
  const credentials = useCredentials(schema, siblingInputs);

  // Helper function to extract host from URL
  const getHostFromUrl = (url: string): string | null => {
    try {
      const urlObj = new URL(url);
      return urlObj.hostname;
    } catch {
      return null;
    }
  };

  // Get current host from siblingInputs
  const currentUrl = siblingInputs?.url;
  const currentHost = currentUrl ? getHostFromUrl(currentUrl) : "";

  const formSchema = z.object({
    host: z.string().min(1, "Host is required"),
    title: z.string().optional(),
    headers: z.record(z.string()).optional(),
  });

  const form = useForm<z.infer<typeof formSchema>>({
    resolver: zodResolver(formSchema),
    defaultValues: {
      host: currentHost || "",
      title: currentHost || "Manual Entry",
      headers: {},
    },
  });

  const [headerPairs, setHeaderPairs] = useState<
    Array<{ key: string; value: string }>
  >([{ key: "", value: "" }]);

  // Update form values when siblingInputs change
  useEffect(() => {
    if (currentHost) {
      form.setValue("host", currentHost);
      form.setValue("title", currentHost);
    } else {
      // Reset to empty when no current host
      form.setValue("host", "");
      form.setValue("title", "Manual Entry");
    }
  }, [currentHost, form]);

  if (
    !credentials ||
    credentials.isLoading ||
    !credentials.supportsHostScoped
  ) {
    return null;
  }

  const { provider, providerName, createHostScopedCredentials } = credentials;

  const addHeaderPair = () => {
    setHeaderPairs([...headerPairs, { key: "", value: "" }]);
  };

  const removeHeaderPair = (index: number) => {
    if (headerPairs.length > 1) {
      setHeaderPairs(headerPairs.filter((_, i) => i !== index));
    }
  };

  const updateHeaderPair = (
    index: number,
    field: "key" | "value",
    value: string,
  ) => {
    const newPairs = [...headerPairs];
    newPairs[index][field] = value;
    setHeaderPairs(newPairs);
  };

  async function onSubmit(values: z.infer<typeof formSchema>) {
    // Convert header pairs to object, filtering out empty pairs
    const headers = headerPairs.reduce(
      (acc, pair) => {
        if (pair.key.trim() && pair.value.trim()) {
          acc[pair.key.trim()] = pair.value.trim();
        }
        return acc;
      },
      {} as Record<string, string>,
    );

    const newCredentials = await createHostScopedCredentials({
      host: values.host,
      title: currentHost || values.host,
      headers,
    });

    onCredentialsCreate({
      provider,
      id: newCredentials.id,
      type: "host_scoped",
      title: newCredentials.title,
    });
  }

  return (
    <Dialog
      open={open}
      onOpenChange={(open) => {
        if (!open) onClose();
      }}
    >
      <DialogContent className="max-h-[90vh] max-w-2xl overflow-y-auto">
        <DialogHeader>
          <DialogTitle>Add sensitive headers for {providerName}</DialogTitle>
          {schema.description && (
            <DialogDescription>{schema.description}</DialogDescription>
          )}
        </DialogHeader>

        <Form {...form}>
          <form onSubmit={form.handleSubmit(onSubmit)} className="space-y-4">
            <FormField
              control={form.control}
              name="host"
              render={({ field }) => (
                <FormItem>
                  <FormLabel>Host Pattern</FormLabel>
                  <FormDescription>
                    {currentHost
                      ? "Auto-populated from the URL field. Headers will be applied to requests to this host."
                      : "Enter the host/domain to match against request URLs (e.g., api.example.com)."}
                  </FormDescription>
                  <FormControl>
                    <Input
                      type="text"
                      readOnly={!!currentHost}
                      placeholder={
                        currentHost
                          ? undefined
                          : "Enter host (e.g., api.example.com)"
                      }
                      {...field}
                    />
                  </FormControl>
                  <FormMessage />
                </FormItem>
              )}
            />

            <div className="space-y-2">
              <FormLabel>Headers</FormLabel>
              <FormDescription>
                Add sensitive headers (like Authorization, X-API-Key) that
                should be automatically included in requests to the specified
                host.
              </FormDescription>

              {headerPairs.map((pair, index) => (
                <div key={index} className="flex items-end gap-2">
                  <div className="flex-1">
                    <Input
                      placeholder="Header name (e.g., Authorization)"
                      value={pair.key}
                      onChange={(e) =>
                        updateHeaderPair(index, "key", e.target.value)
                      }
                    />
                  </div>
                  <div className="flex-1">
                    <Input
                      type="password"
                      placeholder="Header value (e.g., Bearer token123)"
                      value={pair.value}
                      onChange={(e) =>
                        updateHeaderPair(index, "value", e.target.value)
                      }
                    />
                  </div>
                  <Button
                    type="button"
                    variant="outline"
                    size="sm"
                    onClick={() => removeHeaderPair(index)}
                    disabled={headerPairs.length === 1}
                  >
                    Remove
                  </Button>
                </div>
              ))}

              <Button
                type="button"
                variant="outline"
                size="sm"
                onClick={addHeaderPair}
                className="w-full"
              >
                Add Another Header
              </Button>
            </div>

            <Button type="submit" className="w-full">
              Save & use these credentials
            </Button>
          </form>
        </Form>
      </DialogContent>
    </Dialog>
  );
};

export const OAuth2FlowWaitingModal: FC<{
  open: boolean;
  onClose: () => void;
  providerName: string;
}> = ({ open, onClose, providerName }) => {
  return (
    <Dialog
      open={open}
      onOpenChange={(open) => {
        if (!open) onClose();
      }}
    >
      <DialogContent>
        <DialogHeader>
          <DialogTitle>
            Waiting on {providerName} sign-in process...
          </DialogTitle>
          <DialogDescription>
            Complete the sign-in process in the pop-up window.
            <br />
            Closing this dialog will cancel the sign-in process.
          </DialogDescription>
        </DialogHeader>
      </DialogContent>
    </Dialog>
  );
};<|MERGE_RESOLUTION|>--- conflicted
+++ resolved
@@ -222,20 +222,11 @@
     }
   }, [singleCredential, selectedCredentials, onSelectCredentials]);
 
-<<<<<<< HEAD
-  // Early returns after all hooks
-  if (!credentials || credentials.isLoading) {
-    return null;
-  }
-
-  if (singleCredential) {
-=======
   if (
     !credentials ||
     credentials.isLoading ||
     (singleCredential && hideIfSingleCredentialAvailable)
   ) {
->>>>>>> efa4b6d2
     return null;
   }
 
