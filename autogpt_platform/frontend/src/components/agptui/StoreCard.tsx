--- conflicted
+++ resolved
@@ -87,32 +87,9 @@
 
         {/* Third Section: Description */}
         <div className="mt-2.5 flex w-full flex-col">
-          <p className="line-clamp-3 font-sans text-base font-normal leading-normal text-neutral-600 dark:text-neutral-400">
+          <p className="line-clamp-3 text-base font-normal leading-normal text-neutral-600 dark:text-neutral-400">
             {description}
           </p>
-<<<<<<< HEAD
-        )}
-        {/* Description */}
-        <p className="mb-4 line-clamp-3 text-base font-normal leading-normal text-neutral-600 dark:text-neutral-400">
-          {description}
-        </p>
-
-        {/* Stats Row */}
-        <div className="flex items-center justify-between">
-          <div className="text-lg font-semibold text-neutral-800 dark:text-neutral-200">
-            {runs.toLocaleString()} runs
-          </div>
-          <div className="flex items-center gap-2">
-            <span className="text-lg font-semibold text-neutral-800 dark:text-neutral-200">
-              {rating.toFixed(1)}
-            </span>
-            <div
-              className="inline-flex items-center"
-              role="img"
-              aria-label={`Rating: ${rating.toFixed(1)} out of 5 stars`}
-            >
-              {StarRatingIcons(rating)}
-=======
         </div>
 
         <div className="flex-grow" />
@@ -121,11 +98,11 @@
         {/* Fourth Section: Stats Row - aligned to bottom */}
         <div className="mt-5 w-full">
           <div className="flex items-center justify-between">
-            <div className="font-sans text-lg font-semibold text-neutral-800 dark:text-neutral-200">
+            <div className="text-lg font-semibold text-neutral-800 dark:text-neutral-200">
               {runs.toLocaleString()} runs
             </div>
             <div className="flex items-center gap-2">
-              <span className="font-sans text-lg font-semibold text-neutral-800 dark:text-neutral-200">
+              <span className="text-lg font-semibold text-neutral-800 dark:text-neutral-200">
                 {rating.toFixed(1)}
               </span>
               <div
@@ -135,7 +112,6 @@
               >
                 {StarRatingIcons(rating)}
               </div>
->>>>>>> f16a398a
             </div>
           </div>
         </div>
