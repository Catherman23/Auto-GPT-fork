import * as React from "react";
import Link from "next/link";
import { Button } from "./Button";
import { Sheet, SheetContent, SheetTrigger } from "@/components/ui/sheet";
import { KeyIcon, Menu } from "lucide-react";
import {
  IconDashboardLayout,
  IconIntegrations,
  IconProfile,
  IconSliders,
} from "../ui/icons";

interface SidebarLinkGroup {
  links: {
    text: string;
    href: string;
  }[];
}

interface SidebarProps {
  linkGroups: SidebarLinkGroup[];
}

export const Sidebar: React.FC<SidebarProps> = ({ linkGroups }) => {
  return (
    <>
      <Sheet>
        <SheetTrigger asChild>
          <Button
            aria-label="Open sidebar menu"
            className="fixed left-4 top-4 z-50 flex h-14 w-14 items-center justify-center rounded-lg border border-neutral-500 bg-neutral-200 hover:bg-gray-200/50 dark:border-neutral-700 dark:bg-neutral-800 dark:hover:bg-gray-700/50 md:block lg:hidden"
          >
            <Menu className="h-8 w-8 stroke-black dark:stroke-white" />
            <span className="sr-only">Open sidebar menu</span>
          </Button>
        </SheetTrigger>
        <SheetContent
          side="left"
          className="z-50 w-[280px] border-none p-0 dark:bg-neutral-900 sm:w-[280px]"
        >
          <div className="h-full w-full rounded-2xl bg-zinc-200 dark:bg-zinc-800">
            <div className="inline-flex h-[264px] flex-col items-start justify-start gap-6 p-3">
              <Link
                href="/marketplace/dashboard"
                className="inline-flex w-full items-center gap-2.5 rounded-xl px-3 py-3 text-neutral-800 hover:bg-neutral-800 hover:text-white dark:text-neutral-200 dark:hover:bg-neutral-700 dark:hover:text-white"
              >
                <IconDashboardLayout className="h-6 w-6" />
                <div className="p-ui-medium text-base font-medium leading-normal">
                  Creator dashboard
                </div>
              </Link>
              <Link
                href="/marketplace/integrations"
                className="inline-flex w-full items-center gap-2.5 rounded-xl px-3 py-3 text-neutral-800 hover:bg-neutral-800 hover:text-white dark:text-neutral-200 dark:hover:bg-neutral-700 dark:hover:text-white"
              >
                <IconIntegrations className="h-6 w-6" />
                <div className="p-ui-medium text-base font-medium leading-normal">
                  Integrations
                </div>
              </Link>
              <Link
<<<<<<< HEAD
                href="/marketplace/profile"
=======
                href="/store/api_keys"
                className="inline-flex w-full items-center gap-2.5 rounded-xl px-3 py-3 text-neutral-800 hover:bg-neutral-800 hover:text-white dark:text-neutral-200 dark:hover:bg-neutral-700 dark:hover:text-white"
              >
                <KeyIcon className="h-6 w-6" />
                <div className="p-ui-medium text-base font-medium leading-normal">
                  API Keys
                </div>
              </Link>
              <Link
                href="/store/profile"
>>>>>>> fd6f28fa
                className="inline-flex w-full items-center gap-2.5 rounded-xl px-3 py-3 text-neutral-800 hover:bg-neutral-800 hover:text-white dark:text-neutral-200 dark:hover:bg-neutral-700 dark:hover:text-white"
              >
                <IconProfile className="h-6 w-6" />
                <div className="p-ui-medium text-base font-medium leading-normal">
                  Profile
                </div>
              </Link>
              <Link
                href="/marketplace/settings"
                className="inline-flex w-full items-center gap-2.5 rounded-xl px-3 py-3 text-neutral-800 hover:bg-neutral-800 hover:text-white dark:text-neutral-200 dark:hover:bg-neutral-700 dark:hover:text-white"
              >
                <IconSliders className="h-6 w-6" />
                <div className="p-ui-medium text-base font-medium leading-normal">
                  Settings
                </div>
              </Link>
            </div>
          </div>
        </SheetContent>
      </Sheet>

      <div className="relative hidden h-[912px] w-[234px] border-none lg:block">
        <div className="h-full w-full rounded-2xl bg-zinc-200 dark:bg-zinc-800">
          <div className="inline-flex h-[264px] flex-col items-start justify-start gap-6 p-3">
            <Link
              href="/marketplace/dashboard"
              className="inline-flex w-full items-center gap-2.5 rounded-xl px-3 py-3 text-neutral-800 hover:bg-neutral-800 hover:text-white dark:text-neutral-200 dark:hover:bg-neutral-700 dark:hover:text-white"
            >
              <IconDashboardLayout className="h-6 w-6" />
              <div className="p-ui-medium text-base font-medium leading-normal">
                Agent dashboard
              </div>
            </Link>
            <Link
              href="/marketplace/integrations"
              className="inline-flex w-full items-center gap-2.5 rounded-xl px-3 py-3 text-neutral-800 hover:bg-neutral-800 hover:text-white dark:text-neutral-200 dark:hover:bg-neutral-700 dark:hover:text-white"
            >
              <IconIntegrations className="h-6 w-6" />
              <div className="p-ui-medium text-base font-medium leading-normal">
                Integrations
              </div>
            </Link>
            <Link
<<<<<<< HEAD
              href="/marketplace/profile"
=======
              href="/store/api_keys"
              className="inline-flex w-full items-center gap-2.5 rounded-xl px-3 py-3 text-neutral-800 hover:bg-neutral-800 hover:text-white dark:text-neutral-200 dark:hover:bg-neutral-700 dark:hover:text-white"
            >
              <KeyIcon className="h-6 w-6" strokeWidth={1} />
              <div className="p-ui-medium text-base font-medium leading-normal">
                API Keys
              </div>
            </Link>
            <Link
              href="/store/profile"
>>>>>>> fd6f28fa
              className="inline-flex w-full items-center gap-2.5 rounded-xl px-3 py-3 text-neutral-800 hover:bg-neutral-800 hover:text-white dark:text-neutral-200 dark:hover:bg-neutral-700 dark:hover:text-white"
            >
              <IconProfile className="h-6 w-6" />
              <div className="p-ui-medium text-base font-medium leading-normal">
                Profile
              </div>
            </Link>
            <Link
              href="/marketplace/settings"
              className="inline-flex w-full items-center gap-2.5 rounded-xl px-3 py-3 text-neutral-800 hover:bg-neutral-800 hover:text-white dark:text-neutral-200 dark:hover:bg-neutral-700 dark:hover:text-white"
            >
              <IconSliders className="h-6 w-6" />
              <div className="p-ui-medium text-base font-medium leading-normal">
                Settings
              </div>
            </Link>
          </div>
        </div>
      </div>
    </>
  );
};<|MERGE_RESOLUTION|>--- conflicted
+++ resolved
@@ -59,10 +59,7 @@
                 </div>
               </Link>
               <Link
-<<<<<<< HEAD
-                href="/marketplace/profile"
-=======
-                href="/store/api_keys"
+                href="/marketplace/api_keys"
                 className="inline-flex w-full items-center gap-2.5 rounded-xl px-3 py-3 text-neutral-800 hover:bg-neutral-800 hover:text-white dark:text-neutral-200 dark:hover:bg-neutral-700 dark:hover:text-white"
               >
                 <KeyIcon className="h-6 w-6" />
@@ -71,8 +68,7 @@
                 </div>
               </Link>
               <Link
-                href="/store/profile"
->>>>>>> fd6f28fa
+                href="/marketplace/profile"
                 className="inline-flex w-full items-center gap-2.5 rounded-xl px-3 py-3 text-neutral-800 hover:bg-neutral-800 hover:text-white dark:text-neutral-200 dark:hover:bg-neutral-700 dark:hover:text-white"
               >
                 <IconProfile className="h-6 w-6" />
@@ -116,10 +112,7 @@
               </div>
             </Link>
             <Link
-<<<<<<< HEAD
-              href="/marketplace/profile"
-=======
-              href="/store/api_keys"
+              href="/marketplace/api_keys"
               className="inline-flex w-full items-center gap-2.5 rounded-xl px-3 py-3 text-neutral-800 hover:bg-neutral-800 hover:text-white dark:text-neutral-200 dark:hover:bg-neutral-700 dark:hover:text-white"
             >
               <KeyIcon className="h-6 w-6" strokeWidth={1} />
@@ -128,8 +121,7 @@
               </div>
             </Link>
             <Link
-              href="/store/profile"
->>>>>>> fd6f28fa
+              href="/marketplace/profile"
               className="inline-flex w-full items-center gap-2.5 rounded-xl px-3 py-3 text-neutral-800 hover:bg-neutral-800 hover:text-white dark:text-neutral-200 dark:hover:bg-neutral-700 dark:hover:text-white"
             >
               <IconProfile className="h-6 w-6" />
