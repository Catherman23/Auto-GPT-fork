import type { Meta, StoryObj } from "@storybook/nextjs";
import { AgentTableCard } from "./AgentTableCard";
<<<<<<< HEAD
import { userEvent, within, expect } from "storybook/test";
=======
import { userEvent, within } from "@storybook/test";
>>>>>>> 86361fc1
import { type StatusType } from "./Status";

const meta: Meta<typeof AgentTableCard> = {
  title: "Legacy/Agent Table Card",
  component: AgentTableCard,
  tags: ["autodocs"],
};

export default meta;
type Story = StoryObj<typeof AgentTableCard>;

export const Default: Story = {
  args: {
    agentName: "Super Coder",
    description: "An AI agent that writes clean, efficient code",
    imageSrc: [
      "https://ddz4ak4pa3d19.cloudfront.net/cache/53/b2/53b2bc7d7900f0e1e60bf64ebf38032d.jpg",
    ],
    dateSubmitted: "2023-05-15",
    status: "ACTIVE" as StatusType,
    runs: 1500,
    rating: 4.8,
  },
};

export const NoRating: Story = {
  args: {
    ...Default.args,
    rating: undefined,
  },
};

export const NoRuns: Story = {
  args: {
    ...Default.args,
    runs: undefined,
  },
};

export const InactiveAgent: Story = {
  args: {
    ...Default.args,
    status: "INACTIVE" as StatusType,
  },
};

export const LongDescription: Story = {
  args: {
    ...Default.args,
    description:
      "This is a very long description that should wrap to multiple lines. It contains detailed information about the agent and its capabilities.",
  },
};

export const InteractionTest: Story = {
  ...Default,
  play: async ({ canvasElement }) => {
    const canvas = within(canvasElement);
    const moreButton = canvas.getByRole("button");
    await userEvent.click(moreButton);
  },
};<|MERGE_RESOLUTION|>--- conflicted
+++ resolved
@@ -1,10 +1,6 @@
 import type { Meta, StoryObj } from "@storybook/nextjs";
 import { AgentTableCard } from "./AgentTableCard";
-<<<<<<< HEAD
-import { userEvent, within, expect } from "storybook/test";
-=======
-import { userEvent, within } from "@storybook/test";
->>>>>>> 86361fc1
+import { userEvent, within } from "storybook/test";
 import { type StatusType } from "./Status";
 
 const meta: Meta<typeof AgentTableCard> = {
