--- conflicted
+++ resolved
@@ -73,29 +73,13 @@
           </p>
         </Link>
 
-<<<<<<< HEAD
-          <div className="items-between mt-4 flex w-full justify-between gap-3">
-            <span className="text-lg font-semibold text-neutral-800 hover:underline dark:text-neutral-200">
-              See runs
-            </span>
-
-            {can_access_graph && (
-              <Link
-                href={`/build?flowID=${agent_id}`}
-                className="text-lg font-semibold text-neutral-800 hover:underline dark:text-neutral-200"
-              >
-                Open in builder
-              </Link>
-            )}
-          </div>
-=======
         <div className="flex-grow" />
         {/* Spacer */}
 
         <div className="items-between mt-4 flex w-full justify-between gap-3">
           <Link
             href={`/library/agents/${id}`}
-            className="font-geist text-lg font-semibold text-neutral-800 hover:underline dark:text-neutral-200"
+            className="text-lg font-semibold text-neutral-800 hover:underline dark:text-neutral-200"
           >
             See runs
           </Link>
@@ -103,12 +87,11 @@
           {can_access_graph && (
             <Link
               href={`/build?flowID=${agent_id}`}
-              className="font-geist text-lg font-semibold text-neutral-800 hover:underline dark:text-neutral-200"
+              className="text-lg font-semibold text-neutral-800 hover:underline dark:text-neutral-200"
             >
               Open in builder
             </Link>
           )}
->>>>>>> f16a398a
         </div>
       </div>
     </div>
