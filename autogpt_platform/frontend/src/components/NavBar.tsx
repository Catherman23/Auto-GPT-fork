--- conflicted
+++ resolved
@@ -16,13 +16,8 @@
   );
   const { user } = await getServerUser();
 
-<<<<<<< HEAD
   return user ? (
-    <header className="sticky top-0 z-50 mx-4 flex h-16 items-center gap-4 border border-gray-300 bg-background p-3 md:rounded-b-2xl md:px-6 md:shadow">
-=======
-  return (
     <header className="sticky top-0 z-50 mx-4 flex h-16 select-none items-center gap-4 border border-gray-300 bg-background p-3 md:rounded-b-2xl md:px-6 md:shadow">
->>>>>>> aea6e7ca
       <div className="flex flex-1 items-center gap-4">
         <Sheet>
           <SheetTrigger asChild>
