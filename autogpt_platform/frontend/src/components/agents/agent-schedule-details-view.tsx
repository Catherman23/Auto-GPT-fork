"use client";
import React, { useCallback, useMemo } from "react";

<<<<<<< HEAD
import {
  GraphExecutionID,
  GraphMeta,
  Schedule,
} from "@/lib/autogpt-server-api";
=======
import { GraphMeta, Schedule } from "@/lib/autogpt-server-api";
>>>>>>> 27a56356
import { useBackendAPI } from "@/lib/autogpt-server-api/context";

import type { ButtonAction } from "@/components/agptui/types";
import { Card, CardContent, CardHeader, CardTitle } from "@/components/ui/card";
import { AgentRunStatus } from "@/components/agents/agent-run-status-chip";
import { Button } from "@/components/agptui/Button";
import { Input } from "@/components/ui/input";

export default function AgentScheduleDetailsView({
  graph,
  schedule,
  onForcedRun,
  agentActions,
}: {
  graph: GraphMeta;
  schedule: Schedule;
<<<<<<< HEAD
  onForcedRun: (runID: GraphExecutionID) => void;
  agentActions: { label: string; callback: () => void }[];
=======
  onForcedRun: (runID: string) => void;
  agentActions: ButtonAction[];
>>>>>>> 27a56356
}): React.ReactNode {
  const api = useBackendAPI();

  const selectedRunStatus: AgentRunStatus = "scheduled";

  const infoStats: { label: string; value: React.ReactNode }[] = useMemo(() => {
    return [
      {
        label: "Status",
        value:
          selectedRunStatus.charAt(0).toUpperCase() +
          selectedRunStatus.slice(1),
      },
      {
        label: "Scheduled for",
        value: schedule.next_run_time.toLocaleString(),
      },
    ];
  }, [schedule, selectedRunStatus]);

  const agentRunInputs: Record<
    string,
    { title?: string; /* type: BlockIOSubType; */ value: any }
  > = useMemo(() => {
    // TODO: show (link to) preset - https://github.com/Significant-Gravitas/AutoGPT/issues/9168

    // Add type info from agent input schema
    return Object.fromEntries(
      Object.entries(schedule.input_data).map(([k, v]) => [
        k,
        {
          title: graph.input_schema.properties[k].title,
          /* TODO: type: agent.input_schema.properties[k].type */
          value: v,
        },
      ]),
    );
  }, [graph, schedule]);

  const runNow = useCallback(
    () =>
      api
        .executeGraph(graph.id, graph.version, schedule.input_data)
        .then((run) => onForcedRun(run.graph_exec_id)),
    [api, graph, schedule, onForcedRun],
  );

  const runActions: { label: string; callback: () => void }[] = useMemo(
    () => [{ label: "Run now", callback: () => runNow() }],
    [runNow],
  );

  return (
    <div className="agpt-div flex gap-6">
      <div className="flex flex-1 flex-col gap-4">
        <Card className="agpt-box">
          <CardHeader>
            <CardTitle className="font-poppins text-lg">Info</CardTitle>
          </CardHeader>

          <CardContent>
            <div className="flex justify-stretch gap-4">
              {infoStats.map(({ label, value }) => (
                <div key={label} className="flex-1">
                  <p className="text-sm font-medium text-black">{label}</p>
                  <p className="text-sm text-neutral-600">{value}</p>
                </div>
              ))}
            </div>
          </CardContent>
        </Card>

        <Card className="agpt-box">
          <CardHeader>
            <CardTitle className="font-poppins text-lg">Input</CardTitle>
          </CardHeader>
          <CardContent className="flex flex-col gap-4">
            {agentRunInputs !== undefined ? (
              Object.entries(agentRunInputs).map(([key, { title, value }]) => (
                <div key={key} className="flex flex-col gap-1.5">
                  <label className="text-sm font-medium">{title || key}</label>
                  <Input
                    defaultValue={value}
                    className="rounded-full"
                    disabled
                  />
                </div>
              ))
            ) : (
              <p>Loading...</p>
            )}
          </CardContent>
        </Card>
      </div>

      {/* Run / Agent Actions */}
      <aside className="w-48 xl:w-56">
        <div className="flex flex-col gap-8">
          <div className="flex flex-col gap-3">
            <h3 className="text-sm font-medium">Run actions</h3>
            {runActions.map((action, i) => (
              <Button key={i} variant="outline" onClick={action.callback}>
                {action.label}
              </Button>
            ))}
          </div>

          <div className="flex flex-col gap-3">
            <h3 className="text-sm font-medium">Agent actions</h3>
            {agentActions.map((action, i) => (
              <Button
                key={i}
                variant={action.variant ?? "outline"}
                onClick={action.callback}
              >
                {action.label}
              </Button>
            ))}
          </div>
        </div>
      </aside>
    </div>
  );
}<|MERGE_RESOLUTION|>--- conflicted
+++ resolved
@@ -1,15 +1,11 @@
 "use client";
 import React, { useCallback, useMemo } from "react";
 
-<<<<<<< HEAD
 import {
   GraphExecutionID,
   GraphMeta,
   Schedule,
 } from "@/lib/autogpt-server-api";
-=======
-import { GraphMeta, Schedule } from "@/lib/autogpt-server-api";
->>>>>>> 27a56356
 import { useBackendAPI } from "@/lib/autogpt-server-api/context";
 
 import type { ButtonAction } from "@/components/agptui/types";
@@ -26,13 +22,8 @@
 }: {
   graph: GraphMeta;
   schedule: Schedule;
-<<<<<<< HEAD
   onForcedRun: (runID: GraphExecutionID) => void;
-  agentActions: { label: string; callback: () => void }[];
-=======
-  onForcedRun: (runID: string) => void;
   agentActions: ButtonAction[];
->>>>>>> 27a56356
 }): React.ReactNode {
   const api = useBackendAPI();
 
