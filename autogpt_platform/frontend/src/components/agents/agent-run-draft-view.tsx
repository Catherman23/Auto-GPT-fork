--- conflicted
+++ resolved
@@ -55,12 +55,6 @@
   const { toast } = useToast();
   const toastOnFail = useToastOnFail();
 
-<<<<<<< HEAD
-  const agentInputs = graph.input_schema.properties;
-  const agentCredentialsInputs = graph.credentials_input_schema.properties;
-  const requiredCredentials = graph.credentials_input_schema.required || [];
-=======
->>>>>>> efa4b6d2
   const [inputValues, setInputValues] = useState<Record<string, any>>({});
   const [inputCredentials, setInputCredentials] = useState<
     Record<string, CredentialsMetaInput>
@@ -140,16 +134,6 @@
     [missingInputs, missingCredentials],
   );
 
-  // Check if all required credentials are present (not null/undefined)
-  const allRequiredCredentialsPresent = useMemo(() => {
-    return requiredCredentials.every(
-      (key) =>
-        inputCredentials[key] !== undefined &&
-        inputCredentials[key] !== null &&
-        inputCredentials[key]?.id, // must have an id (from CredentialsMetaInput)
-    );
-  }, [requiredCredentials, inputCredentials]);
-
   const doRun = useCallback(() => {
     // Manually running webhook-triggered agents is not supported
     if (agent.has_external_trigger) return;
@@ -332,21 +316,6 @@
 
   const runActions: ButtonAction[] = useMemo(
     () => [
-<<<<<<< HEAD
-      {
-        label: (
-          <>
-            <IconPlay className="mr-2 size-5" />
-            Run
-          </>
-        ),
-        variant: "accent",
-        callback: doRun,
-        disabled: !allRequiredCredentialsPresent,
-      },
-    ],
-    [doRun, allRequiredCredentialsPresent],
-=======
       // "Regular" agent: [run] + [save as preset] buttons
       ...(!agent.has_external_trigger
         ? ([
@@ -460,7 +429,6 @@
       allRequiredInputsAreSet,
       allCredentialsAreSet,
     ],
->>>>>>> efa4b6d2
   );
 
   return (
