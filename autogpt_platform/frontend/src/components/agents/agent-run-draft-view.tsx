--- conflicted
+++ resolved
@@ -14,15 +14,9 @@
   onRun,
   agentActions,
 }: {
-<<<<<<< HEAD
-  agent: GraphMeta;
+  graph: GraphMeta;
   onRun: (runID: GraphExecutionID) => void;
-  agentActions: { label: string; callback: () => void }[];
-=======
-  graph: GraphMeta;
-  onRun: (runID: string) => void;
   agentActions: ButtonAction[];
->>>>>>> 27a56356
 }): React.ReactNode {
   const api = useBackendAPI();
 
