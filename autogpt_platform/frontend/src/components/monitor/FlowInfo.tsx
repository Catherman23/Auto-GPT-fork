import React, { useEffect, useState, useCallback } from "react";
import {
  GraphExecutionMeta,
  Graph,
  safeCopyGraph,
  BlockUIType,
  BlockIORootSchema,
  LibraryAgent,
} from "@/lib/autogpt-server-api";
import { Card, CardContent, CardHeader, CardTitle } from "@/components/ui/card";
import {
  DropdownMenu,
  DropdownMenuContent,
  DropdownMenuLabel,
  DropdownMenuRadioGroup,
  DropdownMenuRadioItem,
  DropdownMenuSeparator,
  DropdownMenuTrigger,
} from "@/components/ui/dropdown-menu";
import { Button, buttonVariants } from "@/components/ui/button";
import { ClockIcon, ExitIcon, Pencil2Icon } from "@radix-ui/react-icons";
import Link from "next/link";
import { exportAsJSONFile, filterBlocksByType } from "@/lib/utils";
import { FlowRunsStats } from "@/components/monitor/index";
import { Trash2Icon } from "lucide-react";
import {
  Dialog,
  DialogContent,
  DialogHeader,
  DialogTitle,
  DialogDescription,
  DialogFooter,
} from "@/components/ui/dialog";
import { useToast } from "@/components/ui/use-toast";
import RunnerInputUI from "@/components/runner-ui/RunnerInputUI";
import useAgentGraph from "@/hooks/useAgentGraph";
import { useBackendAPI } from "@/lib/autogpt-server-api/context";

export const FlowInfo: React.FC<
  React.HTMLAttributes<HTMLDivElement> & {
<<<<<<< HEAD
    flow: GraphMeta;
    executions: GraphExecutionMeta[];
=======
    flow: LibraryAgent;
    executions: GraphExecution[];
>>>>>>> d1832ce1
    flowVersion?: number | "all";
    refresh: () => void;
  }
> = ({ flow, executions, flowVersion, refresh, ...props }) => {
  const {
    agentName,
    setAgentName,
    agentDescription,
    setAgentDescription,
    savedAgent,
    availableNodes,
    availableFlows,
    getOutputType,
    requestSave,
    requestSaveAndRun,
    requestStopRun,
    scheduleRunner,
    isRunning,
    isScheduling,
    setIsScheduling,
    nodes,
    setNodes,
    edges,
    setEdges,
  } = useAgentGraph(flow.agent_id, flow.agent_version, undefined, false);

  const api = useBackendAPI();
  const { toast } = useToast();

  const [flowVersions, setFlowVersions] = useState<Graph[] | null>(null);
  const [selectedVersion, setSelectedFlowVersion] = useState(
    flowVersion ?? "all",
  );
  const selectedFlowVersion: Graph | undefined = flowVersions?.find(
    (v) =>
      v.version ==
      (selectedVersion == "all" ? flow.agent_version : selectedVersion),
  );

  const [isDeleteModalOpen, setIsDeleteModalOpen] = useState(false);
  const [openCron, setOpenCron] = useState(false);
  const [isRunnerInputOpen, setIsRunnerInputOpen] = useState(false);
  const isDisabled = !selectedFlowVersion;

  const getBlockInputsAndOutputs = useCallback(() => {
    const inputBlocks = filterBlocksByType(
      nodes,
      (node) => node.data.uiType === BlockUIType.INPUT,
    );

    const outputBlocks = filterBlocksByType(
      nodes,
      (node) => node.data.uiType === BlockUIType.OUTPUT,
    );

    const inputs = inputBlocks.map((node) => ({
      id: node.id,
      type: "input" as const,
      inputSchema: node.data.inputSchema as BlockIORootSchema,
      hardcodedValues: {
        name: (node.data.hardcodedValues as any).name || "",
        description: (node.data.hardcodedValues as any).description || "",
        value: (node.data.hardcodedValues as any).value,
        placeholder_values:
          (node.data.hardcodedValues as any).placeholder_values || [],
        limit_to_placeholder_values:
          (node.data.hardcodedValues as any).limit_to_placeholder_values ||
          false,
      },
    }));

    const outputs = outputBlocks.map((node) => ({
      id: node.id,
      type: "output" as const,
      hardcodedValues: {
        name: (node.data.hardcodedValues as any).name || "Output",
        description:
          (node.data.hardcodedValues as any).description ||
          "Output from the agent",
        value: (node.data.hardcodedValues as any).value,
      },
      result: (node.data.executionResults as any)?.at(-1)?.data?.output,
    }));

    return { inputs, outputs };
  }, [nodes]);

  const handleScheduleButton = () => {
    if (!selectedFlowVersion) {
      toast({
        title: "Please select a flow version before scheduling",
        duration: 2000,
      });
      return;
    }
    setOpenCron(true);
  };

  useEffect(() => {
    api
      .getGraphAllVersions(flow.agent_id)
      .then((result) => setFlowVersions(result));
  }, [flow.agent_id, api]);

  const openRunnerInput = () => setIsRunnerInputOpen(true);

  const runOrOpenInput = () => {
    const { inputs } = getBlockInputsAndOutputs();
    if (inputs.length > 0) {
      openRunnerInput();
    } else {
      requestSaveAndRun();
    }
  };

  const handleInputChange = useCallback(
    (nodeId: string, field: string, value: string) => {
      setNodes((nds) =>
        nds.map((node) => {
          if (node.id === nodeId) {
            return {
              ...node,
              data: {
                ...node.data,
                hardcodedValues: {
                  ...(node.data.hardcodedValues as any),
                  [field]: value,
                },
              },
            };
          }
          return node;
        }),
      );
    },
    [setNodes],
  );

  return (
    <Card {...props}>
      <CardHeader className="flex-row justify-between space-x-3 space-y-0">
        <div>
          <CardTitle>
            {flow.name}{" "}
            <span className="font-light">v{flow.agent_version}</span>
          </CardTitle>
        </div>
        <div className="flex items-start space-x-2">
          {(flowVersions?.length ?? 0) > 1 && (
            <DropdownMenu>
              <DropdownMenuTrigger asChild>
                <Button variant="outline">
                  <ClockIcon className="mr-2" />
                  {selectedVersion == "all"
                    ? "All versions"
                    : `Version ${selectedVersion}`}
                </Button>
              </DropdownMenuTrigger>
              <DropdownMenuContent className="w-56">
                <DropdownMenuLabel>Choose a version</DropdownMenuLabel>
                <DropdownMenuSeparator />
                <DropdownMenuRadioGroup
                  value={String(selectedVersion)}
                  onValueChange={(choice) =>
                    setSelectedFlowVersion(
                      choice == "all" ? choice : Number(choice),
                    )
                  }
                >
                  <DropdownMenuRadioItem value="all">
                    All versions
                  </DropdownMenuRadioItem>
                  {flowVersions?.map((v) => (
                    <DropdownMenuRadioItem
                      key={v.version}
                      value={v.version.toString()}
                    >
                      Version {v.version}
                      {v.is_active ? " (active)" : ""}
                    </DropdownMenuRadioItem>
                  ))}
                </DropdownMenuRadioGroup>
              </DropdownMenuContent>
            </DropdownMenu>
          )}
          <Link
            className={buttonVariants({ variant: "default" })}
            href={`/build?flowID=${flow.agent_id}&flowVersion=${flow.agent_version}`}
          >
            <Pencil2Icon className="mr-2" />
            Open in Builder
          </Link>
          <Button
            variant="outline"
            className="px-2.5"
            title="Export to a JSON-file"
            data-testid="export-button"
            onClick={async () =>
              exportAsJSONFile(
                safeCopyGraph(
                  flowVersions!.find(
                    (v) => v.version == selectedFlowVersion!.version,
                  )!,
                  await api.getBlocks(),
                ),
                `${flow.name}_v${selectedFlowVersion!.version}.json`,
              )
            }
          >
            <ExitIcon className="mr-2" /> Export
          </Button>
          <Button
            variant="secondary"
            className="bg-purple-500 text-white hover:bg-purple-700"
            onClick={isRunning ? requestStopRun : runOrOpenInput}
            disabled={isDisabled}
            title={!isRunning ? "Run Agent" : "Stop Agent"}
          >
            {isRunning ? "Stop Agent" : "Run Agent"}
          </Button>
          <Button
            variant="outline"
            onClick={() => setIsDeleteModalOpen(true)}
            data-testid="delete-button"
          >
            <Trash2Icon className="h-full" />
          </Button>
        </div>
      </CardHeader>
      <CardContent>
        <FlowRunsStats
          flows={[flow]}
          executions={executions.filter(
            (execution) =>
              execution.graph_id == flow.agent_id &&
              (selectedVersion == "all" ||
                execution.graph_version == selectedVersion),
          )}
        />
      </CardContent>
      <Dialog open={isDeleteModalOpen} onOpenChange={setIsDeleteModalOpen}>
        <DialogContent>
          <DialogHeader>
            <DialogTitle>Delete Agent</DialogTitle>
            <DialogDescription>
              Are you sure you want to delete this agent? <br />
              This action cannot be undone.
            </DialogDescription>
          </DialogHeader>
          <DialogFooter>
            <Button
              variant="outline"
              onClick={() => setIsDeleteModalOpen(false)}
            >
              Cancel
            </Button>
            <Button
              variant="destructive"
              onClick={() => {
                api.deleteGraph(flow.agent_id).then(() => {
                  setIsDeleteModalOpen(false);
                  refresh();
                });
              }}
            >
              Delete
            </Button>
          </DialogFooter>
        </DialogContent>
      </Dialog>
      <RunnerInputUI
        isOpen={isRunnerInputOpen}
        onClose={() => setIsRunnerInputOpen(false)}
        blockInputs={getBlockInputsAndOutputs().inputs}
        onInputChange={handleInputChange}
        onRun={() => {
          setIsRunnerInputOpen(false);
          requestSaveAndRun();
        }}
        isRunning={isRunning}
        scheduledInput={false}
        isScheduling={false}
        onSchedule={async () => {}} // Fixed type error by making async
      />
    </Card>
  );
};
export default FlowInfo;<|MERGE_RESOLUTION|>--- conflicted
+++ resolved
@@ -38,13 +38,8 @@
 
 export const FlowInfo: React.FC<
   React.HTMLAttributes<HTMLDivElement> & {
-<<<<<<< HEAD
-    flow: GraphMeta;
+    flow: LibraryAgent;
     executions: GraphExecutionMeta[];
-=======
-    flow: LibraryAgent;
-    executions: GraphExecution[];
->>>>>>> d1832ce1
     flowVersion?: number | "all";
     refresh: () => void;
   }
