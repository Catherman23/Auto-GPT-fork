import React, { useCallback, useEffect, useMemo, useState } from "react";
import AutoGPTServerAPI, {
  ExecutionMeta,
  GraphMeta,
  NodeExecutionResult,
  SpecialBlockID,
} from "@/lib/autogpt-server-api";
import { Card, CardContent, CardHeader, CardTitle } from "@/components/ui/card";
import Link from "next/link";
import { Button, buttonVariants } from "@/components/ui/button";
import { IconSquare } from "@/components/ui/icons";
import { ExitIcon, Pencil2Icon } from "@radix-ui/react-icons";
import moment from "moment/moment";
import { FlowRunStatusBadge } from "@/components/monitor/FlowRunStatusBadge";
import RunnerOutputUI, { BlockOutput } from "../runner-ui/RunnerOutputUI";

export const FlowRunInfo: React.FC<
  React.HTMLAttributes<HTMLDivElement> & {
    flow: GraphMeta;
    execution: ExecutionMeta;
  }
> = ({ flow, execution, ...props }) => {
  const [isOutputOpen, setIsOutputOpen] = useState(false);
  const [blockOutputs, setBlockOutputs] = useState<BlockOutput[]>([]);
  const api = useMemo(() => new AutoGPTServerAPI(), []);

  const fetchBlockResults = useCallback(async () => {
    const executionResults = await api.getGraphExecutionInfo(
      flow.id,
      execution.execution_id,
    );

    // Create a map of the latest COMPLETED execution results of output nodes by node_id
    const latestCompletedResults = executionResults
      .filter(
        (result) =>
          result.status === "COMPLETED" &&
          result.block_id === SpecialBlockID.OUTPUT,
      )
      .reduce((acc, result) => {
        const existing = acc.get(result.node_id);

        // Compare dates if there's an existing result
        if (existing) {
          const existingDate = existing.end_time || existing.add_time;
          const currentDate = result.end_time || result.add_time;

          if (currentDate > existingDate) {
            acc.set(result.node_id, result);
          }
        } else {
          acc.set(result.node_id, result);
        }

        return acc;
      }, new Map<string, NodeExecutionResult>());

    // Transform results to BlockOutput format
    setBlockOutputs(
      Array.from(latestCompletedResults.values()).map((result) => ({
        id: result.node_id,
        type: "output" as const,
        hardcodedValues: {
          name: result.input_data.name || "Output",
          description: result.input_data.description || "Output from the agent",
          value: result.input_data.value,
        },
        // Change this line to extract the array directly
        result: result.output_data?.output || undefined,
      })),
    );
<<<<<<< HEAD
  }, [api, flow.id, flow.version, execution.execution_id]);
=======
  }, [api, flow.id, flowRun.id]);
>>>>>>> 984d4223

  // Fetch graph and execution data
  useEffect(() => {
    if (!isOutputOpen) return;
    fetchBlockResults();
  }, [isOutputOpen, fetchBlockResults]);

  if (execution.graph_id != flow.id) {
    throw new Error(
      `FlowRunInfo can't be used with non-matching execution.graph_id and flow.id`,
    );
  }

  const handleStopRun = useCallback(() => {
<<<<<<< HEAD
    api.stopGraphExecution(flow.id, execution.execution_id);
  }, [flow.id, execution.execution_id]);
=======
    api.stopGraphExecution(flow.id, flowRun.id);
  }, [api, flow.id, flowRun.id]);
>>>>>>> 984d4223

  return (
    <>
      <Card {...props}>
        <CardHeader className="flex-row items-center justify-between space-x-3 space-y-0">
          <div>
            <CardTitle>
              {flow.name}{" "}
              <span className="font-light">v{execution.graph_version}</span>
            </CardTitle>
            <p className="mt-2">
              Agent ID: <code>{flow.id}</code>
            </p>
            <p className="mt-1">
              Run ID: <code>{execution.execution_id}</code>
            </p>
          </div>
          <div className="flex space-x-2">
            {execution.status === "running" && (
              <Button onClick={handleStopRun} variant="destructive">
                <IconSquare className="mr-2" /> Stop Run
              </Button>
            )}
            <Button onClick={() => setIsOutputOpen(true)} variant="outline">
              <ExitIcon className="mr-2" /> View Outputs
            </Button>
            <Link
              className={buttonVariants({ variant: "default" })}
              href={`/build?flowID=${flow.id}`}
            >
              <Pencil2Icon className="mr-2" /> Open in Builder
            </Link>
          </div>
        </CardHeader>
        <CardContent>
          <div>
            <strong>Status:</strong>{" "}
            <FlowRunStatusBadge status={execution.status} />
          </div>
          <p>
            <strong>Started:</strong>{" "}
            {moment(execution.started_at).format("YYYY-MM-DD HH:mm:ss")}
          </p>
          <p>
            <strong>Finished:</strong>{" "}
            {moment(execution.ended_at).format("YYYY-MM-DD HH:mm:ss")}
          </p>
          <p>
            <strong>Duration (run time):</strong> {execution.duration} (
            {execution.total_run_time}) seconds
          </p>
        </CardContent>
      </Card>
      <RunnerOutputUI
        isOpen={isOutputOpen}
        onClose={() => setIsOutputOpen(false)}
        blockOutputs={blockOutputs}
      />
    </>
  );
};

export default FlowRunInfo;<|MERGE_RESOLUTION|>--- conflicted
+++ resolved
@@ -69,11 +69,7 @@
         result: result.output_data?.output || undefined,
       })),
     );
-<<<<<<< HEAD
-  }, [api, flow.id, flow.version, execution.execution_id]);
-=======
-  }, [api, flow.id, flowRun.id]);
->>>>>>> 984d4223
+  }, [api, flow.id, execution.execution_id]);
 
   // Fetch graph and execution data
   useEffect(() => {
@@ -88,13 +84,8 @@
   }
 
   const handleStopRun = useCallback(() => {
-<<<<<<< HEAD
-    api.stopGraphExecution(flow.id, execution.execution_id);
-  }, [flow.id, execution.execution_id]);
-=======
-    api.stopGraphExecution(flow.id, flowRun.id);
-  }, [api, flow.id, flowRun.id]);
->>>>>>> 984d4223
+    api.stopGraphExecution(flow.id,  execution.execution_id);
+  }, [api, flow.id,  execution.execution_id]);
 
   return (
     <>
