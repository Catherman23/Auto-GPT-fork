--- conflicted
+++ resolved
@@ -645,45 +645,11 @@
               data-id={`badge-${id}-${data.status}`}
               className={cn(data.status.toLowerCase(), "ml-auto mr-5")}
             >
-<<<<<<< HEAD
-              <Badge
-                variant="default"
-                data-id={`badge-${id}-${data.status}`}
-                className={cn(
-                  "mr-4 flex min-w-[114px] items-center justify-center rounded-3xl text-center text-xs font-semibold",
-                  hasConfigErrors || hasOutputError
-                    ? "border-red-600 bg-red-600 text-white"
-                    : {
-                        "border-green-600 bg-green-600 text-white":
-                          data.status === "COMPLETED",
-                        "border-yellow-600 bg-yellow-600 text-white":
-                          data.status === "RUNNING",
-                        "border-red-600 bg-red-600 text-white":
-                          data.status === "FAILED",
-                        "border-blue-600 bg-blue-600 text-white":
-                          data.status === "QUEUED",
-                        "border-gray-600 bg-gray-600 font-black":
-                          data.status === "INCOMPLETE",
-                      },
-                )}
-              >
-                {hasConfigErrors || hasOutputError
-                  ? "Error"
-                  : data.status
-                    ? beautifyString(data.status)
-                    : "Not Run"}
-              </Badge>
-            </div>
-          </div>
-        )}
-      </div>
-=======
               {data.status}
             </Badge>
           )}
         </div>
       )}
->>>>>>> 4989e3c2
       <InputModalComponent
         title={activeKey ? `Enter ${beautifyString(activeKey)}` : undefined}
         isOpen={isModalOpen}
