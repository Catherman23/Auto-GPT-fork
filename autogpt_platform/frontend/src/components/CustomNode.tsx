--- conflicted
+++ resolved
@@ -173,41 +173,6 @@
     if (!schema?.properties) return null;
     let keys = Object.entries(schema.properties);
     switch (nodeType) {
-<<<<<<< HEAD
-      case BlockUIType.INPUT:
-        // For INPUT blocks, dont include connection handles
-        return keys.map(([propKey, propSchema]) => {
-          const isRequired = data.inputSchema.required?.includes(propKey);
-          const isConnected = isHandleConnected(propKey);
-          const isAdvanced = propSchema.advanced;
-          return (
-            (isRequired || isAdvancedOpen || !isAdvanced) && (
-              <div key={propKey} data-id={`input-handle-${propKey}`}>
-                <span className="text-m green mb-0 text-gray-900">
-                  {propSchema.title || beautifyString(propKey)}
-                </span>
-                <div key={propKey}>
-                  {!isConnected && (
-                    <NodeGenericInputField
-                      nodeId={id}
-                      propKey={propKey}
-                      propSchema={propSchema}
-                      currentValue={getValue(propKey, data.hardcodedValues)}
-                      connections={data.connections}
-                      handleInputChange={handleInputChange}
-                      handleInputClick={handleInputClick}
-                      errors={data.errors ?? {}}
-                      displayName={propSchema.title || beautifyString(propKey)}
-                    />
-                  )}
-                </div>
-              </div>
-            )
-          );
-        });
-
-=======
->>>>>>> 1e872406
       case BlockUIType.NOTE:
         // For NOTE blocks, don't render any input handles
         const [noteKey, noteSchema] = keys[0];
@@ -226,49 +191,6 @@
           </div>
         );
 
-<<<<<<< HEAD
-      case BlockUIType.OUTPUT:
-        // For OUTPUT blocks, only show the 'value' property
-        return keys.map(([propKey, propSchema]) => {
-          const isRequired = data.inputSchema.required?.includes(propKey);
-          const isConnected = isHandleConnected(propKey);
-          const isAdvanced = propSchema.advanced;
-          return (
-            (isRequired || isAdvancedOpen || !isAdvanced) && (
-              <div key={propKey} data-id={`output-handle-${propKey}`}>
-                {propKey !== "value" ? (
-                  <span className="text-m green mb-0 text-gray-900">
-                    {propSchema.title || beautifyString(propKey)}
-                  </span>
-                ) : (
-                  <NodeHandle
-                    keyName={propKey}
-                    isConnected={isConnected}
-                    isRequired={isRequired}
-                    schema={propSchema}
-                    side="left"
-                  />
-                )}
-                {!isConnected && (
-                  <NodeGenericInputField
-                    nodeId={id}
-                    propKey={propKey}
-                    propSchema={propSchema}
-                    currentValue={getValue(propKey, data.hardcodedValues)}
-                    connections={data.connections}
-                    handleInputChange={handleInputChange}
-                    handleInputClick={handleInputClick}
-                    errors={data.errors ?? {}}
-                    displayName={propSchema.title || beautifyString(propKey)}
-                  />
-                )}
-              </div>
-            )
-          );
-        });
-
-=======
->>>>>>> 1e872406
       default:
         const getInputPropKey = (key: string) =>
           nodeType == BlockUIType.AGENT ? `data.${key}` : key;
@@ -287,11 +209,7 @@
           return (
             (isRequired || isAdvancedOpen || isConnected || !isAdvanced) && (
               <div key={propKey} data-id={`input-handle-${propKey}`}>
-<<<<<<< HEAD
-                {!("credentials_provider" in propSchema) && (
-=======
                 {isConnectable ? (
->>>>>>> 1e872406
                   <NodeHandle
                     keyName={propKey}
                     isConnected={isConnected}
@@ -314,11 +232,7 @@
                     nodeId={id}
                     propKey={getInputPropKey(propKey)}
                     propSchema={propSchema}
-<<<<<<< HEAD
                     currentValue={getValue(propKey, data.hardcodedValues)}
-=======
-                    currentValue={getValue(getInputPropKey(propKey))}
->>>>>>> 1e872406
                     connections={data.connections}
                     handleInputChange={handleInputChange}
                     handleInputClick={handleInputClick}
