--- conflicted
+++ resolved
@@ -113,26 +113,20 @@
       setUpdateQueue((prev) => [...prev, data]);
     });
 
-<<<<<<< HEAD
     if (flowExecutionID) {
-      api.subscribeToGraphExecution(flowExecutionID);
-      console.debug(`Subscribed to updates for execution #${flowExecutionID}`);
-=======
-    if (flowID && flowVersion) {
       api
-        .subscribeToExecution(flowID, flowVersion)
+        .subscribeToGraphExecution(flowExecutionID)
         .then(() =>
           console.debug(
-            `Subscribed to execution events for ${flowID} v.${flowVersion}`,
+            `Subscribed to updates for execution #${flowExecutionID}`,
           ),
         )
         .catch((error) =>
           console.error(
-            `Failed to subscribe to execution events for ${flowID} v.${flowVersion}:`,
+            `Failed to subscribe to updates for execution #${flowExecutionID}:`,
             error,
           ),
         );
->>>>>>> 4ca1a453
     }
   }, [api, flowID, flowVersion, flowExecutionID]);
 
