--- conflicted
+++ resolved
@@ -10,14 +10,10 @@
   GraphExecutionMeta,
   Graph,
   GraphID,
-<<<<<<< HEAD
-  GraphMeta,
+  LibraryAgent,
+  LibraryAgentID,
   LibraryAgentPreset,
   LibraryAgentPresetID,
-=======
-  LibraryAgent,
-  LibraryAgentID,
->>>>>>> 2e5a770f
   Schedule,
   ScheduleID,
 } from "@/lib/autogpt-server-api";
@@ -50,25 +46,14 @@
 
   // ============================ STATE =============================
 
-<<<<<<< HEAD
-  const [agent, setAgent] = useState<GraphMeta | null>(null);
-=======
   const [graph, setGraph] = useState<Graph | null>(null);
   const [agent, setAgent] = useState<LibraryAgent | null>(null);
->>>>>>> 2e5a770f
   const [agentRuns, setAgentRuns] = useState<GraphExecutionMeta[]>([]);
   const [agentPresets, setAgentPresets] = useState<LibraryAgentPreset[]>([]);
   const [schedules, setSchedules] = useState<Schedule[]>([]);
-<<<<<<< HEAD
   const [selectedView, selectView] = useState<AgentRunsViewSelection>({
     type: "run",
   });
-=======
-  const [selectedView, selectView] = useState<
-    | { type: "run"; id?: GraphExecutionID }
-    | { type: "schedule"; id: ScheduleID }
-  >({ type: "run" });
->>>>>>> 2e5a770f
   const [selectedRun, setSelectedRun] = useState<
     GraphExecution | GraphExecutionMeta | null
   >(null);
@@ -117,16 +102,16 @@
     api.getLibraryAgent(agentID).then((agent) => {
       setAgent(agent);
 
-      getGraphVersion(agent.agent_id, agent.agent_version).then(
+      getGraphVersion(agent.graph_id, agent.graph_version).then(
         (_graph) =>
           (graph && graph.version == _graph.version) || setGraph(_graph),
       );
-      api.getGraphExecutions(agent.agent_id).then((agentRuns) => {
+      api.getGraphExecutions(agent.graph_id).then((agentRuns) => {
         setAgentRuns(agentRuns);
 
         // Preload the corresponding graph versions
         new Set(agentRuns.map((run) => run.graph_version)).forEach((version) =>
-          getGraphVersion(agent.agent_id, version),
+          getGraphVersion(agent.graph_id, version),
         );
 
         if (!selectedView.id && isFirstLoad && agentRuns.length > 0) {
@@ -144,7 +129,7 @@
     });
     if (selectedView.type == "run" && selectedView.id && agent) {
       api
-        .getGraphExecutionInfo(agent.agent_id, selectedView.id)
+        .getGraphExecutionInfo(agent.graph_id, selectedView.id)
         .then(setSelectedRun);
     }
   }, [api, agentID, getGraphVersion, graph, selectedView, isFirstLoad, agent]);
@@ -153,26 +138,12 @@
     fetchAgents();
   }, []);
 
-<<<<<<< HEAD
-  const fetchPresets = useCallback(async () => {
-    await api
-      .listLibraryAgentPresets({ graph_id: agentID })
-      .then(
-        (response) =>
-          setAgentPresets(response.presets) /* TODO: handle pagination */,
-      );
-  }, [api, agentID]);
-
-  useEffect(() => {
-    fetchPresets();
-  }, [fetchPresets]);
-=======
   // Subscribe to websocket updates for agent runs
   useEffect(() => {
     if (!agent) return;
 
     // Subscribe to all executions for this agent
-    api.subscribeToGraphExecutions(agent.agent_id);
+    api.subscribeToGraphExecutions(agent.graph_id);
   }, [api, agent]);
 
   // Handle execution updates
@@ -199,7 +170,20 @@
       detachExecUpdateHandler();
     };
   }, [api, selectedView.id]);
->>>>>>> 2e5a770f
+
+  const fetchPresets = useCallback(async () => {
+    if (!agent) return;
+    await api
+      .listLibraryAgentPresets({ graph_id: agent.graph_id })
+      .then(
+        (response) =>
+          setAgentPresets(response.presets) /* TODO: handle pagination */,
+      );
+  }, [api, agent]);
+
+  useEffect(() => {
+    fetchPresets();
+  }, [fetchPresets]);
 
   // load selectedRun based on selectedView
   useEffect(() => {
@@ -212,7 +196,7 @@
 
       // Ensure corresponding graph version is available before rendering I/O
       api
-        .getGraphExecutionInfo(agent.agent_id, selectedView.id)
+        .getGraphExecutionInfo(agent.graph_id, selectedView.id)
         .then(async (run) => {
           await getGraphVersion(run.graph_id, run.graph_version);
           setSelectedRun(run);
@@ -225,7 +209,7 @@
 
     // TODO: filter in backend - https://github.com/Significant-Gravitas/AutoGPT/issues/9183
     setSchedules(
-      (await api.listSchedules()).filter((s) => s.graph_id == agent.agent_id),
+      (await api.listSchedules()).filter((s) => s.graph_id == agent.graph_id),
     );
   }, [api, agent]);
 
@@ -233,21 +217,22 @@
     fetchSchedules();
   }, [fetchSchedules]);
 
-<<<<<<< HEAD
-  /* TODO: use websockets instead of polling - https://github.com/Significant-Gravitas/AutoGPT/issues/8782 */
-  useEffect(() => {
-    const intervalId = setInterval(() => fetchAgents(), 5000);
-    return () => clearInterval(intervalId);
-  }, [fetchAgents, agent]);
-
   // =========================== ACTIONS ============================
 
   const deleteRun = useCallback(
-    async (graphExecID: GraphExecutionID) => {
-      await api.deleteGraphExecution(graphExecID);
-      setAgentRuns(agentRuns.filter((r) => r.execution_id !== graphExecID));
+    async (run: GraphExecutionMeta) => {
+      if (run.status == "RUNNING" || run.status == "QUEUED") {
+        await api.stopGraphExecution(run.graph_id, run.id);
+      }
+      await api.deleteGraphExecution(run.id);
+
+      setConfirmingDeleteAgentRun(null);
+      if (selectedView.type == "run" && selectedView.id == run.id) {
+        openRunDraftView();
+      }
+      setAgentRuns(agentRuns.filter((r) => r.id !== run.id));
     },
-    [agentRuns, api],
+    [agentRuns, api, selectedView, openRunDraftView],
   );
 
   const deleteSchedule = useCallback(
@@ -258,12 +243,22 @@
     [schedules, api],
   );
 
+  const downloadGraph = useCallback(
+    async () =>
+      agent &&
+      // Export sanitized graph from backend
+      api
+        .getGraph(agent.graph_id, agent.graph_version, true)
+        .then((graph) =>
+          exportAsJSONFile(graph, `${graph.name}_v${graph.version}.json`),
+        ),
+    [api, agent],
+  );
+
   const createPresetFromRun = useCallback(
     async (run: GraphExecutionMeta) => {
-      const execution = await api.getGraphExecutionInfo(
-        run.graph_id,
-        run.execution_id,
-      );
+      // TODO: make a dedicated endpoint for this
+      const execution = await api.getGraphExecutionInfo(run.graph_id, run.id);
       const createdPreset = await api.createLibraryAgentPreset({
         /* FIXME: add dialog to enter name and description */
         name: agent!.name,
@@ -278,54 +273,13 @@
     [agent, api],
   );
 
-  const agentActions: { label: string; callback: () => void }[] = useMemo(
-=======
-  // =========================== ACTIONS ============================
-
-  const deleteRun = useCallback(
-    async (run: GraphExecutionMeta) => {
-      if (run.status == "RUNNING" || run.status == "QUEUED") {
-        await api.stopGraphExecution(run.graph_id, run.id);
-      }
-      await api.deleteGraphExecution(run.id);
-
-      setConfirmingDeleteAgentRun(null);
-      if (selectedView.type == "run" && selectedView.id == run.id) {
-        openRunDraftView();
-      }
-      setAgentRuns(agentRuns.filter((r) => r.id !== run.id));
-    },
-    [agentRuns, api, selectedView, openRunDraftView],
-  );
-
-  const deleteSchedule = useCallback(
-    async (scheduleID: ScheduleID) => {
-      const removedSchedule = await api.deleteSchedule(scheduleID);
-      setSchedules(schedules.filter((s) => s.id !== removedSchedule.id));
-    },
-    [schedules, api],
-  );
-
-  const downloadGraph = useCallback(
-    async () =>
-      agent &&
-      // Export sanitized graph from backend
-      api
-        .getGraph(agent.agent_id, agent.agent_version, true)
-        .then((graph) =>
-          exportAsJSONFile(graph, `${graph.name}_v${graph.version}.json`),
-        ),
-    [api, agent],
-  );
-
   const agentActions: ButtonAction[] = useMemo(
->>>>>>> 2e5a770f
     () => [
       ...(agent?.can_access_graph
         ? [
             {
               label: "Open graph in builder",
-              href: `/build?flowID=${agent.agent_id}&flowVersion=${agent.agent_version}`,
+              href: `/build?flowID=${agent.graph_id}&flowVersion=${agent.graph_version}`,
             },
             { label: "Export agent to file", callback: downloadGraph },
           ]
@@ -360,14 +314,9 @@
         onSelectPreset={selectPreset}
         onSelectSchedule={selectSchedule}
         onSelectDraftNewRun={openRunDraftView}
-<<<<<<< HEAD
-        onDeleteRun={(id) => deleteRun(id)}
-        onDeleteSchedule={(id) => deleteSchedule(id)}
-        onPinAsPreset={(run) => createPresetFromRun(run)}
-=======
+        onPinAsPreset={createPresetFromRun}
         onDeleteRun={setConfirmingDeleteAgentRun}
-        onDeleteSchedule={(id) => deleteSchedule(id)}
->>>>>>> 2e5a770f
+        onDeleteSchedule={deleteSchedule}
       />
 
       <div className="flex-1">
