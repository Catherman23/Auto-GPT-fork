--- conflicted
+++ resolved
@@ -102,11 +102,7 @@
                 },
               ]}
             />
-<<<<<<< HEAD
-            <main className="w-full flex-1">{children}</main>
-=======
             <main className="w-full flex-grow">{children}</main>
->>>>>>> bdbce585
             <TallyPopupSimple />
           </div>
           <Toaster />
