--- conflicted
+++ resolved
@@ -54,37 +54,13 @@
     : null;
 
   const breadcrumbs = [
-<<<<<<< HEAD
-    { name: "Store", link: "/marketplace" },
-=======
     { name: "Marketplace", link: "/marketplace" },
-    {
-      name: agent.creator,
-      link: `/marketplace/creator/${encodeURIComponent(agent.creator)}`,
-    },
->>>>>>> 505320fc
     { name: agent.agent_name, link: "#" },
   ];
 
   return (
     <main className="mt-9 px-10">
       <BreadCrumbs items={breadcrumbs} />
-
-<<<<<<< HEAD
-      <div className="mt-4 flex flex-col items-start gap-4 sm:mt-6 sm:gap-6 md:mt-[3.2rem] md:flex-row md:gap-8">
-        <div className="w-full md:w-auto md:shrink-0">
-          <AgentInfo
-            name={agent.agent_name}
-            creator={agent.creator}
-            shortDescription={agent.sub_heading}
-            longDescription={agent.description}
-            rating={agent.rating}
-            runs={agent.runs}
-            categories={agent.categories}
-            lastUpdated={agent.updated_at}
-            version={agent.versions[agent.versions.length - 1]}
-            storeListingVersionId={agent.store_listing_version_id}
-=======
         <div className="mt-4 flex flex-col items-start gap-4 sm:mt-6 sm:gap-6 md:mt-8 md:flex-row md:gap-8">
           <div className="w-full md:w-auto md:shrink-0">
             <AgentInfo
@@ -108,17 +84,8 @@
                 ? [agent.agent_video, ...agent.agent_image]
                 : agent.agent_image
             }
->>>>>>> 505320fc
           />
         </div>
-        <AgentImages
-          images={
-            agent.agent_video
-              ? [agent.agent_video, ...agent.agent_image]
-              : agent.agent_image
-          }
-        />
-      </div>
       <Separator className="mb-9 mt-7" />
       <AgentsSection
         agents={otherAgents.agents}
