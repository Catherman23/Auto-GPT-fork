--- conflicted
+++ resolved
@@ -66,12 +66,11 @@
     useState<boolean>(false);
   const [confirmingDeleteAgentRun, setConfirmingDeleteAgentRun] =
     useState<GraphExecutionMeta | null>(null);
-<<<<<<< HEAD
-  const { state, updateState, incrementRuns } = useOnboarding();
-=======
-  const { state: onboardingState, updateState: updateOnboardingState } =
-    useOnboarding();
->>>>>>> 9471fd6b
+  const {
+    state: onboardingState,
+    updateState: updateOnboardingState,
+    incrementRuns,
+  } = useOnboarding();
   const [copyAgentDialogOpen, setCopyAgentDialogOpen] = useState(false);
   const { toast } = useToast();
 
