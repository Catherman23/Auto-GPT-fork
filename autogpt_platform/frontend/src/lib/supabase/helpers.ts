import { type CookieOptions } from "@supabase/ssr";

<<<<<<< HEAD
// Detect if we're in a Playwright test environment
const isE2ETest =
  typeof process !== "undefined" && process.env.NODE_ENV === "test";

export const cookieSettings: Partial<CookieOptions> = isE2ETest
  ? {}
  : ({
      secure: process.env.NODE_ENV === "production",
      sameSite: "lax",
      httpOnly: true,
    } as const);
=======
const isTest = process.env.NEXT_PUBLIC_PW_TEST === "true";
>>>>>>> 6d606503

export const PROTECTED_PAGES = [
  "/monitor",
  "/build",
  "/onboarding",
  "/profile",
  "/library",
  "/monitoring",
] as const;

export const ADMIN_PAGES = ["/admin"] as const;

export const STORAGE_KEYS = {
  LOGOUT: "supabase-logout",
} as const;

export function getCookieSettings(): Partial<CookieOptions> {
  if (isTest)
    return {
      secure: false,
      sameSite: "lax",
    };

  return {
    secure: process.env.NODE_ENV === "production",
    sameSite: "lax",
  } as const;
}

// Page protection utilities
export function isProtectedPage(pathname: string): boolean {
  return PROTECTED_PAGES.some((page) => pathname.startsWith(page));
}

export function isAdminPage(pathname: string): boolean {
  return ADMIN_PAGES.some((page) => pathname.startsWith(page));
}

export function shouldRedirectOnLogout(pathname: string): boolean {
  return isProtectedPage(pathname) || isAdminPage(pathname);
}

// Cross-tab logout utilities
export function broadcastLogout(): void {
  if (typeof window !== "undefined") {
    window.localStorage.setItem(STORAGE_KEYS.LOGOUT, Date.now().toString());
  }
}

export function isLogoutEvent(event: StorageEvent): boolean {
  return event.key === STORAGE_KEYS.LOGOUT;
}

// Redirect utilities
export function getRedirectPath(
  pathname: string,
  userRole?: string,
): string | null {
  if (shouldRedirectOnLogout(pathname)) {
    return "/login";
  }

  if (isAdminPage(pathname) && userRole !== "admin") {
    return "/marketplace";
  }

  return null;
}

// Event listener management
export interface EventListeners {
  cleanup: () => void;
}

export function setupSessionEventListeners(
  onVisibilityChange: () => void,
  onFocus: () => void,
  onStorageChange: (e: StorageEvent) => void,
): EventListeners {
  if (typeof window === "undefined" || typeof document === "undefined") {
    return { cleanup: () => {} };
  }

  document.addEventListener("visibilitychange", onVisibilityChange);
  window.addEventListener("focus", onFocus);
  window.addEventListener("storage", onStorageChange);

  return {
    cleanup: () => {
      document.removeEventListener("visibilitychange", onVisibilityChange);
      window.removeEventListener("focus", onFocus);
      window.removeEventListener("storage", onStorageChange);
    },
  };
}<|MERGE_RESOLUTION|>--- conflicted
+++ resolved
@@ -1,9 +1,7 @@
 import { type CookieOptions } from "@supabase/ssr";
 
-<<<<<<< HEAD
 // Detect if we're in a Playwright test environment
-const isE2ETest =
-  typeof process !== "undefined" && process.env.NODE_ENV === "test";
+const isTest = process.env.NEXT_PUBLIC_PW_TEST === "true";
 
 export const cookieSettings: Partial<CookieOptions> = isE2ETest
   ? {}
@@ -12,9 +10,6 @@
       sameSite: "lax",
       httpOnly: true,
     } as const);
-=======
-const isTest = process.env.NEXT_PUBLIC_PW_TEST === "true";
->>>>>>> 6d606503
 
 export const PROTECTED_PAGES = [
   "/monitor",
