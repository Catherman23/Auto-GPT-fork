--- conflicted
+++ resolved
@@ -104,7 +104,6 @@
     return this._request("POST", "/credits/auto-top-up", config);
   }
 
-<<<<<<< HEAD
   getTransactionHistory(
     lastTransction: Date | null,
     countLimit: number,
@@ -122,12 +121,8 @@
     );
   }
 
-  requestTopUp(amount: number): Promise<{ checkout_url: string }> {
-    return this._request("POST", "/credits", { amount });
-=======
   requestTopUp(credit_amount: number): Promise<{ checkout_url: string }> {
     return this._request("POST", "/credits", { credit_amount });
->>>>>>> bd27ce5f
   }
 
   getUserPaymentPortalLink(): Promise<{ url: string }> {
