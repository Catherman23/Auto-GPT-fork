--- conflicted
+++ resolved
@@ -89,10 +89,6 @@
     }
   }
 
-<<<<<<< HEAD
-  requestTopUp(credit_amount: number): Promise<{ checkout_url: string }> {
-    return this._request("POST", "/credits", { credit_amount });
-=======
   getAutoTopUpConfig(): Promise<{ amount: number; threshold: number }> {
     return this._get("/credits/auto-top-up");
   }
@@ -104,9 +100,8 @@
     return this._request("POST", "/credits/auto-top-up", config);
   }
 
-  requestTopUp(amount: number): Promise<{ checkout_url: string }> {
-    return this._request("POST", "/credits", { amount });
->>>>>>> f37957d7
+  requestTopUp(credit_amount: number): Promise<{ checkout_url: string }> {
+    return this._request("POST", "/credits", { credit_amount });
   }
 
   getUserPaymentPortalLink(): Promise<{ url: string }> {
