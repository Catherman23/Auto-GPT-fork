import { SupabaseClient } from "@supabase/supabase-js";
import {
  AnalyticsDetails,
  AnalyticsMetrics,
  APIKey,
  APIKeyCredentials,
  APIKeyPermission,
  Block,
  CreatorsResponse,
  CreatorDetails,
  CreateAPIKeyResponse,
  Credentials,
  CredentialsDeleteNeedConfirmationResponse,
  CredentialsDeleteResponse,
  CredentialsMetaResponse,
  GraphExecution,
  GraphExecutionMeta,
  Graph,
  GraphCreatable,
  GraphMeta,
  GraphUpdateable,
  LibraryAgent,
  MyAgentsResponse,
  NodeExecutionResult,
  ProfileDetails,
  Schedule,
  ScheduleCreatable,
  StoreAgentsResponse,
  StoreAgentDetails,
  StoreSubmissionsResponse,
  StoreSubmissionRequest,
  StoreSubmission,
  StoreReviewCreate,
  StoreReview,
  TransactionHistory,
  User,
  NotificationPreferenceDTO,
  UserPasswordCredentials,
  NotificationPreference,
  RefundRequest,
} from "./types";
import { createBrowserClient } from "@supabase/ssr";
import getServerSupabase from "../supabase/getServerSupabase";

const isClient = typeof window !== "undefined";

export default class BackendAPI {
  private baseUrl: string;
  private wsUrl: string;
  private webSocket: WebSocket | null = null;
  private wsConnecting: Promise<void> | null = null;
  private wsMessageHandlers: Record<string, Set<(data: any) => void>> = {};
  heartbeatInterval: number | null = null;
  readonly HEARTBEAT_INTERVAL = 10_0000; // 100 seconds
  readonly HEARTBEAT_TIMEOUT = 10_000; // 10 seconds
  heartbeatTimeoutId: number | null = null;

  constructor(
    baseUrl: string = process.env.NEXT_PUBLIC_AGPT_SERVER_URL ||
      "http://localhost:8006/api",
    wsUrl: string = process.env.NEXT_PUBLIC_AGPT_WS_SERVER_URL ||
      "ws://localhost:8001/ws",
  ) {
    this.baseUrl = baseUrl;
    this.wsUrl = wsUrl;
  }

  private get supabaseClient(): SupabaseClient | null {
    return isClient
      ? createBrowserClient(
          process.env.NEXT_PUBLIC_SUPABASE_URL!,
          process.env.NEXT_PUBLIC_SUPABASE_ANON_KEY!,
        )
      : getServerSupabase();
  }

  async isAuthenticated(): Promise<boolean> {
    if (!this.supabaseClient) return false;
    const {
      data: { user },
    } = await this.supabaseClient?.auth.getUser();
    return user != null;
  }

  createUser(): Promise<User> {
    return this._request("POST", "/auth/user", {});
  }

  updateUserEmail(email: string): Promise<{ email: string }> {
    return this._request("POST", "/auth/user/email", { email });
  }

  getUserCredit(page?: string): Promise<{ credits: number }> {
    try {
      return this._get(`/credits`, undefined, page);
    } catch (error) {
      return Promise.resolve({ credits: 0 });
    }
  }

  getUserPreferences(): Promise<NotificationPreferenceDTO> {
    return this._get("/auth/user/preferences");
  }

  updateUserPreferences(
    preferences: NotificationPreferenceDTO,
  ): Promise<NotificationPreference> {
    return this._request("POST", "/auth/user/preferences", preferences);
  }

  getAutoTopUpConfig(): Promise<{ amount: number; threshold: number }> {
    return this._get("/credits/auto-top-up");
  }

  setAutoTopUpConfig(config: {
    amount: number;
    threshold: number;
  }): Promise<{ amount: number; threshold: number }> {
    return this._request("POST", "/credits/auto-top-up", config);
  }

  getTransactionHistory(
    lastTransction: Date | null = null,
    countLimit: number | null = null,
    transactionType: string | null = null,
  ): Promise<TransactionHistory> {
    const filters: Record<string, any> = {};
    if (lastTransction) filters.transaction_time = lastTransction;
    if (countLimit) filters.transaction_count_limit = countLimit;
    if (transactionType) filters.transaction_type = transactionType;
    return this._get(`/credits/transactions`, filters);
  }

  getRefundRequests(): Promise<RefundRequest[]> {
    return this._get(`/credits/refunds`);
  }

  requestTopUp(credit_amount: number): Promise<{ checkout_url: string }> {
    return this._request("POST", "/credits", { credit_amount });
  }

  refundTopUp(transaction_key: string, reason: string): Promise<number> {
    return this._request("POST", `/credits/${transaction_key}/refund`, {
      reason,
    });
  }

  getUserPaymentPortalLink(): Promise<{ url: string }> {
    return this._get("/credits/manage");
  }

  fulfillCheckout(): Promise<void> {
    return this._request("PATCH", "/credits");
  }

  getBlocks(): Promise<Block[]> {
    return this._get("/blocks");
  }

  listGraphs(): Promise<GraphMeta[]> {
    return this._get(`/graphs`);
  }

<<<<<<< HEAD
  getExecutions(): Promise<GraphExecution[]> {
    return this._get(`/executions`);
  }

  getExecution(graph_exec_id: string): Promise<GraphExecution> {
    return this._get(`/executions/${graph_exec_id}`);
  }

=======
>>>>>>> 4ae01660
  getGraph(
    id: string,
    version?: number,
    hide_credentials?: boolean,
  ): Promise<Graph> {
    let query: Record<string, any> = {};
    if (version !== undefined) {
      query["version"] = version;
    }
    if (hide_credentials !== undefined) {
      query["hide_credentials"] = hide_credentials;
    }
    return this._get(`/graphs/${id}`, query);
  }

  getGraphAllVersions(id: string): Promise<Graph[]> {
    return this._get(`/graphs/${id}/versions`);
  }

  createGraph(graph: GraphCreatable): Promise<Graph> {
    let requestBody = { graph } as GraphCreateRequestBody;

    return this._request("POST", "/graphs", requestBody);
  }

  updateGraph(id: string, graph: GraphUpdateable): Promise<Graph> {
    return this._request("PUT", `/graphs/${id}`, graph);
  }

  deleteGraph(id: string): Promise<void> {
    return this._request("DELETE", `/graphs/${id}`);
  }

  setGraphActiveVersion(id: string, version: number): Promise<Graph> {
    return this._request("PUT", `/graphs/${id}/versions/active`, {
      active_graph_version: version,
    });
  }

  executeGraph(
    id: string,
    version: number,
    inputData: { [key: string]: any } = {},
  ): Promise<{ graph_exec_id: string }> {
    return this._request("POST", `/graphs/${id}/execute/${version}`, inputData);
  }

  getExecutions(): Promise<GraphExecutionMeta[]> {
    return this._get(`/executions`);
  }

  getGraphExecutions(graphID: string): Promise<GraphExecutionMeta[]> {
    return this._get(`/graphs/${graphID}/executions`);
  }

  async getGraphExecutionInfo(
    graphID: string,
    runID: string,
  ): Promise<GraphExecution> {
    const result = await this._get(`/graphs/${graphID}/executions/${runID}`);
    result.node_executions = result.node_executions.map(
      parseNodeExecutionResultTimestamps,
    );
    return result;
  }

  async stopGraphExecution(
    graphID: string,
    runID: string,
  ): Promise<GraphExecution> {
    const result = await this._request(
      "POST",
      `/graphs/${graphID}/executions/${runID}/stop`,
    );
    result.node_executions = result.node_executions.map(
      parseNodeExecutionResultTimestamps,
    );
    return result;
  }

  oAuthLogin(
    provider: string,
    scopes?: string[],
  ): Promise<{ login_url: string; state_token: string }> {
    const query = scopes ? { scopes: scopes.join(",") } : undefined;
    return this._get(`/integrations/${provider}/login`, query);
  }

  oAuthCallback(
    provider: string,
    code: string,
    state_token: string,
  ): Promise<CredentialsMetaResponse> {
    return this._request("POST", `/integrations/${provider}/callback`, {
      code,
      state_token,
    });
  }

  createAPIKeyCredentials(
    credentials: Omit<APIKeyCredentials, "id" | "type">,
  ): Promise<APIKeyCredentials> {
    return this._request(
      "POST",
      `/integrations/${credentials.provider}/credentials`,
      { ...credentials, type: "api_key" },
    );
  }

  createUserPasswordCredentials(
    credentials: Omit<UserPasswordCredentials, "id" | "type">,
  ): Promise<UserPasswordCredentials> {
    return this._request(
      "POST",
      `/integrations/${credentials.provider}/credentials`,
      { ...credentials, type: "user_password" },
    );
  }

  listCredentials(provider?: string): Promise<CredentialsMetaResponse[]> {
    return this._get(
      provider
        ? `/integrations/${provider}/credentials`
        : "/integrations/credentials",
    );
  }

  getCredentials(provider: string, id: string): Promise<Credentials> {
    return this._get(`/integrations/${provider}/credentials/${id}`);
  }

  deleteCredentials(
    provider: string,
    id: string,
    force: boolean = true,
  ): Promise<
    CredentialsDeleteResponse | CredentialsDeleteNeedConfirmationResponse
  > {
    return this._request(
      "DELETE",
      `/integrations/${provider}/credentials/${id}`,
      force ? { force: true } : undefined,
    );
  }

  // API Key related requests
  async createAPIKey(
    name: string,
    permissions: APIKeyPermission[],
    description?: string,
  ): Promise<CreateAPIKeyResponse> {
    return this._request("POST", "/api-keys", {
      name,
      permissions,
      description,
    });
  }

  async listAPIKeys(): Promise<APIKey[]> {
    return this._get("/api-keys");
  }

  async revokeAPIKey(keyId: string): Promise<APIKey> {
    return this._request("DELETE", `/api-keys/${keyId}`);
  }

  async updateAPIKeyPermissions(
    keyId: string,
    permissions: APIKeyPermission[],
  ): Promise<APIKey> {
    return this._request("PUT", `/api-keys/${keyId}/permissions`, {
      permissions,
    });
  }

  /**
   * @returns `true` if a ping event was received, `false` if provider doesn't support pinging but the webhook exists.
   * @throws  `Error` if the webhook does not exist.
   * @throws  `Error` if the attempt to ping timed out.
   */
  async pingWebhook(webhook_id: string): Promise<boolean> {
    return this._request("POST", `/integrations/webhooks/${webhook_id}/ping`);
  }

  logMetric(metric: AnalyticsMetrics) {
    return this._request("POST", "/analytics/log_raw_metric", metric);
  }

  logAnalytic(analytic: AnalyticsDetails) {
    return this._request("POST", "/analytics/log_raw_analytics", analytic);
  }

  ///////////////////////////////////////////
  /////////// V2 STORE API /////////////////
  /////////////////////////////////////////

  getStoreProfile(page?: string): Promise<ProfileDetails | null> {
    try {
      console.log("+++ Making API from: ", page);
      const result = this._get("/store/profile", undefined, page);
      return result;
    } catch (error) {
      console.error("Error fetching store profile:", error);
      return Promise.resolve(null);
    }
  }

  getStoreAgents(params?: {
    featured?: boolean;
    creator?: string;
    sorted_by?: string;
    search_query?: string;
    category?: string;
    page?: number;
    page_size?: number;
  }): Promise<StoreAgentsResponse> {
    return this._get("/store/agents", params);
  }

  getStoreAgent(
    username: string,
    agentName: string,
  ): Promise<StoreAgentDetails> {
    return this._get(
      `/store/agents/${encodeURIComponent(username)}/${encodeURIComponent(
        agentName,
      )}`,
    );
  }

  getStoreCreators(params?: {
    featured?: boolean;
    search_query?: string;
    sorted_by?: string;
    page?: number;
    page_size?: number;
  }): Promise<CreatorsResponse> {
    return this._get("/store/creators", params);
  }

  getStoreCreator(username: string): Promise<CreatorDetails> {
    return this._get(`/store/creator/${encodeURIComponent(username)}`);
  }

  getStoreSubmissions(params?: {
    page?: number;
    page_size?: number;
  }): Promise<StoreSubmissionsResponse> {
    return this._get("/store/submissions", params);
  }

  createStoreSubmission(
    submission: StoreSubmissionRequest,
  ): Promise<StoreSubmission> {
    return this._request("POST", "/store/submissions", submission);
  }

  generateStoreSubmissionImage(
    agent_id: string,
  ): Promise<{ image_url: string }> {
    return this._request(
      "POST",
      "/store/submissions/generate_image?agent_id=" + agent_id,
    );
  }

  deleteStoreSubmission(submission_id: string): Promise<boolean> {
    return this._request("DELETE", `/store/submissions/${submission_id}`);
  }

  uploadStoreSubmissionMedia(file: File): Promise<string> {
    const formData = new FormData();
    formData.append("file", file);
    return this._uploadFile("/store/submissions/media", file);
  }

  updateStoreProfile(profile: ProfileDetails): Promise<ProfileDetails> {
    return this._request("POST", "/store/profile", profile);
  }

  reviewAgent(
    username: string,
    agentName: string,
    review: StoreReviewCreate,
  ): Promise<StoreReview> {
    console.log("Reviewing agent: ", username, agentName, review);
    return this._request(
      "POST",
      `/store/agents/${encodeURIComponent(username)}/${encodeURIComponent(
        agentName,
      )}/review`,
      review,
    );
  }

  getMyAgents(params?: {
    page?: number;
    page_size?: number;
  }): Promise<MyAgentsResponse> {
    return this._get("/store/myagents", params);
  }

  downloadStoreAgent(
    storeListingVersionId: string,
    version?: number,
  ): Promise<BlobPart> {
    const url = version
      ? `/store/download/agents/${storeListingVersionId}?version=${version}`
      : `/store/download/agents/${storeListingVersionId}`;

    return this._get(url);
  }

  /////////////////////////////////////////
  /////////// V2 LIBRARY API //////////////
  /////////////////////////////////////////

  async listLibraryAgents(): Promise<LibraryAgent[]> {
    return this._get("/library/agents");
  }

  async addAgentToLibrary(storeListingVersionId: string): Promise<void> {
    await this._request("POST", `/library/agents/${storeListingVersionId}`);
  }

  ///////////////////////////////////////////
  /////////// INTERNAL FUNCTIONS ////////////
  //////////////////////////////??///////////

  private async _get(path: string, query?: Record<string, any>, page?: string) {
    return this._request("GET", path, query, page);
  }

  async createSchedule(schedule: ScheduleCreatable): Promise<Schedule> {
    return this._request("POST", `/schedules`, schedule).then(
      parseScheduleTimestamp,
    );
  }

  async deleteSchedule(scheduleId: string): Promise<{ id: string }> {
    return this._request("DELETE", `/schedules/${scheduleId}`);
  }

  async listSchedules(): Promise<Schedule[]> {
    return this._get(`/schedules`).then((schedules) =>
      schedules.map(parseScheduleTimestamp),
    );
  }

  private async _uploadFile(path: string, file: File): Promise<string> {
    // Get session with retry logic
    let token = "no-token-found";
    let retryCount = 0;
    const maxRetries = 3;

    while (retryCount < maxRetries) {
      const {
        data: { session },
      } = (await this.supabaseClient?.auth.getSession()) || {
        data: { session: null },
      };

      if (session?.access_token) {
        token = session.access_token;
        break;
      }

      retryCount++;
      if (retryCount < maxRetries) {
        await new Promise((resolve) => setTimeout(resolve, 100 * retryCount));
      }
    }

    // Create a FormData object and append the file
    const formData = new FormData();
    formData.append("file", file);

    const response = await fetch(this.baseUrl + path, {
      method: "POST",
      headers: {
        ...(token && { Authorization: `Bearer ${token}` }),
      },
      body: formData,
    });

    if (!response.ok) {
      throw new Error(`Error uploading file: ${response.statusText}`);
    }

    // Parse the response appropriately
    const media_url = await response.text();
    return media_url;
  }

  private async _request(
    method: "GET" | "POST" | "PUT" | "PATCH" | "DELETE",
    path: string,
    payload?: Record<string, any>,
    page?: string,
  ) {
    if (method !== "GET") {
      console.debug(`${method} ${path} payload:`, payload);
    }

    // Get session with retry logic
    let token = "no-token-found";
    let retryCount = 0;
    const maxRetries = 3;

    while (retryCount < maxRetries) {
      const {
        data: { session },
      } = (await this.supabaseClient?.auth.getSession()) || {
        data: { session: null },
      };

      if (session?.access_token) {
        token = session.access_token;
        break;
      }

      retryCount++;
      if (retryCount < maxRetries) {
        await new Promise((resolve) => setTimeout(resolve, 100 * retryCount));
      }
    }

    let url = this.baseUrl + path;
    const payloadAsQuery = ["GET", "DELETE"].includes(method);
    if (payloadAsQuery && payload) {
      // For GET requests, use payload as query
      const queryParams = new URLSearchParams(payload);
      url += `?${queryParams.toString()}`;
    }

    const hasRequestBody = !payloadAsQuery && payload !== undefined;
    const response = await fetch(url, {
      method,
      headers: {
        ...(hasRequestBody && { "Content-Type": "application/json" }),
        ...(token && { Authorization: `Bearer ${token}` }),
      },
      body: hasRequestBody ? JSON.stringify(payload) : undefined,
    });

    if (!response.ok) {
      console.warn(`${method} ${path} returned non-OK response:`, response);

      // console.warn("baseClient is attempting to redirect by changing window location")
      // if (
      //   response.status === 403 &&
      //   response.statusText === "Not authenticated" &&
      //   typeof window !== "undefined" // Check if in browser environment
      // ) {
      //   window.location.href = "/login";
      // }

      let errorDetail;
      try {
        const errorData = await response.json();
        if (
          Array.isArray(errorData.detail) &&
          errorData.detail.length > 0 &&
          errorData.detail[0].loc
        ) {
          // This appears to be a Pydantic validation error
          const errors = errorData.detail.map(
            (err: _PydanticValidationError) => {
              const location = err.loc.join(" -> ");
              return `${location}: ${err.msg}`;
            },
          );
          errorDetail = errors.join("\n");
        } else {
          errorDetail = errorData.detail || response.statusText;
        }
      } catch (e) {
        errorDetail = response.statusText;
      }

      throw new Error(errorDetail);
    }

    // Handle responses with no content (like DELETE requests)
    if (
      response.status === 204 ||
      response.headers.get("Content-Length") === "0"
    ) {
      return null;
    }

    try {
      return await response.json();
    } catch (e) {
      if (e instanceof SyntaxError) {
        console.warn(`${method} ${path} returned invalid JSON:`, e);
        return null;
      }
      throw e;
    }
  }

  startHeartbeat() {
    this.stopHeartbeat();
    this.heartbeatInterval = window.setInterval(() => {
      if (this.webSocket?.readyState === WebSocket.OPEN) {
        this.webSocket.send(
          JSON.stringify({
            method: "heartbeat",
            data: "ping",
            success: true,
          }),
        );

        this.heartbeatTimeoutId = window.setTimeout(() => {
          console.log("Heartbeat timeout - reconnecting");
          this.webSocket?.close();
          this.connectWebSocket();
        }, this.HEARTBEAT_TIMEOUT);
      }
    }, this.HEARTBEAT_INTERVAL);
  }

  stopHeartbeat() {
    if (this.heartbeatInterval) {
      clearInterval(this.heartbeatInterval);
      this.heartbeatInterval = null;
    }
    if (this.heartbeatTimeoutId) {
      clearTimeout(this.heartbeatTimeoutId);
      this.heartbeatTimeoutId = null;
    }
  }

  handleHeartbeatResponse() {
    if (this.heartbeatTimeoutId) {
      clearTimeout(this.heartbeatTimeoutId);
      this.heartbeatTimeoutId = null;
    }
  }

  async connectWebSocket(): Promise<void> {
    this.wsConnecting ??= new Promise(async (resolve, reject) => {
      try {
        const token =
          (await this.supabaseClient?.auth.getSession())?.data.session
            ?.access_token || "";
        const wsUrlWithToken = `${this.wsUrl}?token=${token}`;
        this.webSocket = new WebSocket(wsUrlWithToken);

        this.webSocket.onopen = () => {
          console.log("WebSocket connection established");
          this.startHeartbeat(); // Start heartbeat when connection opens
          resolve();
        };

        this.webSocket.onclose = (event) => {
          console.log("WebSocket connection closed", event);
          this.stopHeartbeat(); // Stop heartbeat when connection closes
          this.webSocket = null;
          // Attempt to reconnect after a delay
          setTimeout(() => this.connectWebSocket(), 1000);
        };

        this.webSocket.onerror = (error) => {
          console.error("WebSocket error:", error);
          this.stopHeartbeat(); // Stop heartbeat on error
          reject(error);
        };

        this.webSocket.onmessage = (event) => {
          const message: WebsocketMessage = JSON.parse(event.data);

          // Handle heartbeat response
          if (message.method === "heartbeat" && message.data === "pong") {
            this.handleHeartbeatResponse();
            return;
          }

          if (message.method === "execution_event") {
            message.data = parseNodeExecutionResultTimestamps(message.data);
          }
          this.wsMessageHandlers[message.method]?.forEach((handler) =>
            handler(message.data),
          );
        };
      } catch (error) {
        console.error("Error connecting to WebSocket:", error);
        reject(error);
      }
    });
    return this.wsConnecting;
  }

  disconnectWebSocket() {
    this.stopHeartbeat(); // Stop heartbeat when disconnecting
    if (this.webSocket && this.webSocket.readyState === WebSocket.OPEN) {
      this.webSocket.close();
    }
  }

  sendWebSocketMessage<M extends keyof WebsocketMessageTypeMap>(
    method: M,
    data: WebsocketMessageTypeMap[M],
    callCount = 0,
  ) {
    if (this.webSocket && this.webSocket.readyState === WebSocket.OPEN) {
      this.webSocket.send(JSON.stringify({ method, data }));
    } else {
      this.connectWebSocket().then(() => {
        callCount == 0
          ? this.sendWebSocketMessage(method, data, callCount + 1)
          : setTimeout(
              () => {
                this.sendWebSocketMessage(method, data, callCount + 1);
              },
              2 ** (callCount - 1) * 1000,
            );
      });
    }
  }

  onWebSocketMessage<M extends keyof WebsocketMessageTypeMap>(
    method: M,
    handler: (data: WebsocketMessageTypeMap[M]) => void,
  ): () => void {
    this.wsMessageHandlers[method] ??= new Set();
    this.wsMessageHandlers[method].add(handler);

    // Return detacher
    return () => this.wsMessageHandlers[method].delete(handler);
  }

  subscribeToExecution(graphId: string, graphVersion: number) {
    this.sendWebSocketMessage("subscribe", {
      graph_id: graphId,
      graph_version: graphVersion,
    });
  }
}

/* *** UTILITY TYPES *** */

type GraphCreateRequestBody = {
  graph: GraphCreatable;
};

type WebsocketMessageTypeMap = {
  subscribe: { graph_id: string; graph_version: number };
  execution_event: NodeExecutionResult;
  heartbeat: "ping" | "pong";
};

type WebsocketMessage = {
  [M in keyof WebsocketMessageTypeMap]: {
    method: M;
    data: WebsocketMessageTypeMap[M];
  };
}[keyof WebsocketMessageTypeMap];

type _PydanticValidationError = {
  type: string;
  loc: string[];
  msg: string;
  input: any;
};

/* *** HELPER FUNCTIONS *** */

function parseNodeExecutionResultTimestamps(result: any): NodeExecutionResult {
  return {
    ...result,
    add_time: new Date(result.add_time),
    queue_time: result.queue_time ? new Date(result.queue_time) : undefined,
    start_time: result.start_time ? new Date(result.start_time) : undefined,
    end_time: result.end_time ? new Date(result.end_time) : undefined,
  };
}

function parseScheduleTimestamp(result: any): Schedule {
  return {
    ...result,
    next_run_time: new Date(result.next_run_time),
  };
}<|MERGE_RESOLUTION|>--- conflicted
+++ resolved
@@ -161,17 +161,6 @@
     return this._get(`/graphs`);
   }
 
-<<<<<<< HEAD
-  getExecutions(): Promise<GraphExecution[]> {
-    return this._get(`/executions`);
-  }
-
-  getExecution(graph_exec_id: string): Promise<GraphExecution> {
-    return this._get(`/executions/${graph_exec_id}`);
-  }
-
-=======
->>>>>>> 4ae01660
   getGraph(
     id: string,
     version?: number,
