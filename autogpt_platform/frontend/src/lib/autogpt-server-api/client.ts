import { SupabaseClient } from "@supabase/supabase-js";
import {
  AnalyticsDetails,
  AnalyticsMetrics,
  APIKeyCredentials,
  Block,
  CredentialsDeleteNeedConfirmationResponse,
  CredentialsDeleteResponse,
  CredentialsMetaResponse,
  GraphExecution,
  Graph,
  GraphCreatable,
  GraphExecuteResponse,
  GraphMeta,
  GraphUpdateable,
  NodeExecutionResult,
  MyAgentsResponse,
  OAuth2Credentials,
  ProfileDetails,
  User,
  StoreAgentsResponse,
  StoreAgentDetails,
  CreatorsResponse,
  CreatorDetails,
  StoreSubmissionsResponse,
  StoreSubmissionRequest,
  StoreSubmission,
  StoreReviewCreate,
  StoreReview,
  ScheduleCreatable,
  Schedule,
<<<<<<< HEAD
  UserPasswordCredentials,
  Credentials,
=======
  APIKeyPermission,
  CreateAPIKeyResponse,
  APIKey,
>>>>>>> b4a0100c
} from "./types";
import { createBrowserClient } from "@supabase/ssr";
import getServerSupabase from "../supabase/getServerSupabase";

const isClient = typeof window !== "undefined";

export default class BackendAPI {
  private baseUrl: string;
  private wsUrl: string;
  private webSocket: WebSocket | null = null;
  private wsConnecting: Promise<void> | null = null;
  private wsMessageHandlers: Record<string, Set<(data: any) => void>> = {};
  heartbeatInterval: number | null = null;
  readonly HEARTBEAT_INTERVAL = 10_0000; // 100 seconds
  readonly HEARTBEAT_TIMEOUT = 10_000; // 10 seconds
  heartbeatTimeoutId: number | null = null;

  constructor(
    baseUrl: string = process.env.NEXT_PUBLIC_AGPT_SERVER_URL ||
      "http://localhost:8006/api",
    wsUrl: string = process.env.NEXT_PUBLIC_AGPT_WS_SERVER_URL ||
      "ws://localhost:8001/ws",
  ) {
    this.baseUrl = baseUrl;
    this.wsUrl = wsUrl;
  }

  private get supabaseClient(): SupabaseClient | null {
    return isClient
      ? createBrowserClient(
          process.env.NEXT_PUBLIC_SUPABASE_URL!,
          process.env.NEXT_PUBLIC_SUPABASE_ANON_KEY!,
        )
      : getServerSupabase();
  }

  async isAuthenticated(): Promise<boolean> {
    if (!this.supabaseClient) return false;
    const {
      data: { user },
    } = await this.supabaseClient?.auth.getUser();
    return user != null;
  }

  createUser(): Promise<User> {
    return this._request("POST", "/auth/user", {});
  }

  getUserCredit(page?: string): Promise<{ credits: number }> {
    try {
      return this._get(`/credits`, undefined, page);
    } catch (error) {
      return Promise.resolve({ credits: 0 });
    }
  }

  getBlocks(): Promise<Block[]> {
    return this._get("/blocks");
  }

  listGraphs(): Promise<GraphMeta[]> {
    return this._get(`/graphs`);
  }

  getExecutions(): Promise<GraphExecution[]> {
    return this._get(`/executions`);
  }

  getGraph(
    id: string,
    version?: number,
    hide_credentials?: boolean,
  ): Promise<Graph> {
    let query: Record<string, any> = {};
    if (version !== undefined) {
      query["version"] = version;
    }
    if (hide_credentials !== undefined) {
      query["hide_credentials"] = hide_credentials;
    }
    return this._get(`/graphs/${id}`, query);
  }

  getGraphAllVersions(id: string): Promise<Graph[]> {
    return this._get(`/graphs/${id}/versions`);
  }

  createGraph(graphCreateBody: GraphCreatable): Promise<Graph>;

  createGraph(graphID: GraphCreatable | string): Promise<Graph> {
    let requestBody = { graph: graphID } as GraphCreateRequestBody;

    return this._request("POST", "/graphs", requestBody);
  }

  updateGraph(id: string, graph: GraphUpdateable): Promise<Graph> {
    return this._request("PUT", `/graphs/${id}`, graph);
  }

  deleteGraph(id: string): Promise<void> {
    return this._request("DELETE", `/graphs/${id}`);
  }

  setGraphActiveVersion(id: string, version: number): Promise<Graph> {
    return this._request("PUT", `/graphs/${id}/versions/active`, {
      active_graph_version: version,
    });
  }

  executeGraph(
    id: string,
    inputData: { [key: string]: any } = {},
  ): Promise<GraphExecuteResponse> {
    return this._request("POST", `/graphs/${id}/execute`, inputData);
  }

  async getGraphExecutionInfo(
    graphID: string,
    runID: string,
  ): Promise<NodeExecutionResult[]> {
    return (await this._get(`/graphs/${graphID}/executions/${runID}`)).map(
      parseNodeExecutionResultTimestamps,
    );
  }

  async stopGraphExecution(
    graphID: string,
    runID: string,
  ): Promise<NodeExecutionResult[]> {
    return (
      await this._request("POST", `/graphs/${graphID}/executions/${runID}/stop`)
    ).map(parseNodeExecutionResultTimestamps);
  }

  oAuthLogin(
    provider: string,
    scopes?: string[],
  ): Promise<{ login_url: string; state_token: string }> {
    const query = scopes ? { scopes: scopes.join(",") } : undefined;
    return this._get(`/integrations/${provider}/login`, query);
  }

  oAuthCallback(
    provider: string,
    code: string,
    state_token: string,
  ): Promise<CredentialsMetaResponse> {
    return this._request("POST", `/integrations/${provider}/callback`, {
      code,
      state_token,
    });
  }

  createAPIKeyCredentials(
    credentials: Omit<APIKeyCredentials, "id" | "type">,
  ): Promise<APIKeyCredentials> {
    return this._request(
      "POST",
      `/integrations/${credentials.provider}/credentials`,
      { ...credentials, type: "api_key" },
    );
  }

  createUserPasswordCredentials(
    credentials: Omit<UserPasswordCredentials, "id" | "type">,
  ): Promise<UserPasswordCredentials> {
    return this._request(
      "POST",
      `/integrations/${credentials.provider}/credentials`,
      { ...credentials, type: "user_password" },
    );
  }

  listCredentials(provider?: string): Promise<CredentialsMetaResponse[]> {
    return this._get(
      provider
        ? `/integrations/${provider}/credentials`
        : "/integrations/credentials",
    );
  }

  getCredentials(provider: string, id: string): Promise<Credentials> {
    return this._get(`/integrations/${provider}/credentials/${id}`);
  }

  deleteCredentials(
    provider: string,
    id: string,
    force: boolean = true,
  ): Promise<
    CredentialsDeleteResponse | CredentialsDeleteNeedConfirmationResponse
  > {
    return this._request(
      "DELETE",
      `/integrations/${provider}/credentials/${id}`,
      force ? { force: true } : undefined,
    );
  }

  // API Key related requests
  async createAPIKey(
    name: string,
    permissions: APIKeyPermission[],
    description?: string,
  ): Promise<CreateAPIKeyResponse> {
    return this._request("POST", "/api-keys", {
      name,
      permissions,
      description,
    });
  }

  async listAPIKeys(): Promise<APIKey[]> {
    return this._get("/api-keys");
  }

  async revokeAPIKey(keyId: string): Promise<APIKey> {
    return this._request("DELETE", `/api-keys/${keyId}`);
  }

  async updateAPIKeyPermissions(
    keyId: string,
    permissions: APIKeyPermission[],
  ): Promise<APIKey> {
    return this._request("PUT", `/api-keys/${keyId}/permissions`, {
      permissions,
    });
  }

  /**
   * @returns `true` if a ping event was received, `false` if provider doesn't support pinging but the webhook exists.
   * @throws  `Error` if the webhook does not exist.
   * @throws  `Error` if the attempt to ping timed out.
   */
  async pingWebhook(webhook_id: string): Promise<boolean> {
    return this._request("POST", `/integrations/webhooks/${webhook_id}/ping`);
  }

  logMetric(metric: AnalyticsMetrics) {
    return this._request("POST", "/analytics/log_raw_metric", metric);
  }

  logAnalytic(analytic: AnalyticsDetails) {
    return this._request("POST", "/analytics/log_raw_analytics", analytic);
  }

  ///////////////////////////////////////////
  /////////// V2 STORE API /////////////////
  /////////////////////////////////////////

  getStoreProfile(page?: string): Promise<ProfileDetails | null> {
    try {
      console.log("+++ Making API from: ", page);
      const result = this._get("/store/profile", undefined, page);
      return result;
    } catch (error) {
      console.error("Error fetching store profile:", error);
      return Promise.resolve(null);
    }
  }

  getStoreAgents(params?: {
    featured?: boolean;
    creator?: string;
    sorted_by?: string;
    search_query?: string;
    category?: string;
    page?: number;
    page_size?: number;
  }): Promise<StoreAgentsResponse> {
    return this._get("/store/agents", params);
  }

  getStoreAgent(
    username: string,
    agentName: string,
  ): Promise<StoreAgentDetails> {
    return this._get(
      `/store/agents/${encodeURIComponent(username)}/${encodeURIComponent(
        agentName,
      )}`,
    );
  }

  getStoreCreators(params?: {
    featured?: boolean;
    search_query?: string;
    sorted_by?: string;
    page?: number;
    page_size?: number;
  }): Promise<CreatorsResponse> {
    return this._get("/store/creators", params);
  }

  getStoreCreator(username: string): Promise<CreatorDetails> {
    return this._get(`/store/creator/${encodeURIComponent(username)}`);
  }

  getStoreSubmissions(params?: {
    page?: number;
    page_size?: number;
  }): Promise<StoreSubmissionsResponse> {
    return this._get("/store/submissions", params);
  }

  createStoreSubmission(
    submission: StoreSubmissionRequest,
  ): Promise<StoreSubmission> {
    return this._request("POST", "/store/submissions", submission);
  }

  generateStoreSubmissionImage(
    agent_id: string,
  ): Promise<{ image_url: string }> {
    return this._request(
      "POST",
      "/store/submissions/generate_image?agent_id=" + agent_id,
    );
  }

  deleteStoreSubmission(submission_id: string): Promise<boolean> {
    return this._request("DELETE", `/store/submissions/${submission_id}`);
  }

  uploadStoreSubmissionMedia(file: File): Promise<string> {
    const formData = new FormData();
    formData.append("file", file);
    return this._uploadFile("/store/submissions/media", file);
  }

  updateStoreProfile(profile: ProfileDetails): Promise<ProfileDetails> {
    return this._request("POST", "/store/profile", profile);
  }

  reviewAgent(
    username: string,
    agentName: string,
    review: StoreReviewCreate,
  ): Promise<StoreReview> {
    console.log("Reviewing agent: ", username, agentName, review);
    return this._request(
      "POST",
      `/store/agents/${encodeURIComponent(username)}/${encodeURIComponent(
        agentName,
      )}/review`,
      review,
    );
  }

  getMyAgents(params?: {
    page?: number;
    page_size?: number;
  }): Promise<MyAgentsResponse> {
    return this._get("/store/myagents", params);
  }

  downloadStoreAgent(
    storeListingVersionId: string,
    version?: number,
  ): Promise<BlobPart> {
    const url = version
      ? `/store/download/agents/${storeListingVersionId}?version=${version}`
      : `/store/download/agents/${storeListingVersionId}`;

    return this._get(url);
  }

  /////////////////////////////////////////
  /////////// V2 LIBRARY API //////////////
  /////////////////////////////////////////

  async listLibraryAgents(): Promise<GraphMeta[]> {
    return this._get("/library/agents");
  }

  async addAgentToLibrary(storeListingVersionId: string): Promise<void> {
    await this._request("POST", `/library/agents/${storeListingVersionId}`);
  }

  ///////////////////////////////////////////
  /////////// INTERNAL FUNCTIONS ////////////
  //////////////////////////////??///////////

  private async _get(path: string, query?: Record<string, any>, page?: string) {
    return this._request("GET", path, query, page);
  }

  async createSchedule(schedule: ScheduleCreatable): Promise<Schedule> {
    return this._request("POST", `/schedules`, schedule);
  }

  async deleteSchedule(scheduleId: string): Promise<Schedule> {
    return this._request("DELETE", `/schedules/${scheduleId}`);
  }

  async listSchedules(): Promise<Schedule[]> {
    return this._get(`/schedules`);
  }

  private async _uploadFile(path: string, file: File): Promise<string> {
    // Get session with retry logic
    let token = "no-token-found";
    let retryCount = 0;
    const maxRetries = 3;

    while (retryCount < maxRetries) {
      const {
        data: { session },
      } = (await this.supabaseClient?.auth.getSession()) || {
        data: { session: null },
      };

      if (session?.access_token) {
        token = session.access_token;
        break;
      }

      retryCount++;
      if (retryCount < maxRetries) {
        await new Promise((resolve) => setTimeout(resolve, 100 * retryCount));
      }
    }

    // Create a FormData object and append the file
    const formData = new FormData();
    formData.append("file", file);

    const response = await fetch(this.baseUrl + path, {
      method: "POST",
      headers: {
        ...(token && { Authorization: `Bearer ${token}` }),
      },
      body: formData,
    });

    if (!response.ok) {
      throw new Error(`Error uploading file: ${response.statusText}`);
    }

    // Parse the response appropriately
    const media_url = await response.text();
    return media_url;
  }

  private async _request(
    method: "GET" | "POST" | "PUT" | "PATCH" | "DELETE",
    path: string,
    payload?: Record<string, any>,
    page?: string,
  ) {
    if (method !== "GET") {
      console.debug(`${method} ${path} payload:`, payload);
    }

    // Get session with retry logic
    let token = "no-token-found";
    let retryCount = 0;
    const maxRetries = 3;

    while (retryCount < maxRetries) {
      const {
        data: { session },
      } = (await this.supabaseClient?.auth.getSession()) || {
        data: { session: null },
      };

      if (session?.access_token) {
        token = session.access_token;
        break;
      }

      retryCount++;
      if (retryCount < maxRetries) {
        await new Promise((resolve) => setTimeout(resolve, 100 * retryCount));
      }
    }

    let url = this.baseUrl + path;
    const payloadAsQuery = ["GET", "DELETE"].includes(method);
    if (payloadAsQuery && payload) {
      // For GET requests, use payload as query
      const queryParams = new URLSearchParams(payload);
      url += `?${queryParams.toString()}`;
    }

    const hasRequestBody = !payloadAsQuery && payload !== undefined;
    const response = await fetch(url, {
      method,
      headers: {
        ...(hasRequestBody && { "Content-Type": "application/json" }),
        ...(token && { Authorization: `Bearer ${token}` }),
      },
      body: hasRequestBody ? JSON.stringify(payload) : undefined,
    });

    if (!response.ok) {
      console.warn(`${method} ${path} returned non-OK response:`, response);

      // console.warn("baseClient is attempting to redirect by changing window location")
      // if (
      //   response.status === 403 &&
      //   response.statusText === "Not authenticated" &&
      //   typeof window !== "undefined" // Check if in browser environment
      // ) {
      //   window.location.href = "/login";
      // }

      let errorDetail;
      try {
        const errorData = await response.json();
        errorDetail = errorData.detail || response.statusText;
      } catch (e) {
        errorDetail = response.statusText;
      }

      throw new Error(errorDetail);
    }

    // Handle responses with no content (like DELETE requests)
    if (
      response.status === 204 ||
      response.headers.get("Content-Length") === "0"
    ) {
      return null;
    }

    try {
      return await response.json();
    } catch (e) {
      if (e instanceof SyntaxError) {
        console.warn(`${method} ${path} returned invalid JSON:`, e);
        return null;
      }
      throw e;
    }
  }

  startHeartbeat() {
    this.stopHeartbeat();
    this.heartbeatInterval = window.setInterval(() => {
      if (this.webSocket?.readyState === WebSocket.OPEN) {
        this.webSocket.send(
          JSON.stringify({
            method: "heartbeat",
            data: "ping",
            success: true,
          }),
        );

        this.heartbeatTimeoutId = window.setTimeout(() => {
          console.log("Heartbeat timeout - reconnecting");
          this.webSocket?.close();
          this.connectWebSocket();
        }, this.HEARTBEAT_TIMEOUT);
      }
    }, this.HEARTBEAT_INTERVAL);
  }

  stopHeartbeat() {
    if (this.heartbeatInterval) {
      clearInterval(this.heartbeatInterval);
      this.heartbeatInterval = null;
    }
    if (this.heartbeatTimeoutId) {
      clearTimeout(this.heartbeatTimeoutId);
      this.heartbeatTimeoutId = null;
    }
  }

  handleHeartbeatResponse() {
    if (this.heartbeatTimeoutId) {
      clearTimeout(this.heartbeatTimeoutId);
      this.heartbeatTimeoutId = null;
    }
  }

  async connectWebSocket(): Promise<void> {
    this.wsConnecting ??= new Promise(async (resolve, reject) => {
      try {
        const token =
          (await this.supabaseClient?.auth.getSession())?.data.session
            ?.access_token || "";
        const wsUrlWithToken = `${this.wsUrl}?token=${token}`;
        this.webSocket = new WebSocket(wsUrlWithToken);

        this.webSocket.onopen = () => {
          console.log("WebSocket connection established");
          this.startHeartbeat(); // Start heartbeat when connection opens
          resolve();
        };

        this.webSocket.onclose = (event) => {
          console.log("WebSocket connection closed", event);
          this.stopHeartbeat(); // Stop heartbeat when connection closes
          this.webSocket = null;
          // Attempt to reconnect after a delay
          setTimeout(() => this.connectWebSocket(), 1000);
        };

        this.webSocket.onerror = (error) => {
          console.error("WebSocket error:", error);
          this.stopHeartbeat(); // Stop heartbeat on error
          reject(error);
        };

        this.webSocket.onmessage = (event) => {
          const message: WebsocketMessage = JSON.parse(event.data);

          // Handle heartbeat response
          if (message.method === "heartbeat" && message.data === "pong") {
            this.handleHeartbeatResponse();
            return;
          }

          if (message.method === "execution_event") {
            message.data = parseNodeExecutionResultTimestamps(message.data);
          }
          this.wsMessageHandlers[message.method]?.forEach((handler) =>
            handler(message.data),
          );
        };
      } catch (error) {
        console.error("Error connecting to WebSocket:", error);
        reject(error);
      }
    });
    return this.wsConnecting;
  }

  disconnectWebSocket() {
    this.stopHeartbeat(); // Stop heartbeat when disconnecting
    if (this.webSocket && this.webSocket.readyState === WebSocket.OPEN) {
      this.webSocket.close();
    }
  }

  sendWebSocketMessage<M extends keyof WebsocketMessageTypeMap>(
    method: M,
    data: WebsocketMessageTypeMap[M],
    callCount = 0,
  ) {
    if (this.webSocket && this.webSocket.readyState === WebSocket.OPEN) {
      this.webSocket.send(JSON.stringify({ method, data }));
    } else {
      this.connectWebSocket().then(() => {
        callCount == 0
          ? this.sendWebSocketMessage(method, data, callCount + 1)
          : setTimeout(
              () => {
                this.sendWebSocketMessage(method, data, callCount + 1);
              },
              2 ** (callCount - 1) * 1000,
            );
      });
    }
  }

  onWebSocketMessage<M extends keyof WebsocketMessageTypeMap>(
    method: M,
    handler: (data: WebsocketMessageTypeMap[M]) => void,
  ): () => void {
    this.wsMessageHandlers[method] ??= new Set();
    this.wsMessageHandlers[method].add(handler);

    // Return detacher
    return () => this.wsMessageHandlers[method].delete(handler);
  }

  subscribeToExecution(graphId: string) {
    this.sendWebSocketMessage("subscribe", { graph_id: graphId });
  }
}

/* *** UTILITY TYPES *** */

type GraphCreateRequestBody = {
  graph: GraphCreatable;
};

type WebsocketMessageTypeMap = {
  subscribe: { graph_id: string };
  execution_event: NodeExecutionResult;
  heartbeat: "ping" | "pong";
};

type WebsocketMessage = {
  [M in keyof WebsocketMessageTypeMap]: {
    method: M;
    data: WebsocketMessageTypeMap[M];
  };
}[keyof WebsocketMessageTypeMap];

/* *** HELPER FUNCTIONS *** */

function parseNodeExecutionResultTimestamps(result: any): NodeExecutionResult {
  return {
    ...result,
    add_time: new Date(result.add_time),
    queue_time: result.queue_time ? new Date(result.queue_time) : undefined,
    start_time: result.start_time ? new Date(result.start_time) : undefined,
    end_time: result.end_time ? new Date(result.end_time) : undefined,
  };
}<|MERGE_RESOLUTION|>--- conflicted
+++ resolved
@@ -29,14 +29,11 @@
   StoreReview,
   ScheduleCreatable,
   Schedule,
-<<<<<<< HEAD
   UserPasswordCredentials,
   Credentials,
-=======
   APIKeyPermission,
   CreateAPIKeyResponse,
   APIKey,
->>>>>>> b4a0100c
 } from "./types";
 import { createBrowserClient } from "@supabase/ssr";
 import getServerSupabase from "../supabase/getServerSupabase";
