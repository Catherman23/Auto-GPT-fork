export type Category = {
  category: string;
  description: string;
};

export enum BlockCostType {
  RUN = "run",
  BYTE = "byte",
  SECOND = "second",
}

export type BlockCost = {
  cost_amount: number;
  cost_type: BlockCostType;
  cost_filter: { [key: string]: any };
};

/* Mirror of backend/data/block.py:Block */
export type Block = {
  id: string;
  name: string;
  description: string;
  categories: Category[];
  inputSchema: BlockIORootSchema;
  outputSchema: BlockIORootSchema;
  staticOutput: boolean;
  uiType: BlockUIType;
  uiKey?: string;
  costs: BlockCost[];
  hardcodedValues: { [key: string]: any } | null;
};

export type BlockIORootSchema = {
  type: "object";
  properties: { [key: string]: BlockIOSubSchema };
  required?: (keyof BlockIORootSchema["properties"])[];
  additionalProperties?: { type: string };
};

export type BlockIOSubSchema =
  | BlockIOSimpleTypeSubSchema
  | BlockIOCombinedTypeSubSchema;

type BlockIOSimpleTypeSubSchema =
  | BlockIOObjectSubSchema
  | BlockIOCredentialsSubSchema
  | BlockIOKVSubSchema
  | BlockIOArraySubSchema
  | BlockIOStringSubSchema
  | BlockIONumberSubSchema
  | BlockIOBooleanSubSchema
  | BlockIONullSubSchema;

export type BlockIOSubSchemaMeta = {
  title?: string;
  description?: string;
  placeholder?: string;
  advanced?: boolean;
  depends_on?: string[];
  hidden?: boolean;
};

export type BlockIOObjectSubSchema = BlockIOSubSchemaMeta & {
  type: "object";
  properties: { [key: string]: BlockIOSubSchema };
  default?: { [key: keyof BlockIOObjectSubSchema["properties"]]: any };
  required?: (keyof BlockIOObjectSubSchema["properties"])[];
};

export type BlockIOKVSubSchema = BlockIOSubSchemaMeta & {
  type: "object";
  additionalProperties: { type: "string" | "number" | "integer" };
  default?: { [key: string]: string | number };
};

export type BlockIOArraySubSchema = BlockIOSubSchemaMeta & {
  type: "array";
  items?: BlockIOSimpleTypeSubSchema;
  default?: Array<string>;
};

export type BlockIOStringSubSchema = BlockIOSubSchemaMeta & {
  type: "string";
  enum?: string[];
  secret?: true;
  default?: string;
  format?: string;
};

export type BlockIONumberSubSchema = BlockIOSubSchemaMeta & {
  type: "integer" | "number";
  default?: number;
};

export type BlockIOBooleanSubSchema = BlockIOSubSchemaMeta & {
  type: "boolean";
  default?: boolean;
};

export type CredentialsType = "api_key" | "oauth2";

// --8<-- [start:BlockIOCredentialsSubSchema]
export const PROVIDER_NAMES = {
  ANTHROPIC: "anthropic",
  D_ID: "d_id",
  DISCORD: "discord",
  E2B: "e2b",
  GITHUB: "github",
  GOOGLE: "google",
  GOOGLE_MAPS: "google_maps",
  GROQ: "groq",
  IDEOGRAM: "ideogram",
  JINA: "jina",
  MEDIUM: "medium",
  NOTION: "notion",
  OLLAMA: "ollama",
  OPENAI: "openai",
  OPENWEATHERMAP: "openweathermap",
  OPEN_ROUTER: "open_router",
  PINECONE: "pinecone",
  SLANT3D: "slant3d",
  REPLICATE: "replicate",
  FAL: "fal",
  REVID: "revid",
  UNREAL_SPEECH: "unreal_speech",
  EXA: "exa",
  HUBSPOT: "hubspot",
} as const;
// --8<-- [end:BlockIOCredentialsSubSchema]

export type CredentialsProviderName =
  (typeof PROVIDER_NAMES)[keyof typeof PROVIDER_NAMES];

export type BlockIOCredentialsSubSchema = BlockIOSubSchemaMeta & {
  /* Mirror of backend/data/model.py:CredentialsFieldSchemaExtra */
  credentials_provider: CredentialsProviderName[];
  credentials_scopes?: string[];
  credentials_types: Array<CredentialsType>;
  discriminator?: string;
  discriminator_mapping?: { [key: string]: CredentialsProviderName };
};

export type BlockIONullSubSchema = BlockIOSubSchemaMeta & {
  type: "null";
};

// At the time of writing, combined schemas only occur on the first nested level in a
// block schema. It is typed this way to make the use of these objects less tedious.
type BlockIOCombinedTypeSubSchema = BlockIOSubSchemaMeta &
  (
    | {
        allOf: [BlockIOSimpleTypeSubSchema];
      }
    | {
        anyOf: BlockIOSimpleTypeSubSchema[];
        default?: string | number | boolean | null;
      }
    | {
        oneOf: BlockIOSimpleTypeSubSchema[];
        default?: string | number | boolean | null;
      }
  );

/* Mirror of backend/data/graph.py:Node */
export type Node = {
  id: string;
  block_id: string;
  input_default: { [key: string]: any };
  input_nodes: Array<{ name: string; node_id: string }>;
  output_nodes: Array<{ name: string; node_id: string }>;
  metadata: {
    position: { x: number; y: number };
    [key: string]: any;
  };
  webhook_id?: string;
};

/* Mirror of backend/data/graph.py:Link */
export type Link = {
  id: string;
  source_id: string;
  sink_id: string;
  source_name: string;
  sink_name: string;
  is_static: boolean;
};

export type LinkCreatable = Omit<Link, "id" | "is_static"> & {
  id?: string;
};

/* Mirror of backend/data/graph.py:GraphExecution */
export type GraphExecution = {
  execution_id: string;
  started_at: number;
  ended_at: number;
  duration: number;
  total_run_time: number;
  status: "INCOMPLETE" | "QUEUED" | "RUNNING" | "COMPLETED" | "FAILED";
  graph_id: string;
  graph_version: number;
};

export type GraphMeta = {
  id: string;
  version: number;
  is_active: boolean;
  name: string;
  description: string;
  input_schema: BlockIOObjectSubSchema;
  output_schema: BlockIOObjectSubSchema;
};

/* Mirror of backend/data/graph.py:Graph */
export type Graph = GraphMeta & {
  nodes: Array<Node>;
  links: Array<Link>;
};

export type GraphUpdateable = Omit<
  Graph,
  "version" | "is_active" | "links" | "input_schema" | "output_schema"
> & {
  version?: number;
  is_active?: boolean;
  links: Array<LinkCreatable>;
  input_schema?: BlockIOObjectSubSchema;
  output_schema?: BlockIOObjectSubSchema;
};

export type GraphCreatable = Omit<GraphUpdateable, "id"> & { id?: string };

/* Derived from backend/executor/manager.py:ExecutionManager.add_execution */
export type GraphExecuteResponse = {
  /** ID of the initiated run */
  id: string;
  /** List of node executions */
  executions: Array<{ id: string; node_id: string }>;
};

/* Mirror of backend/data/execution.py:ExecutionResult */
export type NodeExecutionResult = {
  graph_id: string;
  graph_version: number;
  graph_exec_id: string;
  node_exec_id: string;
  node_id: string;
  block_id: string;
  status: "INCOMPLETE" | "QUEUED" | "RUNNING" | "COMPLETED" | "FAILED";
  input_data: { [key: string]: any };
  output_data: { [key: string]: Array<any> };
  add_time: Date;
  queue_time?: Date;
  start_time?: Date;
  end_time?: Date;
};

/* Mirror of backend/server/integrations/router.py:CredentialsMetaResponse */
export type CredentialsMetaResponse = {
  id: string;
  provider: CredentialsProviderName;
  type: CredentialsType;
  title?: string;
  scopes?: Array<string>;
  username?: string;
};

/* Mirror of backend/server/integrations/router.py:CredentialsDeletionResponse */
export type CredentialsDeleteResponse = {
  deleted: true;
  revoked: boolean | null;
};

/* Mirror of backend/server/integrations/router.py:CredentialsDeletionNeedsConfirmationResponse */
export type CredentialsDeleteNeedConfirmationResponse = {
  deleted: false;
  need_confirmation: true;
  message: string;
};

/* Mirror of backend/data/model.py:CredentialsMetaInput */
export type CredentialsMetaInput = {
  id: string;
  type: CredentialsType;
  title?: string;
  provider: string;
};

/* Mirror of backend/backend/data/model.py:_BaseCredentials */
type BaseCredentials = {
  id: string;
  type: CredentialsType;
  title?: string;
  provider: CredentialsProviderName;
};

/* Mirror of backend/backend/data/model.py:OAuth2Credentials */
export type OAuth2Credentials = BaseCredentials & {
  type: "oauth2";
  scopes: string[];
  username?: string;
  access_token: string;
  access_token_expires_at?: number;
  refresh_token?: string;
  refresh_token_expires_at?: number;
  metadata: Record<string, any>;
};

/* Mirror of backend/backend/data/model.py:APIKeyCredentials */
export type APIKeyCredentials = BaseCredentials & {
  type: "api_key";
  title: string;
  api_key: string;
  expires_at?: number;
};

export type User = {
  id: string;
  email: string;
};

export enum BlockUIType {
  STANDARD = "Standard",
  INPUT = "Input",
  OUTPUT = "Output",
  NOTE = "Note",
  WEBHOOK = "Webhook",
  AGENT = "Agent",
}

export enum SpecialBlockID {
  AGENT = "e189baac-8c20-45a1-94a7-55177ea42565",
  INPUT = "c0a8e994-ebf1-4a9c-a4d8-89d09c86741b",
  OUTPUT = "363ae599-353e-4804-937e-b2ee3cef3da4",
}

export type AnalyticsMetrics = {
  metric_name: string;
  metric_value: number;
  data_string: string;
};

export type AnalyticsDetails = {
  type: string;
  data: { [key: string]: any };
  index: string;
};

export type Pagination = {
  total_items: number;
  total_pages: number;
  current_page: number;
  page_size: number;
};

export type StoreAgent = {
  slug: string;
  agent_name: string;
  agent_image: string;
  creator: string;
  creator_avatar: string;
  sub_heading: string;
  description: string;
  runs: number;
  rating: number;
};

export type StoreAgentsResponse = {
  agents: StoreAgent[];
  pagination: Pagination;
};

export type StoreAgentDetails = {
  store_listing_version_id: string;
  slug: string;
  updated_at: string;
  agent_name: string;
  agent_video: string;
  agent_image: string[];
  creator: string;
  creator_avatar: string;
  sub_heading: string;
  description: string;
  categories: string[];
  runs: number;
  rating: number;
  versions: string[];
};

export type Creator = {
  name: string;
  username: string;
  description: string;
  avatar_url: string;
  num_agents: number;
  agent_rating: number;
  agent_runs: number;
};

export type CreatorsResponse = {
  creators: Creator[];
  pagination: Pagination;
};

export type CreatorDetails = {
  name: string;
  username: string;
  description: string;
  links: string[];
  avatar_url: string;
  agent_rating: number;
  agent_runs: number;
  top_categories: string[];
};

export type StoreSubmission = {
  agent_id: string;
  agent_version: number;
  name: string;
  sub_heading: string;
  description: string;
  image_urls: string[];
  date_submitted: string;
  status: string;
  runs: number;
  rating: number;
};

export type StoreSubmissionsResponse = {
  submissions: StoreSubmission[];
  pagination: Pagination;
};

export type StoreSubmissionRequest = {
  agent_id: string;
  agent_version: number;
  slug: string;
  name: string;
  sub_heading: string;
  video_url?: string;
  image_urls: string[];
  description: string;
  categories: string[];
};

export type ProfileDetails = {
  name: string;
  username: string;
  description: string;
  links: string[];
  avatar_url: string;
};

export type Schedule = {
  id: string;
  name: string;
  cron: string;
  user_id: string;
  graph_id: string;
  graph_version: number;
  input_data: { [key: string]: any };
  next_run_time: string;
};

export type ScheduleCreatable = {
  cron: string;
  graph_id: string;
  input_data: { [key: string]: any };
};

<<<<<<< HEAD
/* Mirror of backend/server/model.py:RequestTopUpResponse */
export type RequestTopUpResponse = {
  transaction_id: string;
  client_secret: string;
=======
export type MyAgent = {
  agent_id: string;
  agent_version: number;
  agent_name: string;
  last_edited: string;
};

export type MyAgentsResponse = {
  agents: MyAgent[];
  pagination: Pagination;
};

export type StoreReview = {
  score: number;
  comments?: string;
};

export type StoreReviewCreate = {
  store_listing_version_id: string;
  score: number;
  comments?: string;
>>>>>>> aa883d84
};<|MERGE_RESOLUTION|>--- conflicted
+++ resolved
@@ -468,12 +468,6 @@
   input_data: { [key: string]: any };
 };
 
-<<<<<<< HEAD
-/* Mirror of backend/server/model.py:RequestTopUpResponse */
-export type RequestTopUpResponse = {
-  transaction_id: string;
-  client_secret: string;
-=======
 export type MyAgent = {
   agent_id: string;
   agent_version: number;
@@ -495,5 +489,10 @@
   store_listing_version_id: string;
   score: number;
   comments?: string;
->>>>>>> aa883d84
+};
+
+/* Mirror of backend/server/model.py:RequestTopUpResponse */
+export type RequestTopUpResponse = {
+  transaction_id: string;
+  client_secret: string;
 };