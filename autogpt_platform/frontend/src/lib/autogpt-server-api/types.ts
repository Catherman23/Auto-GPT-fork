export enum SubmissionStatus {
  DRAFT = "DRAFT",
  PENDING = "PENDING",
  APPROVED = "APPROVED",
  REJECTED = "REJECTED",
}
export type ReviewSubmissionRequest = {
  store_listing_version_id: string;
  is_approved: boolean;
  comments: string; // External comments visible to creator
  internal_comments?: string; // Admin-only comments
};
export type Category = {
  category: string;
  description: string;
};

export enum BlockCostType {
  RUN = "run",
  BYTE = "byte",
  SECOND = "second",
}

export type BlockCost = {
  cost_amount: number;
  cost_type: BlockCostType;
  cost_filter: { [key: string]: any };
};

/* Mirror of backend/data/block.py:Block */
export type Block = {
  id: string;
  name: string;
  description: string;
  categories: Category[];
  inputSchema: BlockIORootSchema;
  outputSchema: BlockIORootSchema;
  staticOutput: boolean;
  uiType: BlockUIType;
  uiKey?: string;
  costs: BlockCost[];
  hardcodedValues: { [key: string]: any } | null;
};

export type BlockIORootSchema = {
  type: "object";
  properties: { [key: string]: BlockIOSubSchema };
  required?: (keyof BlockIORootSchema["properties"])[];
  additionalProperties?: { type: string };
};

export type BlockIOSubSchema =
  | BlockIOSimpleTypeSubSchema
  | BlockIOCombinedTypeSubSchema;

export type BlockIOSubType = BlockIOSimpleTypeSubSchema["type"];

export type BlockIOSimpleTypeSubSchema =
  | BlockIOObjectSubSchema
  | BlockIOCredentialsSubSchema
  | BlockIOKVSubSchema
  | BlockIOArraySubSchema
  | BlockIOStringSubSchema
  | BlockIONumberSubSchema
  | BlockIOBooleanSubSchema
  | BlockIONullSubSchema;

export enum DataType {
  SHORT_TEXT = "short-text",
  LONG_TEXT = "long-text",
  NUMBER = "number",
  DATE = "date",
  TIME = "time",
  DATE_TIME = "date-time",
  FILE = "file",
  SELECT = "select",
  MULTI_SELECT = "multi-select",
  BOOLEAN = "boolean",
  CREDENTIALS = "credentials",
  OBJECT = "object",
  KEY_VALUE = "key-value",
  ARRAY = "array",
}

export type BlockIOSubSchemaMeta = {
  title?: string;
  description?: string;
  placeholder?: string;
  advanced?: boolean;
  depends_on?: string[];
  hidden?: boolean;
};

export type BlockIOObjectSubSchema = BlockIOSubSchemaMeta & {
  type: "object";
  properties: { [key: string]: BlockIOSubSchema };
  default?: { [key: keyof BlockIOObjectSubSchema["properties"]]: any };
  required?: (keyof BlockIOObjectSubSchema["properties"])[];
  secret?: boolean;
};

export type BlockIOKVSubSchema = BlockIOSubSchemaMeta & {
  type: "object";
  additionalProperties?: { type: "string" | "number" | "integer" };
  default?: { [key: string]: string | number };
  secret?: boolean;
};

export type BlockIOArraySubSchema = BlockIOSubSchemaMeta & {
  type: "array";
  items?: BlockIOSimpleTypeSubSchema;
  default?: Array<string>;
  secret?: boolean;
};

export type BlockIOStringSubSchema = BlockIOSubSchemaMeta & {
  type: "string";
  enum?: string[];
  secret?: true;
  default?: string;
  format?: string;
  maxLength?: number;
};

export type BlockIONumberSubSchema = BlockIOSubSchemaMeta & {
  type: "integer" | "number";
  default?: number;
  secret?: boolean;
};

export type BlockIOBooleanSubSchema = BlockIOSubSchemaMeta & {
  type: "boolean";
  default?: boolean;
  secret?: boolean;
};

export type CredentialsType = "api_key" | "oauth2" | "user_password";

export type Credentials =
  | APIKeyCredentials
  | OAuth2Credentials
  | UserPasswordCredentials;

// --8<-- [start:BlockIOCredentialsSubSchema]
export const PROVIDER_NAMES = {
  ANTHROPIC: "anthropic",
  APOLLO: "apollo",
  D_ID: "d_id",
  DISCORD: "discord",
  E2B: "e2b",
  EXA: "exa",
  FAL: "fal",
  GITHUB: "github",
  GOOGLE: "google",
  GOOGLE_MAPS: "google_maps",
  GROQ: "groq",
  HUBSPOT: "hubspot",
  IDEOGRAM: "ideogram",
  JINA: "jina",
  LINEAR: "linear",
  MEDIUM: "medium",
  MEM0: "mem0",
  NOTION: "notion",
  NVIDIA: "nvidia",
  OLLAMA: "ollama",
  OPENAI: "openai",
  OPENWEATHERMAP: "openweathermap",
  OPEN_ROUTER: "open_router",
  PINECONE: "pinecone",
  SCREENSHOTONE: "screenshotone",
  SLANT3D: "slant3d",
  SMARTLEAD: "smartlead",
  SMTP: "smtp",
  TWITTER: "twitter",
  REPLICATE: "replicate",
  REDDIT: "reddit",
  REVID: "revid",
  UNREAL_SPEECH: "unreal_speech",
  TODOIST: "todoist",
  ZEROBOUNCE: "zerobounce",
} as const;
// --8<-- [end:BlockIOCredentialsSubSchema]

export type CredentialsProviderName =
  (typeof PROVIDER_NAMES)[keyof typeof PROVIDER_NAMES];

export type BlockIOCredentialsSubSchema = BlockIOObjectSubSchema & {
  /* Mirror of backend/data/model.py:CredentialsFieldSchemaExtra */
  credentials_provider: CredentialsProviderName[];
  credentials_scopes?: string[];
  credentials_types: Array<CredentialsType>;
  discriminator?: string;
  discriminator_mapping?: { [key: string]: CredentialsProviderName };
  secret?: boolean;
};

export type BlockIONullSubSchema = BlockIOSubSchemaMeta & {
  type: "null";
  secret?: boolean;
};

// At the time of writing, combined schemas only occur on the first nested level in a
// block schema. It is typed this way to make the use of these objects less tedious.
type BlockIOCombinedTypeSubSchema = BlockIOSubSchemaMeta & { type: never } & (
    | {
        allOf: [BlockIOSimpleTypeSubSchema];
        secret?: boolean;
      }
    | {
        anyOf: BlockIOSimpleTypeSubSchema[];
        default?: string | number | boolean | null;
        secret?: boolean;
      }
    | {
        oneOf: BlockIOSimpleTypeSubSchema[];
        default?: string | number | boolean | null;
        secret?: boolean;
      }
  );

/* Mirror of backend/data/graph.py:Node */
export type Node = {
  id: string;
  block_id: string;
  input_default: { [key: string]: any };
  input_nodes: Array<{ name: string; node_id: string }>;
  output_nodes: Array<{ name: string; node_id: string }>;
  metadata: {
    position: { x: number; y: number };
    [key: string]: any;
  };
  webhook?: Webhook;
};

/* Mirror of backend/data/graph.py:Link */
export type Link = {
  id: string;
  source_id: string;
  sink_id: string;
  source_name: string;
  sink_name: string;
  is_static: boolean;
};

export type LinkCreatable = Omit<Link, "id" | "is_static"> & {
  id?: string;
};

/* Mirror of backend/data/execution.py:GraphExecutionMeta */
export type GraphExecutionMeta = {
<<<<<<< HEAD
  execution_id: GraphExecutionID;
  started_at: number;
  ended_at: number;
  duration: number;
  total_run_time: number;
  status: "QUEUED" | "RUNNING" | "COMPLETED" | "TERMINATED" | "FAILED";
  graph_id: GraphID;
  graph_version: number;
  preset_id?: LibraryAgentPresetID;
=======
  id: GraphExecutionID;
  user_id: UserID;
  graph_id: GraphID;
  graph_version: number;
  preset_id?: string;
  status: "QUEUED" | "RUNNING" | "COMPLETED" | "TERMINATED" | "FAILED";
  started_at: Date;
  ended_at: Date;
  stats?: {
    cost: number;
    duration: number;
    node_exec_time: number;
    node_exec_count: number;
  };
>>>>>>> 2e5a770f
};

export type GraphExecutionID = Brand<string, "GraphExecutionID">;

<<<<<<< HEAD
/* Mirror of backend/data/graph.py:GraphExecution */
=======
/* Mirror of backend/data/execution.py:GraphExecution */
>>>>>>> 2e5a770f
export type GraphExecution = GraphExecutionMeta & {
  inputs: Record<string, any>;
  outputs: Record<string, Array<any>>;
  node_executions?: NodeExecutionResult[];
};

export type GraphMeta = {
  id: GraphID;
  user_id: UserID;
  version: number;
  is_active: boolean;
  name: string;
  description: string;
  input_schema: GraphIOSchema;
  output_schema: GraphIOSchema;
};

export type GraphID = Brand<string, "GraphID">;

/* Derived from backend/data/graph.py:Graph._generate_schema() */
export type GraphIOSchema = {
  type: "object";
  properties: { [key: string]: GraphIOSubSchema };
  required: (keyof BlockIORootSchema["properties"])[];
};
export type GraphIOSubSchema = Omit<
  BlockIOSubSchemaMeta,
  "placeholder" | "depends_on" | "hidden"
> & {
  type: never; // bodge to avoid type checking hell; doesn't exist at runtime
  default?: string;
  secret: boolean;
  metadata?: any;
};

/* Mirror of backend/data/graph.py:Graph */
export type Graph = GraphMeta & {
  nodes: Array<Node>;
  links: Array<Link>;
  has_webhook_trigger: boolean;
};

export type GraphUpdateable = Omit<
  Graph,
  | "user_id"
  | "version"
  | "is_active"
  | "links"
  | "input_schema"
  | "output_schema"
  | "has_webhook_trigger"
> & {
  version?: number;
  is_active?: boolean;
  links: Array<LinkCreatable>;
  input_schema?: GraphIOSchema;
  output_schema?: GraphIOSchema;
};

export type GraphCreatable = Omit<GraphUpdateable, "id"> & { id?: string };

/* Mirror of backend/data/execution.py:NodeExecutionResult */
export type NodeExecutionResult = {
  graph_id: GraphID;
  graph_version: number;
  graph_exec_id: GraphExecutionID;
  node_exec_id: string;
  node_id: string;
  block_id: string;
  status:
    | "INCOMPLETE"
    | "QUEUED"
    | "RUNNING"
    | "COMPLETED"
    | "TERMINATED"
    | "FAILED";
  input_data: { [key: string]: any };
  output_data: { [key: string]: Array<any> };
  add_time: Date;
  queue_time?: Date;
  start_time?: Date;
  end_time?: Date;
};

/* *** LIBRARY *** */

/* Mirror of backend/server/v2/library/model.py:LibraryAgent */
export type LibraryAgent = {
  id: LibraryAgentID;
  graph_id: GraphID;
  graph_version: number;
  image_url?: string;
  creator_name: string;
  creator_image_url: string;
  status: AgentStatus;
  updated_at: Date;
  name: string;
  description: string;
  input_schema: BlockIOObjectSubSchema;
  new_output: boolean;
  can_access_graph: boolean;
  is_latest_version: boolean;
};

export type LibraryAgentID = Brand<string, "LibraryAgentID">;

export enum AgentStatus {
  COMPLETED = "COMPLETED",
  HEALTHY = "HEALTHY",
  WAITING = "WAITING",
  ERROR = "ERROR",
}

export type LibraryAgentResponse = {
  agents: LibraryAgent[];
  pagination: {
    current_page: number;
    page_size: number;
    total_items: number;
    total_pages: number;
  };
};

export type LibraryAgentPreset = {
  id: LibraryAgentPresetID;
  updated_at: Date;
  graph_id: GraphID;
  graph_version: number;
  name: string;
  description: string;
  is_active: boolean;
  inputs: { [key: string]: any };
};

export type LibraryAgentPresetID = Brand<string, "LibraryAgentPresetID">;

export type LibraryAgentPresetResponse = {
  presets: LibraryAgentPreset[];
  pagination: {
    total: number;
    page: number;
    size: number;
  };
};

export type CreateLibraryAgentPresetRequest = {
  name: string;
  description: string;
  inputs: { [key: string]: any };
  graph_id: GraphID;
  graph_version: number;
  is_active: boolean;
};

export enum LibraryAgentSortEnum {
  CREATED_AT = "createdAt",
  UPDATED_AT = "updatedAt",
}

/* *** CREDENTIALS *** */

/* Mirror of backend/server/integrations/router.py:CredentialsMetaResponse */
export type CredentialsMetaResponse = {
  id: string;
  provider: CredentialsProviderName;
  type: CredentialsType;
  title?: string;
  scopes?: Array<string>;
  username?: string;
};

/* Mirror of backend/server/integrations/router.py:CredentialsDeletionResponse */
export type CredentialsDeleteResponse = {
  deleted: true;
  revoked: boolean | null;
};

/* Mirror of backend/server/integrations/router.py:CredentialsDeletionNeedsConfirmationResponse */
export type CredentialsDeleteNeedConfirmationResponse = {
  deleted: false;
  need_confirmation: true;
  message: string;
};

/* Mirror of backend/data/model.py:CredentialsMetaInput */
export type CredentialsMetaInput = {
  id: string;
  type: CredentialsType;
  title?: string;
  provider: string;
};

/* Mirror of backend/backend/data/model.py:_BaseCredentials */
type BaseCredentials = {
  id: string;
  type: CredentialsType;
  title?: string;
  provider: CredentialsProviderName;
};

/* Mirror of backend/backend/data/model.py:OAuth2Credentials */
export type OAuth2Credentials = BaseCredentials & {
  type: "oauth2";
  scopes: string[];
  username?: string;
  access_token: string;
  access_token_expires_at?: number;
  refresh_token?: string;
  refresh_token_expires_at?: number;
  metadata: Record<string, any>;
};

/* Mirror of backend/backend/data/model.py:APIKeyCredentials */
export type APIKeyCredentials = BaseCredentials & {
  type: "api_key";
  title: string;
  api_key: string;
  expires_at?: number;
};

export type UserPasswordCredentials = BaseCredentials & {
  type: "user_password";
  title: string;
  username: string;
  password: string;
};

// Mirror of backend/backend/data/notifications.py:NotificationType
export type NotificationType =
  | "AGENT_RUN"
  | "ZERO_BALANCE"
  | "LOW_BALANCE"
  | "BLOCK_EXECUTION_FAILED"
  | "CONTINUOUS_AGENT_ERROR"
  | "DAILY_SUMMARY"
  | "WEEKLY_SUMMARY"
  | "MONTHLY_SUMMARY";

// Mirror of backend/backend/data/notifications.py:NotificationPreference
export type NotificationPreferenceDTO = {
  email: string;
  preferences: { [key in NotificationType]: boolean };
  daily_limit: number;
};

export type NotificationPreference = NotificationPreferenceDTO & {
  user_id: UserID;
  emails_sent_today: number;
  last_reset_date: Date;
};

/* Mirror of backend/data/integrations.py:Webhook */
export type Webhook = {
  id: string;
  url: string;
  provider: CredentialsProviderName;
  credentials_id: string;
  webhook_type: string;
  resource?: string;
  events: string[];
  secret: string;
  config: Record<string, any>;
  provider_webhook_id?: string;
};

export type User = {
  id: UserID;
  email: string;
};

export type UserID = Brand<string, "UserID">;

export enum BlockUIType {
  STANDARD = "Standard",
  INPUT = "Input",
  OUTPUT = "Output",
  NOTE = "Note",
  WEBHOOK = "Webhook",
  WEBHOOK_MANUAL = "Webhook (manual)",
  AGENT = "Agent",
  AI = "AI",
}

export enum SpecialBlockID {
  AGENT = "e189baac-8c20-45a1-94a7-55177ea42565",
  OUTPUT = "363ae599-353e-4804-937e-b2ee3cef3da4",
}

export type AnalyticsMetrics = {
  metric_name: string;
  metric_value: number;
  data_string: string;
};

export type AnalyticsDetails = {
  type: string;
  data: { [key: string]: any };
  index: string;
};

export type Pagination = {
  total_items: number;
  total_pages: number;
  current_page: number;
  page_size: number;
};

export type StoreAgent = {
  slug: string;
  agent_name: string;
  agent_image: string;
  creator: string;
  creator_avatar: string;
  sub_heading: string;
  description: string;
  runs: number;
  rating: number;
};

export type StoreAgentsResponse = {
  agents: StoreAgent[];
  pagination: Pagination;
};

export type StoreAgentDetails = {
  store_listing_version_id: string;
  slug: string;
  updated_at: string;
  agent_name: string;
  agent_video: string;
  agent_image: string[];
  creator: string;
  creator_avatar: string;
  sub_heading: string;
  description: string;
  categories: string[];
  runs: number;
  rating: number;
  versions: string[];

  // Approval and status fields
  active_version_id?: string;
  has_approved_version?: boolean;
  is_available?: boolean;
};

export type Creator = {
  name: string;
  username: string;
  description: string;
  avatar_url: string;
  num_agents: number;
  agent_rating: number;
  agent_runs: number;
};

export type CreatorsResponse = {
  creators: Creator[];
  pagination: Pagination;
};

export type CreatorDetails = {
  name: string;
  username: string;
  description: string;
  links: string[];
  avatar_url: string;
  agent_rating: number;
  agent_runs: number;
  top_categories: string[];
};

export type StoreSubmission = {
  agent_id: string;
  agent_version: number;
  name: string;
  sub_heading: string;
  description: string;
  image_urls: string[];
  date_submitted: string;
  status: SubmissionStatus;
  runs: number;
  rating: number;
  slug: string;
  store_listing_version_id?: string;
  version?: number; // Actual version number from the database

  // Review information
  reviewer_id?: string;
  review_comments?: string;
  internal_comments?: string; // Admin-only comments
  reviewed_at?: string;
  changes_summary?: string;
};

export type StoreSubmissionsResponse = {
  submissions: StoreSubmission[];
  pagination: Pagination;
};

export type StoreSubmissionRequest = {
  agent_id: string;
  agent_version: number;
  slug: string;
  name: string;
  sub_heading: string;
  video_url?: string;
  image_urls: string[];
  description: string;
  categories: string[];
  changes_summary?: string;
};

export type ProfileDetails = {
  name: string;
  username: string;
  description: string;
  links: string[];
  avatar_url: string;
};

export type Schedule = {
  id: ScheduleID;
  name: string;
  cron: string;
  user_id: UserID;
  graph_id: GraphID;
  graph_version: number;
  input_data: { [key: string]: any };
  next_run_time: Date;
};

export type ScheduleID = Brand<string, "ScheduleID">;

export type ScheduleCreatable = {
  cron: string;
  graph_id: GraphID;
  graph_version: number;
  input_data: { [key: string]: any };
};

export type MyAgent = {
  agent_id: GraphID;
  agent_version: number;
  agent_name: string;
  agent_image: string | null;
  last_edited: string;
  description: string;
};

export type MyAgentsResponse = {
  agents: MyAgent[];
  pagination: Pagination;
};

export type StoreReview = {
  score: number;
  comments?: string;
};

export type StoreReviewCreate = {
  store_listing_version_id: string;
  score: number;
  comments?: string;
};

// API Key Types

export enum APIKeyPermission {
  EXECUTE_GRAPH = "EXECUTE_GRAPH",
  READ_GRAPH = "READ_GRAPH",
  EXECUTE_BLOCK = "EXECUTE_BLOCK",
  READ_BLOCK = "READ_BLOCK",
}

export enum APIKeyStatus {
  ACTIVE = "ACTIVE",
  REVOKED = "REVOKED",
  SUSPENDED = "SUSPENDED",
}

export interface APIKey {
  id: string;
  name: string;
  prefix: string;
  postfix: string;
  status: APIKeyStatus;
  permissions: APIKeyPermission[];
  created_at: string;
  last_used_at?: string;
  revoked_at?: string;
  description?: string;
}

export interface CreateAPIKeyResponse {
  api_key: APIKey;
  plain_text_key: string;
}

export interface CreditTransaction {
  transaction_key: string;
  transaction_time: Date;
  transaction_type: string;
  amount: number;
  balance: number;
  description: string;
  usage_graph_id: GraphID;
  usage_execution_id: GraphExecutionID;
  usage_node_count: number;
  usage_starting_time: Date;
}

export interface TransactionHistory {
  transactions: CreditTransaction[];
  next_transaction_time: Date | null;
}

export interface RefundRequest {
  id: string;
  user_id: UserID;
  transaction_key: string;
  amount: number;
  reason: string;
  result: string | null;
  status: string;
  created_at: Date;
  updated_at: Date;
}

export type OnboardingStep =
  | "WELCOME"
  | "USAGE_REASON"
  | "INTEGRATIONS"
  | "AGENT_CHOICE"
  | "AGENT_NEW_RUN"
  | "AGENT_INPUT"
  | "CONGRATS";

export interface UserOnboarding {
  completedSteps: OnboardingStep[];
  usageReason: string | null;
  integrations: string[];
  otherIntegrations: string | null;
  selectedStoreListingVersionId: string | null;
  agentInput: { [key: string]: string } | null;
}

/* *** UTILITIES *** */

/** Use branded types for IDs -> deny mixing IDs between different object classes */
export type Brand<T, Brand extends string> = T & {
  readonly [B in Brand as `__${B}_brand`]: never;
};

export interface OttoDocument {
  url: string;
  relevance_score: number;
}

export interface OttoResponse {
  answer: string;
  documents: OttoDocument[];
  success: boolean;
  error: boolean;
}

export interface OttoQuery {
  query: string;
  conversation_history: { query: string; response: string }[];
  message_id: string;
  include_graph_data: boolean;
  graph_id?: string;
}

export interface StoreListingWithVersions {
  listing_id: string;
  slug: string;
  agent_id: string;
  agent_version: number;
  active_version_id: string | null;
  has_approved_version: boolean;
  creator_email: string | null;
  latest_version: StoreSubmission | null;
  versions: StoreSubmission[];
}

export interface StoreListingsWithVersionsResponse {
  listings: StoreListingWithVersions[];
  pagination: Pagination;
}

// Admin API Types
export type AdminSubmissionsRequest = {
  status?: SubmissionStatus;
  search?: string;
  page: number;
  page_size: number;
};

export type AdminListingHistoryRequest = {
  listing_id: string;
  page: number;
  page_size: number;
};

export type AdminSubmissionDetailsRequest = {
  store_listing_version_id: string;
};

export type AdminPendingSubmissionsRequest = {
  page: number;
  page_size: number;
};

const _stringFormatToDataTypeMap: Partial<Record<string, DataType>> = {
  date: DataType.DATE,
  time: DataType.TIME,
  file: DataType.FILE,
  "date-time": DataType.DATE_TIME,
  "short-text": DataType.SHORT_TEXT,
  "long-text": DataType.LONG_TEXT,
};

function _handleStringSchema(strSchema: BlockIOStringSubSchema): DataType {
  if (strSchema.format) {
    const type = _stringFormatToDataTypeMap[strSchema.format];
    if (type) return type;
  }
  if (strSchema.enum) return DataType.SELECT;
  if (strSchema.maxLength && strSchema.maxLength > 200)
    return DataType.LONG_TEXT;
  return DataType.SHORT_TEXT;
}

function _handleSingleTypeSchema(subSchema: BlockIOSubSchema): DataType {
  if (subSchema.type === "string") {
    return _handleStringSchema(subSchema as BlockIOStringSubSchema);
  }
  if (subSchema.type === "boolean") {
    return DataType.BOOLEAN;
  }
  if (subSchema.type === "number" || subSchema.type === "integer") {
    return DataType.NUMBER;
  }
  if (subSchema.type === "array") {
    /** Commented code below since we haven't yet support rendering of a multi-select with array { items: enum } type */
    // if ("items" in subSchema && subSchema.items && "enum" in subSchema.items) {
    //   return DataType.MULTI_SELECT; // array + enum => multi-select
    // }
    return DataType.ARRAY;
  }
  if (subSchema.type === "object") {
    if (
      ("additionalProperties" in subSchema && subSchema.additionalProperties) ||
      !("properties" in subSchema)
    ) {
      return DataType.KEY_VALUE; // if additionalProperties / no properties => key-value
    }
    if (
      Object.values(subSchema.properties).every(
        (prop) => prop.type === "boolean",
      )
    ) {
      return DataType.MULTI_SELECT; // if all props are boolean => multi-select
    }
    return DataType.OBJECT;
  }
  return DataType.SHORT_TEXT;
}

export function determineDataType(schema: BlockIOSubSchema): DataType {
  if ("allOf" in schema) {
    // If this happens, that is because Pydantic wraps $refs in an allOf if the
    // $ref has sibling schema properties (which isn't technically allowed),
    // so there will only be one item in allOf[].
    // this should NEVER happen though, as $refs are resolved server-side.
    console.warn(
      `Detected 'allOf' wrapper: ${schema}. Normalizing use ${schema.allOf[0]} instead.`,
    );
    schema = schema.allOf[0];
  }

  // Credentials override
  if ("credentials_provider" in schema) {
    return DataType.CREDENTIALS;
  }

  // enum == SELECT
  if ("enum" in schema) {
    return DataType.SELECT;
  }

  // Handle anyOf => optional types (string|null, number|null, etc.)
  if ("anyOf" in schema) {
    // e.g. schema.anyOf might look like [{ type: "string", ... }, { type: "null" }]
    const types = schema.anyOf.map((sub) =>
      "type" in sub ? sub.type : undefined,
    );

    // (string | null)
    if (types.includes("string") && types.includes("null")) {
      const strSchema = schema.anyOf.find(
        (s) => s.type === "string",
      ) as BlockIOStringSubSchema;
      return _handleStringSchema(strSchema);
    }

    // (number|integer) & null
    if (
      (types.includes("number") || types.includes("integer")) &&
      types.includes("null")
    ) {
      // Just reuse our single-type logic for whichever is not null
      const numSchema = schema.anyOf.find(
        (s) => s.type === "number" || s.type === "integer",
      );
      if (numSchema) {
        return _handleSingleTypeSchema(numSchema);
      }
      return DataType.NUMBER; // fallback
    }

    // (array | null)
    if (types.includes("array") && types.includes("null")) {
      const arrSchema = schema.anyOf.find((s) => s.type === "array");
      if (arrSchema) return _handleSingleTypeSchema(arrSchema);
      return DataType.ARRAY;
    }

    // (object | null)
    if (types.includes("object") && types.includes("null")) {
      const objSchema = schema.anyOf.find(
        (s) => s.type === "object",
      ) as BlockIOObjectSubSchema;
      if (objSchema) return _handleSingleTypeSchema(objSchema);
      return DataType.OBJECT;
    }
  }

  // oneOf + discriminator => user picks which variant => SELECT
  if ("oneOf" in schema && "discriminator" in schema && schema.discriminator) {
    return DataType.SELECT;
  }

  // Direct type
  if ("type" in schema) {
    return _handleSingleTypeSchema(schema);
  }

  // Fallback
  return DataType.SHORT_TEXT;
}<|MERGE_RESOLUTION|>--- conflicted
+++ resolved
@@ -248,22 +248,11 @@
 
 /* Mirror of backend/data/execution.py:GraphExecutionMeta */
 export type GraphExecutionMeta = {
-<<<<<<< HEAD
-  execution_id: GraphExecutionID;
-  started_at: number;
-  ended_at: number;
-  duration: number;
-  total_run_time: number;
-  status: "QUEUED" | "RUNNING" | "COMPLETED" | "TERMINATED" | "FAILED";
-  graph_id: GraphID;
-  graph_version: number;
-  preset_id?: LibraryAgentPresetID;
-=======
   id: GraphExecutionID;
   user_id: UserID;
   graph_id: GraphID;
   graph_version: number;
-  preset_id?: string;
+  preset_id?: LibraryAgentPresetID;
   status: "QUEUED" | "RUNNING" | "COMPLETED" | "TERMINATED" | "FAILED";
   started_at: Date;
   ended_at: Date;
@@ -273,16 +262,11 @@
     node_exec_time: number;
     node_exec_count: number;
   };
->>>>>>> 2e5a770f
 };
 
 export type GraphExecutionID = Brand<string, "GraphExecutionID">;
 
-<<<<<<< HEAD
-/* Mirror of backend/data/graph.py:GraphExecution */
-=======
 /* Mirror of backend/data/execution.py:GraphExecution */
->>>>>>> 2e5a770f
 export type GraphExecution = GraphExecutionMeta & {
   inputs: Record<string, any>;
   outputs: Record<string, Array<any>>;
