--- conflicted
+++ resolved
@@ -1,4 +1,3 @@
-import asyncio
 import os
 import random
 import re
@@ -19,11 +18,7 @@
 from autogpt.utils import clean_input
 from multigpt.multi_agent import MultiAgent
 from multigpt.agent_selection import AgentSelection
-<<<<<<< HEAD
-=======
-from multigpt.constants import CHAT_ONLY_MODE, NEXTAGENTSELECTION, USE_LMQL_QUERIES
 from multigpt import lmql_utils
->>>>>>> 8339de35
 
 
 class MultiAgentManager(metaclass=Singleton):
@@ -113,14 +108,8 @@
         elif self.cfg.next_agent_selection == AgentSelection.RANDOM:
             self.current_active_agent = self.agents[random.randint(0, len(self.agents) - 1)]
 
-<<<<<<< HEAD
         elif self.cfg.next_agent_selection == AgentSelection.SMART_SELECTION:
             if self.last_active_agent is None and len(self.agents) > 0:  # If last agent is None, fallback to random select
-=======
-        elif NEXTAGENTSELECTION == AgentSelection.SMART_SELECTION:
-            if self.last_active_agent is None and len(
-                    self.agents) > 0:  # If last agent is None, fallback to random select
->>>>>>> 8339de35
                 self.current_active_agent = self.agents[random.randint(0, len(self.agents) - 1)]
             else:
                 try:
@@ -186,17 +175,12 @@
                         role='user'
                     ))
 
-                chat_with_ai_args = [active_agent.prompt,
-                                     active_agent.user_input,
-                                     active_agent.full_message_history,
-                                     active_agent.memory,
-                                     self.cfg.fast_token_limit]
-                if USE_LMQL_QUERIES == True:
-                    assistant_reply = lmql_utils.lmql_chat_with_ai(
-                        *chat_with_ai_args)  # TODO: This hardcodes the model to use GPT3.5. Make this an argument
-                else:
-                    assistant_reply = chat_with_ai(
-                        *chat_with_ai_args)  # TODO: This hardcodes the model to use GPT3.5. Make this an argument
+                assistant_reply = chat_with_ai(active_agent.prompt,
+                    active_agent.user_input,
+                    active_agent.full_message_history,
+                    active_agent.memory,
+                    self.cfg.fast_token_limit
+                )   # TODO: This hardcodes the model to use GPT3.5. Make this an argument
 
             # Print Assistant thoughts
 
