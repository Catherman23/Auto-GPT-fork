################################################################################
### AUTO-GPT - GENERAL SETTINGS
################################################################################

## EXECUTE_LOCAL_COMMANDS - Allow local command execution (Default: False)
## RESTRICT_TO_WORKSPACE - Restrict file operations to workspace ./auto_gpt_workspace (Default: True)
# EXECUTE_LOCAL_COMMANDS=False
# RESTRICT_TO_WORKSPACE=True

## USER_AGENT - Define the user-agent used by the requests library to browse website (string)
# USER_AGENT="Mozilla/5.0 (Macintosh; Intel Mac OS X 10_15_4) AppleWebKit/537.36 (KHTML, like Gecko) Chrome/83.0.4103.97 Safari/537.36"

## AI_SETTINGS_FILE - Specifies which AI Settings file to use (defaults to ai_settings.yaml)
# AI_SETTINGS_FILE=ai_settings.yaml

################################################################################
### LLM PROVIDER
################################################################################

### OPENAI
## OPENAI_API_KEY - OpenAI API Key (Example: my-openai-api-key)
## TEMPERATURE - Sets temperature in OpenAI (Default: 0)
## USE_AZURE - Use Azure OpenAI or not (Default: False)
OPENAI_API_KEY=your-openai-api-key
# TEMPERATURE=0
# USE_AZURE=False

### AZURE
# moved to `azure.yaml.template`

################################################################################
### LLM MODELS
################################################################################

## SMART_LLM_MODEL - Smart language model (Default: gpt-4)
## FAST_LLM_MODEL - Fast language model (Default: gpt-3.5-turbo)
# SMART_LLM_MODEL=gpt-4
# FAST_LLM_MODEL=gpt-3.5-turbo

### LLM MODEL SETTINGS
## FAST_TOKEN_LIMIT - Fast token limit for OpenAI (Default: 4000)
## SMART_TOKEN_LIMIT - Smart token limit for OpenAI (Default: 8000)
## When using --gpt3only this needs to be set to 4000.
# FAST_TOKEN_LIMIT=4000
# SMART_TOKEN_LIMIT=8000

################################################################################
### MEMORY
################################################################################

### MEMORY_BACKEND - Memory backend type
## local - Default
## pinecone - Pinecone (if configured)
## redis - Redis (if configured)
## milvus - Milvus (if configured - also works with Zilliz)
## MEMORY_INDEX - Name of index created in Memory backend (Default: auto-gpt)
# MEMORY_BACKEND=local
# MEMORY_INDEX=auto-gpt

### PINECONE
## PINECONE_API_KEY - Pinecone API Key (Example: my-pinecone-api-key)
## PINECONE_ENV - Pinecone environment (region) (Example: us-west-2)
# PINECONE_API_KEY=your-pinecone-api-key
# PINECONE_ENV=your-pinecone-region

### REDIS
## REDIS_HOST - Redis host (Default: localhost, use "redis" for docker-compose)
## REDIS_PORT - Redis port (Default: 6379)
## REDIS_PASSWORD - Redis password (Default: "")
## WIPE_REDIS_ON_START - Wipes data / index on start (Default: True)
# REDIS_HOST=localhost
# REDIS_PORT=6379
# REDIS_PASSWORD=
# WIPE_REDIS_ON_START=True

### WEAVIATE
## MEMORY_BACKEND - Use 'weaviate' to use Weaviate vector storage
## WEAVIATE_HOST - Weaviate host IP
## WEAVIATE_PORT - Weaviate host port
## WEAVIATE_PROTOCOL - Weaviate host protocol (e.g. 'http')
## USE_WEAVIATE_EMBEDDED - Whether to use Embedded Weaviate
## WEAVIATE_EMBEDDED_PATH - File system path were to persist data when running Embedded Weaviate
## WEAVIATE_USERNAME - Weaviate username
## WEAVIATE_PASSWORD - Weaviate password
## WEAVIATE_API_KEY - Weaviate API key if using API-key-based authentication
# WEAVIATE_HOST="127.0.0.1"
# WEAVIATE_PORT=8080
# WEAVIATE_PROTOCOL="http"
# USE_WEAVIATE_EMBEDDED=False
# WEAVIATE_EMBEDDED_PATH="/home/me/.local/share/weaviate"
# WEAVIATE_USERNAME=
# WEAVIATE_PASSWORD=
# WEAVIATE_API_KEY=

### MILVUS
## MILVUS_ADDR - Milvus remote address (e.g. localhost:19530, https://xxx-xxxx.xxxx.xxxx.zillizcloud.com:443)
## MILVUS_USERNAME - username for your Milvus database
## MILVUS_PASSWORD - password for your Milvus database
## MILVUS_SECURE - True to enable TLS. (Default: False)
##   Setting MILVUS_ADDR to a `https://` URL will override this setting.
## MILVUS_COLLECTION - Milvus collection, change it if you want to start a new memory and retain the old memory.
# MILVUS_ADDR=localhost:19530
# MILVUS_USERNAME=
# MILVUS_PASSWORD=
# MILVUS_SECURE=
# MILVUS_COLLECTION=autogpt

################################################################################
### IMAGE GENERATION PROVIDER
################################################################################

### OPEN AI
## IMAGE_PROVIDER - Image provider (Example: dalle)
## IMAGE_SIZE - Image size (Example: 256)
##   DALLE: 256, 512, 1024
# IMAGE_PROVIDER=dalle
# IMAGE_SIZE=256

### HUGGINGFACE
## HUGGINGFACE_IMAGE_MODEL - Text-to-image model from Huggingface (Default: CompVis/stable-diffusion-v1-4)
## HUGGINGFACE_API_TOKEN - HuggingFace API token (Example: my-huggingface-api-token)
# HUGGINGFACE_IMAGE_MODEL=CompVis/stable-diffusion-v1-4
# HUGGINGFACE_API_TOKEN=your-huggingface-api-token

### STABLE DIFFUSION WEBUI
## SD_WEBUI_AUTH - Stable diffusion webui username:password pair (Example: username:password)
## SD_WEBUI_URL - Stable diffusion webui API URL (Example: http://127.0.0.1:7860)
# SD_WEBUI_AUTH=
# SD_WEBUI_URL=http://127.0.0.1:7860

################################################################################
### AUDIO TO TEXT PROVIDER
################################################################################

### HUGGINGFACE
# HUGGINGFACE_AUDIO_TO_TEXT_MODEL=facebook/wav2vec2-base-960h

################################################################################
### GIT Provider for repository actions
################################################################################

### GITHUB
## GITHUB_API_KEY - Github API key / PAT (Example: github_pat_123)
## GITHUB_USERNAME - Github username
# GITHUB_API_KEY=github_pat_123
# GITHUB_USERNAME=your-github-username

################################################################################
### WEB BROWSING
################################################################################

### BROWSER
## HEADLESS_BROWSER - Whether to run the browser in headless mode (default: True)
## USE_WEB_BROWSER - Sets the web-browser driver to use with selenium (default: chrome).
##   Note: set this to either 'chrome', 'firefox', or 'safari' depending on your current browser
# HEADLESS_BROWSER=True
# USE_WEB_BROWSER=chrome
## BROWSE_CHUNK_MAX_LENGTH - When browsing website, define the length of chunks to summarize (in number of tokens, excluding the response. 75 % of FAST_TOKEN_LIMIT is usually wise )
# BROWSE_CHUNK_MAX_LENGTH=3000
## BROWSE_SPACY_LANGUAGE_MODEL is used to split sentences. Install additional languages via pip, and set the model name here. Example Chinese:  python -m spacy download zh_core_web_sm
# BROWSE_SPACY_LANGUAGE_MODEL=en_core_web_sm

### GOOGLE
## GOOGLE_API_KEY - Google API key (Example: my-google-api-key)
## CUSTOM_SEARCH_ENGINE_ID - Custom search engine ID (Example: my-custom-search-engine-id)
# GOOGLE_API_KEY=your-google-api-key
# CUSTOM_SEARCH_ENGINE_ID=your-custom-search-engine-id

################################################################################
### TTS PROVIDER
################################################################################

### MAC OS
## USE_MAC_OS_TTS - Use Mac OS TTS or not (Default: False)
# USE_MAC_OS_TTS=False

### STREAMELEMENTS
## USE_BRIAN_TTS - Use Brian TTS or not (Default: False)
# USE_BRIAN_TTS=False

### ELEVENLABS
## ELEVENLABS_API_KEY - Eleven Labs API key (Example: my-elevenlabs-api-key)
## ELEVENLABS_VOICE_1_ID - Eleven Labs voice 1 ID (Example: my-voice-id-1)
## ELEVENLABS_VOICE_2_ID - Eleven Labs voice 2 ID (Example: my-voice-id-2)
# ELEVENLABS_API_KEY=your-elevenlabs-api-key
# ELEVENLABS_VOICE_1_ID=your-voice-id-1
# ELEVENLABS_VOICE_2_ID=your-voice-id-2

################################################################################
### TWITTER API
################################################################################

# TW_CONSUMER_KEY=
# TW_CONSUMER_SECRET=
# TW_ACCESS_TOKEN=
<<<<<<< HEAD
# TW_ACCESS_TOKEN_SECRET=

################################################################################
### ALLOWLISTED PLUGINS
################################################################################

#ALLOWLISTED_PLUGINS - Sets the listed plugins that are allowed (Example: plugin1,plugin2,plugin3)
ALLOWLISTED_PLUGINS=

################################################################################
### CHAT PLUGIN SETTINGS
################################################################################
# CHAT_MESSAGES_ENABLED - Enable chat messages (Default: False)
# CHAT_MESSAGES_ENABLED=False
=======
# TW_ACCESS_TOKEN_SECRET=
>>>>>>> 91537b04
<|MERGE_RESOLUTION|>--- conflicted
+++ resolved
@@ -52,7 +52,7 @@
 ## local - Default
 ## pinecone - Pinecone (if configured)
 ## redis - Redis (if configured)
-## milvus - Milvus (if configured - also works with Zilliz)
+## milvus - Milvus (if configured)
 ## MEMORY_INDEX - Name of index created in Memory backend (Default: auto-gpt)
 # MEMORY_BACKEND=local
 # MEMORY_INDEX=auto-gpt
@@ -93,16 +93,10 @@
 # WEAVIATE_API_KEY=
 
 ### MILVUS
-## MILVUS_ADDR - Milvus remote address (e.g. localhost:19530, https://xxx-xxxx.xxxx.xxxx.zillizcloud.com:443)
-## MILVUS_USERNAME - username for your Milvus database
-## MILVUS_PASSWORD - password for your Milvus database
-## MILVUS_SECURE - True to enable TLS. (Default: False)
-##   Setting MILVUS_ADDR to a `https://` URL will override this setting.
-## MILVUS_COLLECTION - Milvus collection, change it if you want to start a new memory and retain the old memory.
-# MILVUS_ADDR=localhost:19530
-# MILVUS_USERNAME=
-# MILVUS_PASSWORD=
-# MILVUS_SECURE=
+## MILVUS_ADDR - Milvus remote address (e.g. localhost:19530)
+## MILVUS_COLLECTION - Milvus collection,
+## change it if you want to start a new memory and retain the old memory.
+# MILVUS_ADDR=your-milvus-cluster-host-port
 # MILVUS_COLLECTION=autogpt
 
 ################################################################################
@@ -193,21 +187,4 @@
 # TW_CONSUMER_KEY=
 # TW_CONSUMER_SECRET=
 # TW_ACCESS_TOKEN=
-<<<<<<< HEAD
-# TW_ACCESS_TOKEN_SECRET=
-
-################################################################################
-### ALLOWLISTED PLUGINS
-################################################################################
-
-#ALLOWLISTED_PLUGINS - Sets the listed plugins that are allowed (Example: plugin1,plugin2,plugin3)
-ALLOWLISTED_PLUGINS=
-
-################################################################################
-### CHAT PLUGIN SETTINGS
-################################################################################
-# CHAT_MESSAGES_ENABLED - Enable chat messages (Default: False)
-# CHAT_MESSAGES_ENABLED=False
-=======
-# TW_ACCESS_TOKEN_SECRET=
->>>>>>> 91537b04
+# TW_ACCESS_TOKEN_SECRET=