################################################################################
### AUTO-GPT - GENERAL SETTINGS
################################################################################
# EXECUTE_LOCAL_COMMANDS - Allow local command execution (Example: False)
EXECUTE_LOCAL_COMMANDS=False
# BROWSE_CHUNK_MAX_LENGTH - When browsing website, define the length of chunk stored in memory
BROWSE_CHUNK_MAX_LENGTH=8192
# USER_AGENT - Define the user-agent used by the requests library to browse website (string)
# USER_AGENT="Mozilla/5.0 (Macintosh; Intel Mac OS X 10_15_4) AppleWebKit/537.36 (KHTML, like Gecko) Chrome/83.0.4103.97 Safari/537.36"
# AI_SETTINGS_FILE - Specifies which AI Settings file to use (defaults to ai_settings.yaml)
AI_SETTINGS_FILE=ai_settings.yaml
# USE_WEB_BROWSER - Sets the web-browser drivers to use with selenium (defaults to chrome).
# Note: set this to either 'chrome', 'firefox', or 'safari' depending on your current browser
# USE_WEB_BROWSER=chrome

################################################################################
### LLM PROVIDER
################################################################################

### OPENAI
# OPENAI_API_KEY - OpenAI API Key (Example: my-openai-api-key)
# TEMPERATURE - Sets temperature in OpenAI (Default: 0)
# USE_AZURE - Use Azure OpenAI or not (Default: False)
OPENAI_API_KEY=your-openai-api-key
TEMPERATURE=0
USE_AZURE=False

### AZURE
# cleanup azure env as already moved to `azure.yaml.template`

################################################################################
### LLM MODELS
################################################################################

# SMART_LLM_MODEL - Smart language model (Default: gpt-4)
# FAST_LLM_MODEL - Fast language model (Default: gpt-3.5-turbo)
SMART_LLM_MODEL=gpt-4
FAST_LLM_MODEL=gpt-3.5-turbo

### LLM MODEL SETTINGS
# FAST_TOKEN_LIMIT - Fast token limit for OpenAI (Default: 4000)
# SMART_TOKEN_LIMIT - Smart token limit for OpenAI (Default: 8000)
# When using --gpt3only this needs to be set to 4000.
FAST_TOKEN_LIMIT=4000
SMART_TOKEN_LIMIT=8000

################################################################################
### MEMORY
################################################################################

### MEMORY_BACKEND - Memory backend type
# local - Default
# pinecone - Pinecone (if configured)
# redis - Redis (if configured)
<<<<<<< HEAD
# sqlite - SQLite (if configured)
=======
# milvus - Milvus (if configured)
>>>>>>> d4b74661
MEMORY_BACKEND=local

### PINECONE
# PINECONE_API_KEY - Pinecone API Key (Example: my-pinecone-api-key)
# PINECONE_ENV - Pinecone environment (region) (Example: us-west-2)
PINECONE_API_KEY=your-pinecone-api-key
PINECONE_ENV=your-pinecone-region

### REDIS
# REDIS_HOST - Redis host (Default: localhost, use "redis" for docker-compose)
# REDIS_PORT - Redis port (Default: 6379)
# REDIS_PASSWORD - Redis password (Default: "")
# WIPE_REDIS_ON_START - Wipes data / index on start (Default: False)
# MEMORY_INDEX - Name of index created in Redis database (Default: auto-gpt)
REDIS_HOST=localhost
REDIS_PORT=6379
REDIS_PASSWORD=
WIPE_REDIS_ON_START=False
MEMORY_INDEX=auto-gpt

### WEAVIATE
# MEMORY_BACKEND - Use 'weaviate' to use Weaviate vector storage
# WEAVIATE_HOST - Weaviate host IP
# WEAVIATE_PORT - Weaviate host port
# WEAVIATE_PROTOCOL - Weaviate host protocol (e.g. 'http')
# USE_WEAVIATE_EMBEDDED - Whether to use Embedded Weaviate
# WEAVIATE_EMBEDDED_PATH - File system path were to persist data when running Embedded Weaviate
# WEAVIATE_USERNAME - Weaviate username
# WEAVIATE_PASSWORD - Weaviate password
# WEAVIATE_API_KEY - Weaviate API key if using API-key-based authentication
# MEMORY_INDEX - Name of index to create in Weaviate
WEAVIATE_HOST="127.0.0.1"
WEAVIATE_PORT=8080
WEAVIATE_PROTOCOL="http"
USE_WEAVIATE_EMBEDDED=False
WEAVIATE_EMBEDDED_PATH="/home/me/.local/share/weaviate"
WEAVIATE_USERNAME=
WEAVIATE_PASSWORD=
WEAVIATE_API_KEY=
MEMORY_INDEX=AutoGpt

### MILVUS
# MILVUS_ADDR - Milvus remote address (e.g. localhost:19530)
# MILVUS_COLLECTION - Milvus collection, 
# change it if you want to start a new memory and retain the old memory.
MILVUS_ADDR=your-milvus-cluster-host-port
MILVUS_COLLECTION=autogpt

### SQLITE
# SQLITE_INDEX - Name of the table to use in SQLite
SQLITE_INDEX=auto_gpt

################################################################################
### IMAGE GENERATION PROVIDER
################################################################################

### OPEN AI
# IMAGE_PROVIDER - Image provider (Example: dalle)
IMAGE_PROVIDER=dalle

### HUGGINGFACE
# STABLE DIFFUSION
# (Default URL: https://api-inference.huggingface.co/models/CompVis/stable-diffusion-v1-4)
# Set in image_gen.py)
# HUGGINGFACE_API_TOKEN - HuggingFace API token (Example: my-huggingface-api-token)
HUGGINGFACE_API_TOKEN=your-huggingface-api-token

################################################################################
### AUDIO TO TEXT PROVIDER
################################################################################

### HUGGINGFACE
HUGGINGFACE_AUDIO_TO_TEXT_MODEL=facebook/wav2vec2-base-960h

################################################################################
### GIT Provider for repository actions
################################################################################

### GITHUB
# GITHUB_API_KEY - Github API key / PAT (Example: github_pat_123)
# GITHUB_USERNAME - Github username
GITHUB_API_KEY=github_pat_123
GITHUB_USERNAME=your-github-username

################################################################################
### SEARCH PROVIDER
################################################################################

### GOOGLE
# GOOGLE_API_KEY - Google API key (Example: my-google-api-key)
# CUSTOM_SEARCH_ENGINE_ID - Custom search engine ID (Example: my-custom-search-engine-id)
GOOGLE_API_KEY=your-google-api-key
CUSTOM_SEARCH_ENGINE_ID=your-custom-search-engine-id

################################################################################
### TTS PROVIDER
################################################################################

### MAC OS
# USE_MAC_OS_TTS - Use Mac OS TTS or not (Default: False)
USE_MAC_OS_TTS=False

### STREAMELEMENTS
# USE_BRIAN_TTS - Use Brian TTS or not (Default: False)
USE_BRIAN_TTS=False

### ELEVENLABS
# ELEVENLABS_API_KEY - Eleven Labs API key (Example: my-elevenlabs-api-key)
# ELEVENLABS_VOICE_1_ID - Eleven Labs voice 1 ID (Example: my-voice-id-1)
# ELEVENLABS_VOICE_2_ID - Eleven Labs voice 2 ID (Example: my-voice-id-2)
ELEVENLABS_API_KEY=your-elevenlabs-api-key
ELEVENLABS_VOICE_1_ID=your-voice-id-1
ELEVENLABS_VOICE_2_ID=your-voice-id-2

################################################################################
### TWITTER API 
################################################################################

TW_CONSUMER_KEY=
TW_CONSUMER_SECRET=
TW_ACCESS_TOKEN=
TW_ACCESS_TOKEN_SECRET=<|MERGE_RESOLUTION|>--- conflicted
+++ resolved
@@ -52,11 +52,8 @@
 # local - Default
 # pinecone - Pinecone (if configured)
 # redis - Redis (if configured)
-<<<<<<< HEAD
 # sqlite - SQLite (if configured)
-=======
 # milvus - Milvus (if configured)
->>>>>>> d4b74661
 MEMORY_BACKEND=local
 
 ### PINECONE
