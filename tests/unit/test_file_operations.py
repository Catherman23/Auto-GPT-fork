--- conflicted
+++ resolved
@@ -181,16 +181,8 @@
     ],
 )
 # Test splitting a file into chunks
-<<<<<<< HEAD
 def test_split_file(max_length, overlap, content, expected):
-    assert list(split_file(content, max_length=max_length, overlap=overlap)) == expected
-=======
-def test_split_file():
-    content = "abcdefghij"
-    chunks = list(file_ops.split_file(content, max_length=4, overlap=1))
-    expected = ["abcd", "defg", "ghij"]
-    assert chunks == expected
->>>>>>> 0e1c0c55
+    assert list(file_ops.split_file(content, max_length=max_length, overlap=overlap)) == expected
 
 
 def test_read_file(test_file_with_content_path: Path, file_content):
