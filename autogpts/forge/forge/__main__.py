import logging
import os

import uvicorn
from dotenv import load_dotenv

<<<<<<< HEAD
=======
from forge.logging.config import configure_logging

>>>>>>> bcc5282a
logger = logging.getLogger(__name__)


logo = """\n\n
       d8888          888             .d8888b.  8888888b. 88888888888 
      d88888          888            d88P  Y88b 888   Y88b    888     
     d88P888          888            888    888 888    888    888     
    d88P 888 888  888 888888 .d88b.  888        888   d88P    888     
   d88P  888 888  888 888   d88""88b 888  88888 8888888P"     888     
  d88P   888 888  888 888   888  888 888    888 888           888     
 d8888888888 Y88b 888 Y88b. Y88..88P Y88b  d88P 888           888     
d88P     888  "Y88888  "Y888 "Y88P"   "Y8888P88 888           888     
                                                                      
                                                                      
                                                                      
                8888888888                                            
                888                                                   
                888                                                   
                8888888  .d88b.  888d888 .d88b.   .d88b.              
                888     d88""88b 888P"  d88P"88b d8P  Y8b             
                888     888  888 888    888  888 88888888             
                888     Y88..88P 888    Y88b 888 Y8b.                 
                888      "Y88P"  888     "Y88888  "Y8888              
                                             888                      
                                        Y8b d88P                      
                                         "Y88P"                v0.1.0
\n"""

if __name__ == "__main__":
    print(logo)
    port = os.getenv("PORT", 8000)
<<<<<<< HEAD
=======
    configure_logging()
>>>>>>> bcc5282a
    logger.info(f"Agent server starting on http://localhost:{port}")
    load_dotenv()

    uvicorn.run(
        "forge.app:app",
        host="localhost",
        port=int(port),
        log_level="error",
        # Reload on changes to code or .env
        reload=True,
        reload_dirs=os.path.dirname(os.path.dirname(__file__)),
        reload_excludes="*.py",  # Cancel default *.py include pattern
        reload_includes=[
            f"{os.path.basename(os.path.dirname(__file__))}/**/*.py",
            ".*",
            ".env",
        ],
    )<|MERGE_RESOLUTION|>--- conflicted
+++ resolved
@@ -4,13 +4,9 @@
 import uvicorn
 from dotenv import load_dotenv
 
-<<<<<<< HEAD
-=======
 from forge.logging.config import configure_logging
 
->>>>>>> bcc5282a
 logger = logging.getLogger(__name__)
-
 
 logo = """\n\n
        d8888          888             .d8888b.  8888888b. 88888888888 
@@ -40,10 +36,7 @@
 if __name__ == "__main__":
     print(logo)
     port = os.getenv("PORT", 8000)
-<<<<<<< HEAD
-=======
     configure_logging()
->>>>>>> bcc5282a
     logger.info(f"Agent server starting on http://localhost:{port}")
     load_dotenv()
 
