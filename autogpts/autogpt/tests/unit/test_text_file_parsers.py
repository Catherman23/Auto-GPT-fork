import json
import logging
import os.path
import tempfile
from pathlib import Path
from xml.etree import ElementTree

import docx
import pytest
import yaml
from AFAAS.core.tools.builtins.file_operations_utils import (
    is_file_binary_fn, read_textual_file)
from bs4 import BeautifulSoup

<<<<<<< HEAD
=======
from autogpt.commands.file_operations_utils import (
    decode_textual_file,
    is_file_binary_fn,
)

>>>>>>> 45c8476e
logger = logging.getLogger(__name__)

plain_text_str = "Hello, world!"


def mock_text_file():
    with tempfile.NamedTemporaryFile(mode="w", delete=False, suffix=".txt") as f:
        f.write(plain_text_str)
    return f.name


def mock_csv_file():
    with tempfile.NamedTemporaryFile(mode="w", delete=False, suffix=".csv") as f:
        f.write(plain_text_str)
    return f.name


def mock_pdf_file():
    with tempfile.NamedTemporaryFile(mode="wb", delete=False, suffix=".pdf") as f:
        # Create a new PDF and add a page with the text plain_text_str
        # Write the PDF header
        f.write(b"%PDF-1.7\n")
        # Write the document catalog
        f.write(b"1 0 obj\n")
        f.write(b"<< /Type /Catalog /Pages 2 0 R >>\n")
        f.write(b"endobj\n")
        # Write the page object
        f.write(b"2 0 obj\n")
        f.write(
            b"<< /Type /Page /Parent 1 0 R /Resources << /Font << /F1 3 0 R >> >> "
            b"/MediaBox [0 0 612 792] /Contents 4 0 R >>\n"
        )
        f.write(b"endobj\n")
        # Write the font object
        f.write(b"3 0 obj\n")
        f.write(
            b"<< /Type /Font /Subtype /Type1 /Name /F1 /BaseFont /Helvetica-Bold >>\n"
        )
        f.write(b"endobj\n")
        # Write the page contents object
        f.write(b"4 0 obj\n")
        f.write(b"<< /Length 25 >>\n")
        f.write(b"stream\n")
        f.write(b"BT\n/F1 12 Tf\n72 720 Td\n(Hello, world!) Tj\nET\n")
        f.write(b"endstream\n")
        f.write(b"endobj\n")
        # Write the cross-reference table
        f.write(b"xref\n")
        f.write(b"0 5\n")
        f.write(b"0000000000 65535 f \n")
        f.write(b"0000000017 00000 n \n")
        f.write(b"0000000073 00000 n \n")
        f.write(b"0000000123 00000 n \n")
        f.write(b"0000000271 00000 n \n")
        f.write(b"trailer\n")
        f.write(b"<< /Size 5 /Root 1 0 R >>\n")
        f.write(b"startxref\n")
        f.write(b"380\n")
        f.write(b"%%EOF\n")
        f.write(b"\x00")
    return f.name


def mock_docx_file():
    with tempfile.NamedTemporaryFile(mode="wb", delete=False, suffix=".docx") as f:
        document = docx.Document()
        document.add_paragraph(plain_text_str)
        document.save(f.name)
    return f.name


def mock_json_file():
    with tempfile.NamedTemporaryFile(mode="w", delete=False, suffix=".json") as f:
        json.dump({"text": plain_text_str}, f)
    return f.name


def mock_xml_file():
    root = ElementTree.Element("text")
    root.text = plain_text_str
    tree = ElementTree.ElementTree(root)
    with tempfile.NamedTemporaryFile(mode="wb", delete=False, suffix=".xml") as f:
        tree.write(f)
    return f.name


def mock_yaml_file():
    with tempfile.NamedTemporaryFile(mode="w", delete=False, suffix=".yaml") as f:
        yaml.dump({"text": plain_text_str}, f)
    return f.name


def mock_html_file():
    html = BeautifulSoup(
        "<html>"
        "<head><title>This is a test</title></head>"
        f"<body><p>{plain_text_str}</p></body>"
        "</html>",
        "html.parser",
    )
    with tempfile.NamedTemporaryFile(mode="w", delete=False, suffix=".html") as f:
        f.write(str(html))
    return f.name


def mock_md_file():
    with tempfile.NamedTemporaryFile(mode="w", delete=False, suffix=".md") as f:
        f.write(f"# {plain_text_str}!\n")
    return f.name


def mock_latex_file():
    with tempfile.NamedTemporaryFile(mode="w", delete=False, suffix=".tex") as f:
        latex_str = (
            r"\documentclass{article}"
            r"\begin{document}"
            f"{plain_text_str}"
            r"\end{document}"
        )
        f.write(latex_str)
    return f.name


respective_file_creation_functions = {
    ".txt": mock_text_file,
    ".csv": mock_csv_file,
    ".pdf": mock_pdf_file,
    ".docx": mock_docx_file,
    ".json": mock_json_file,
    ".xml": mock_xml_file,
    ".yaml": mock_yaml_file,
    ".html": mock_html_file,
    ".md": mock_md_file,
    ".tex": mock_latex_file,
}
binary_files_extensions = [".pdf", ".docx"]


@pytest.mark.parametrize(
    "file_extension, c_file_creator",
    respective_file_creation_functions.items(),
)
def test_parsers(file_extension, c_file_creator):
    created_file_path = Path(c_file_creator())
    with open(created_file_path, "rb") as file:
        loaded_text = decode_textual_file(file, os.path.splitext(file.name)[1], logger)

        assert plain_text_str in loaded_text

        should_be_binary = file_extension in binary_files_extensions
        assert should_be_binary == is_file_binary_fn(file)

    created_file_path.unlink()  # cleanup<|MERGE_RESOLUTION|>--- conflicted
+++ resolved
@@ -12,14 +12,11 @@
     is_file_binary_fn, read_textual_file)
 from bs4 import BeautifulSoup
 
-<<<<<<< HEAD
-=======
 from autogpt.commands.file_operations_utils import (
     decode_textual_file,
     is_file_binary_fn,
 )
 
->>>>>>> 45c8476e
 logger = logging.getLogger(__name__)
 
 plain_text_str = "Hello, world!"
