from __future__ import annotations

import logging
import uuid
from typing import TYPE_CHECKING, Awaitable, Callable, Optional

from pydantic import Field

from autogpts.AFAAS.app.lib.task.plan import Plan
from autogpts.autogpt.autogpt.core.memory.base import AbstractMemory
from autogpts.autogpt.autogpt.core.resource.model_providers import (
    OpenAIProvider, OpenAISettings)
from autogpts.autogpt.autogpt.core.tools import (TOOL_CATEGORIES,
                                                 SimpleToolRegistry)

from ..base import BaseAgent, BaseLoopHook, PromptManager, ToolExecutor
from .loop import PlannerLoop
from .models import PlannerAgentConfiguration  # PlannerAgentSystemSettings,
from .models import PlannerAgentSystems

if TYPE_CHECKING:
    from autogpts.autogpt.autogpt.core.workspace.simple import SimpleWorkspace


class PlannerAgent(BaseAgent):
    ################################################################################
    ##################### REFERENCE SETTINGS FOR FACTORY ###########################
    ################################################################################

    CLASS_CONFIGURATION = PlannerAgentConfiguration
    CLASS_SYSTEMS = PlannerAgentSystems  # PlannerAgentSystems() = cls.SystemSettings().configuration.systems

    class SystemSettings(BaseAgent.SystemSettings):
        name: str = "simple_agent"
        description: str = "A simple agent."
        configuration: PlannerAgentConfiguration = PlannerAgentConfiguration()

        # chat_model_provider: OpenAISettings = Field(default=OpenAISettings(), exclude=True)
        chat_model_provider: OpenAISettings = OpenAISettings()
        tool_registry: SimpleToolRegistry.SystemSettings = (
            SimpleToolRegistry.SystemSettings()
        )
        prompt_manager: PromptManager.SystemSettings = PromptManager.SystemSettings()

        agent_name: str = Field(default="New Agent")
        agent_role: Optional[str] = Field(default=None)
        agent_goals: Optional[list]
        agent_goal_sentence: Optional[str]

        class Config(BaseAgent.SystemSettings.Config):
            pass

        def json(self, *args, **kwargs):
            self.prepare_values_before_serialization()  # Call the custom treatment before .json()
            kwargs["exclude"] = self.Config.default_exclude
            return super().json(*args, **kwargs)

    def __init__(
        self,
        settings: PlannerAgent.SystemSettings,
        logger: logging.Logger,
        memory: AbstractMemory,
        chat_model_provider: OpenAIProvider,
        workspace: SimpleWorkspace,
        prompt_manager: PromptManager,
        user_id: uuid.UUID,
        agent_id: uuid.UUID = None,
        **kwargs,
    ):
        super().__init__(
            settings=settings,
            logger=logger,
            memory=memory,
            workspace=workspace,
            user_id=user_id,
            agent_id=agent_id,
        )
        self.agent_id = settings.agent_id
        self.user_id = settings.user_id
        self.agent_name = settings.agent_name
        self.agent_goals = settings.agent_goals
        self.agent_goal_sentence = settings.agent_goal_sentence

        #
        # Step 1 : Set the chat model provider
        #
        self._chat_model_provider = chat_model_provider
        # self._chat_model_provider.set_agent(agent=self)

        #
        # Step 2 : Load prompt_settings.yaml (configuration)
        #
        self.prompt_settings = self.load_prompt_settings()

        #
        # Step 3 : Set the chat model provider
        #
        self._prompt_manager = prompt_manager
        self._prompt_manager.set_agent(agent=self)

        #
        # Step 4 : Set the ToolRegistry
        #
        self._tool_registry = SimpleToolRegistry.with_tool_modules(
            modules=TOOL_CATEGORIES,
            agent=self,
            logger=self._logger,
            memory=memory,
            workspace=workspace,
            model_providers=chat_model_provider,
        )
        # self._tool_registry.set_agent(agent=self)

        ###
        ### Step 5 : Create the Loop
        ###
        self._loop: PlannerLoop = PlannerLoop()
        self._loop.set_agent(agent=self)

        # Set tool Executor
        self._tool_executor = ToolExecutor()
        self._tool_executor.set_agent(agent=self)

        ###
        ### Step 5a : Create the plan
        ###
        # FIXME: Long term : PlannerLoop / Pipeline get all ready tasks & launch them => Parralelle processing of tasks
<<<<<<< HEAD
        if hasattr( settings, "plan_id" ) and settings.plan_id is not None :
            self.plan: Plan = Plan.get_plan_from_db(settings.plan_id) # Plan(user_id=user_id)
            self._loop.set_current_task(task = self.plan.find_first_ready_task())
        else :
            self.plan: Plan = Plan.create_in_db(agent= self)
            #self._loop.add_initial_tasks()
            self._loop.set_current_task(task = self.plan.get_ready_tasks()[0])
=======
        if hasattr(settings, "plan_id") and settings.plan_id is not None:
            self.plan: Plan = Plan.get_plan_from_db(
                settings.plan_id
            )  # Plan(user_id=user_id)
            self._loop.set_current_task(task=self.plan.get_first_ready_task())
        else:
            self.plan: Plan = Plan.create_in_db(agent=self)
            # self._loop.add_initial_tasks()
            self._loop.set_current_task(task=self.plan.get_ready_tasks()[0])
>>>>>>> 8223b568
            self.plan_id = self.plan.plan_id

        ###
        ### Step 6 : add hooks/pluggins to the loop
        ###
        # TODO : Get hook added from configuration files
        # Exemple :
        # self.add_hook( hook: BaseLoopHook, uuid: uuid.UUID)
        self.add_hook(
            hook=BaseLoopHook(
                name="begin_run",
                function=test_hook,
                kwargs=["foo_bar"],
                expected_return=True,
                callback_function=None,
            ),
            uuid=uuid.uuid4(),
        )

    def loophooks(self) -> PlannerLoop.LoophooksDict:
        if not self._loop._loophooks:
            self._loop._loophooks = {}
        return self._loop._loophooks

    def loop(self) -> PlannerLoop:
        return self._loop

    def add_hook(self, hook: BaseLoopHook, uuid: uuid.UUID):
        super().add_hook(hook, uuid)

    ################################################################################
    ################################ LOOP MANAGEMENT################################
    ################################################################################

    async def start(
        self,
        user_input_handler: Callable[[str], Awaitable[str]],
        user_message_handler: Callable[[str], Awaitable[str]],
    ):
        return_var = await super().start(
            user_input_handler=user_input_handler,
            user_message_handler=user_message_handler,
        )
        return return_var

    async def stop(
        self,
        user_input_handler: Callable[[str], Awaitable[str]],
        user_message_handler: Callable[[str], Awaitable[str]],
    ):
        return_var = await super().stop(
            agent=self,
            user_input_handler=user_input_handler,
            user_message_handler=user_message_handler,
        )
        return return_var

    ################################################################################
    ################################FACTORY SPECIFIC################################
    ################################################################################

    @classmethod
    def _create_agent_custom_treatment(
        cls, agent_settings: PlannerAgent.SystemSettings, logger: logging.Logger
    ) -> None:
        return cls._create_workspace(agent_settings=agent_settings, logger=logger)

    @classmethod
    def _create_workspace(
        cls,
        agent_settings: PlannerAgent.SystemSettings,
        logger: logging.Logger,
    ):
        from autogpts.autogpt.autogpt.core.workspace import SimpleWorkspace

        return SimpleWorkspace.create_workspace(
            user_id=agent_settings.user_id,
            agent_id=agent_settings.agent_id,
            settings=agent_settings,
            logger=logger,
        )

    @classmethod
    def get_strategies(cls) -> list:
        # TODO : Continue refactorization => move to loop ?
        from autogpts.autogpt.autogpt.core.agents.planner.strategies import \
            StrategiesSet

        return StrategiesSet.get_strategies()

        # strategies_config = SimplePromptStrategiesConfiguration(
        #         name_and_goals=strategies.NameAndGoals.default_configuration,
        #         initial_plan=strategies.InitialPlan.default_configuration,
        #         next_ability=strategies.NextTool.default_configuration,)
        # #agent_settings.prompt_manager.configuration.prompt_strategies = strategies_config

        # #
        # # Dynamicaly load all strategies
        # # To do so Intanciate all class that inherit from PromptStrategy in package Strategy
        # #
        # simple_strategies = {}
        # import inspect
        # from  autogpt.core.agents.simple.lib.base import PromptStrategy
        # for strategy_name, strategy_config in strategies_config.__dict__.items():
        #     strategy_module = getattr(strategies, strategy_name)
        #     # Filter classes that are subclasses of PromptStrategy and are defined within that module
        #     strategy_classes = [member for name, member in inspect.getmembers(strategy_module)
        #                         if inspect.isclass(member) and
        #                         issubclass(member, PromptStrategy) and
        #                         member.__module__ == strategy_module.__name__]
        #     if not strategy_classes:
        #         raise ValueError(f"No valid class found in module {strategy_name}")
        #     strategy_instance = strategy_classes[0](**strategy_config.dict())

        #     simple_strategies[strategy_name] = strategy_instance

    @classmethod
    async def determine_agent_name_and_goals(
        cls,
        user_objective: str,
        agent_settings: PlannerAgent.SystemSettings,
        logger: logging.Logger,
    ) -> dict:
        logger.debug("Loading OpenAI provider.")
        provider: OpenAIProvider = cls._get_system_instance(
            "chat_model_provider",
            agent_settings,
            logger=logger,
        )
        logger.debug("Loading agent planner.")
        agent_planner: PromptManager = cls._get_system_instance(
            "prompt_manager",
            agent_settings,
            logger=logger,
            model_providers={"openai": provider},
        )
        logger.debug("determining agent name and goals.")
        model_response = await agent_planner.decide_name_and_goals(
            user_objective,
        )

        return model_response.content

    def __repr__(self):
        return "PlannerAgent()"

    @classmethod
    def load_prompt_settings(cls):
        return super().load_prompt_settings(erase=False, file_path=__file__)


def test_hook(**kwargs):
    logger: logging.Logger = kwargs["agent"]._logger
    logger.notice("Entering test_hook Function")
    logger.notice(
        "Hooks are an experimental plug-in system that may fade away as we are transiting from a Loop logic to a Pipeline logic."
    )
    test = "foo_bar"
    for key, value in kwargs.items():
        logger.trace(f"{key}: {value}")<|MERGE_RESOLUTION|>--- conflicted
+++ resolved
@@ -125,7 +125,6 @@
         ### Step 5a : Create the plan
         ###
         # FIXME: Long term : PlannerLoop / Pipeline get all ready tasks & launch them => Parralelle processing of tasks
-<<<<<<< HEAD
         if hasattr( settings, "plan_id" ) and settings.plan_id is not None :
             self.plan: Plan = Plan.get_plan_from_db(settings.plan_id) # Plan(user_id=user_id)
             self._loop.set_current_task(task = self.plan.find_first_ready_task())
@@ -133,17 +132,6 @@
             self.plan: Plan = Plan.create_in_db(agent= self)
             #self._loop.add_initial_tasks()
             self._loop.set_current_task(task = self.plan.get_ready_tasks()[0])
-=======
-        if hasattr(settings, "plan_id") and settings.plan_id is not None:
-            self.plan: Plan = Plan.get_plan_from_db(
-                settings.plan_id
-            )  # Plan(user_id=user_id)
-            self._loop.set_current_task(task=self.plan.get_first_ready_task())
-        else:
-            self.plan: Plan = Plan.create_in_db(agent=self)
-            # self._loop.add_initial_tasks()
-            self._loop.set_current_task(task=self.plan.get_ready_tasks()[0])
->>>>>>> 8223b568
             self.plan_id = self.plan.plan_id
 
         ###
