--- conflicted
+++ resolved
@@ -1,10 +1,7 @@
 """The plugin system allows the Agent to be extended with new functionality."""
-<<<<<<< HEAD
 from autogpts.autogpt.autogpt.core.plugin.base import PluginService
-=======
-from autogpt.core.plugin.base import PluginService
+
 
 __all__ = [
     "PluginService",
-]
->>>>>>> b1419e85
+]