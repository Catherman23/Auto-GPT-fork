--- conflicted
+++ resolved
@@ -4,11 +4,15 @@
 import platform
 import re
 from logging import Logger
+from typing import TYPE_CHECKING, Callable, Optional
 
 import distro
-from pydantic import Field
-
-from autogpt.agents.base import BaseAgentActionProposal
+
+if TYPE_CHECKING:
+    from autogpt.agents.agent import Agent
+    from autogpt.models.action_history import Episode
+
+from autogpt.agents.utils.exceptions import InvalidAgentResponseError
 from autogpt.config import AIDirectives, AIProfile
 from autogpt.core.configuration.schema import SystemConfiguration, UserConfigurable
 from autogpt.core.prompting import (
@@ -23,31 +27,7 @@
 )
 from autogpt.core.utils.json_schema import JSONSchema
 from autogpt.core.utils.json_utils import extract_dict_from_json
-from autogpt.models.utils import ModelWithSummary
-from autogpt.prompts.utils import format_numbered_list
-from autogpt.utils.exceptions import InvalidAgentResponseError
-
-_RESPONSE_INTERFACE_NAME = "AssistantResponse"
-
-
-class AssistantThoughts(ModelWithSummary):
-    observations: str = Field(
-        ..., description="Relevant observations from your last action (if any)"
-    )
-    text: str = Field(..., description="Thoughts")
-    reasoning: str = Field(..., description="Reasoning behind the thoughts")
-    self_criticism: str = Field(..., description="Constructive self-criticism")
-    plan: list[str] = Field(
-        ..., description="Short list that conveys the long-term plan"
-    )
-    speak: str = Field(..., description="Summary of thoughts, to say to user")
-
-    def summary(self) -> str:
-        return self.text
-
-
-class OneShotAgentActionProposal(BaseAgentActionProposal):
-    thoughts: AssistantThoughts
+from autogpt.prompts.utils import format_numbered_list, indent
 
 
 class OneShotAgentPromptConfiguration(SystemConfiguration):
@@ -75,7 +55,70 @@
         "and respond using the JSON schema specified previously:"
     )
 
+    DEFAULT_RESPONSE_SCHEMA = JSONSchema(
+        type=JSONSchema.Type.OBJECT,
+        properties={
+            "thoughts": JSONSchema(
+                type=JSONSchema.Type.OBJECT,
+                required=True,
+                properties={
+                    "observations": JSONSchema(
+                        description=(
+                            "Relevant observations from your last action (if any)"
+                        ),
+                        type=JSONSchema.Type.STRING,
+                        required=False,
+                    ),
+                    "text": JSONSchema(
+                        description="Thoughts",
+                        type=JSONSchema.Type.STRING,
+                        required=True,
+                    ),
+                    "reasoning": JSONSchema(
+                        type=JSONSchema.Type.STRING,
+                        required=True,
+                    ),
+                    "self_criticism": JSONSchema(
+                        description="Constructive self-criticism",
+                        type=JSONSchema.Type.STRING,
+                        required=True,
+                    ),
+                    "plan": JSONSchema(
+                        description=(
+                            "Short markdown-style bullet list that conveys the "
+                            "long-term plan"
+                        ),
+                        type=JSONSchema.Type.STRING,
+                        required=True,
+                    ),
+                    "speak": JSONSchema(
+                        description="Summary of thoughts, to say to user",
+                        type=JSONSchema.Type.STRING,
+                        required=True,
+                    ),
+                },
+            ),
+            "command": JSONSchema(
+                type=JSONSchema.Type.OBJECT,
+                required=True,
+                properties={
+                    "name": JSONSchema(
+                        type=JSONSchema.Type.STRING,
+                        required=True,
+                    ),
+                    "args": JSONSchema(
+                        type=JSONSchema.Type.OBJECT,
+                        required=True,
+                    ),
+                },
+            ),
+        },
+    )
+
     body_template: str = UserConfigurable(default=DEFAULT_BODY_TEMPLATE)
+    response_schema: dict = UserConfigurable(
+        default_factory=DEFAULT_RESPONSE_SCHEMA.to_dict
+    )
     choose_action_instruction: str = UserConfigurable(
         default=DEFAULT_CHOOSE_ACTION_INSTRUCTION
     )
@@ -100,7 +143,7 @@
         logger: Logger,
     ):
         self.config = configuration
-        self.response_schema = JSONSchema.from_dict(OneShotAgentActionProposal.schema())
+        self.response_schema = JSONSchema.from_dict(configuration.response_schema)
         self.logger = logger
 
     @property
@@ -110,37 +153,73 @@
     def build_prompt(
         self,
         *,
-        messages: list[ChatMessage],
         task: str,
         ai_profile: AIProfile,
         ai_directives: AIDirectives,
         commands: list[CompletionModelFunction],
+        event_history: list[Episode],
         include_os_info: bool,
+        max_prompt_tokens: int,
+        count_tokens: Callable[[str], int],
+        count_message_tokens: Callable[[ChatMessage | list[ChatMessage]], int],
+        extra_messages: Optional[list[ChatMessage]] = None,
         **extras,
     ) -> ChatPrompt:
         """Constructs and returns a prompt with the following structure:
         1. System prompt
+        2. Message history of the agent, truncated & prepended with running summary
+            as needed
         3. `cycle_instruction`
         """
-        system_prompt, response_prefill = self.build_system_prompt(
+        if not extra_messages:
+            extra_messages = []
+
+        system_prompt = self.build_system_prompt(
             ai_profile=ai_profile,
             ai_directives=ai_directives,
             commands=commands,
             include_os_info=include_os_info,
         )
+        system_prompt_tlength = count_message_tokens(ChatMessage.system(system_prompt))
+
+        user_task = f'"""{task}"""'
+        user_task_tlength = count_message_tokens(ChatMessage.user(user_task))
+
+        response_format_instr = self.response_format_instruction(
+            self.config.use_functions_api
+        )
+        extra_messages.append(ChatMessage.system(response_format_instr))
 
         final_instruction_msg = ChatMessage.user(self.config.choose_action_instruction)
-
-        return ChatPrompt(
+        final_instruction_tlength = count_message_tokens(final_instruction_msg)
+
+        if event_history:
+            progress = self.compile_progress(
+                event_history,
+                count_tokens=count_tokens,
+                max_tokens=(
+                    max_prompt_tokens
+                    - system_prompt_tlength
+                    - user_task_tlength
+                    - final_instruction_tlength
+                    - count_message_tokens(extra_messages)
+                ),
+            )
+            extra_messages.insert(
+                0,
+                ChatMessage.system(f"## Progress\n\n{progress}"),
+            )
+
+        prompt = ChatPrompt(
             messages=[
                 ChatMessage.system(system_prompt),
-                ChatMessage.user(f'"""{task}"""'),
-                *messages,
+                ChatMessage.user(user_task),
+                *extra_messages,
                 final_instruction_msg,
             ],
-            prefill_response=response_prefill,
-            functions=commands if self.config.use_functions_api else [],
-        )
+        )
+
+        return prompt
 
     def build_system_prompt(
         self,
@@ -148,17 +227,7 @@
         ai_directives: AIDirectives,
         commands: list[CompletionModelFunction],
         include_os_info: bool,
-    ) -> tuple[str, str]:
-        """
-        Builds the system prompt.
-
-        Returns:
-            str: The system prompt body
-            str: The desired start for the LLM's response; used to steer the output
-        """
-        response_fmt_instruction, response_prefill = self.response_format_instruction(
-            self.config.use_functions_api
-        )
+    ) -> str:
         system_prompt_parts = (
             self._generate_intro_prompt(ai_profile)
             + (self._generate_os_info() if include_os_info else [])
@@ -166,7 +235,7 @@
                 self.config.body_template.format(
                     constraints=format_numbered_list(
                         ai_directives.constraints
-                        # + self._generate_budget_constraint(ai_profile.api_budget)
+                        + self._generate_budget_constraint(ai_profile.api_budget)
                     ),
                     resources=format_numbered_list(ai_directives.resources),
                     commands=self._generate_commands_list(commands),
@@ -179,39 +248,69 @@
                 " in the next message. Your job is to complete the task while following"
                 " your directives as given above, and terminate when your task is done."
             ]
-            + ["## RESPONSE FORMAT\n" + response_fmt_instruction]
         )
 
         # Join non-empty parts together into paragraph format
-        return (
-            "\n\n".join(filter(None, system_prompt_parts)).strip("\n"),
-            response_prefill,
-        )
-
-    def response_format_instruction(self, use_functions_api: bool) -> tuple[str, str]:
+        return "\n\n".join(filter(None, system_prompt_parts)).strip("\n")
+
+    def compile_progress(
+        self,
+        episode_history: list[Episode],
+        max_tokens: Optional[int] = None,
+        count_tokens: Optional[Callable[[str], int]] = None,
+    ) -> str:
+        if max_tokens and not count_tokens:
+            raise ValueError("count_tokens is required if max_tokens is set")
+
+        steps: list[str] = []
+        tokens: int = 0
+        n_episodes = len(episode_history)
+
+        for i, episode in enumerate(reversed(episode_history)):
+            # Use full format for the latest 4 steps, summary or format for older steps
+            if i < 4 or episode.summary is None:
+                step_content = indent(episode.format(), 2).strip()
+            else:
+                step_content = episode.summary
+
+            step = f"* Step {n_episodes - i}: {step_content}"
+
+            if max_tokens and count_tokens:
+                step_tokens = count_tokens(step)
+                if tokens + step_tokens > max_tokens:
+                    break
+                tokens += step_tokens
+
+            steps.insert(0, step)
+
+        return "\n\n".join(steps)
+
+    def response_format_instruction(self, use_functions_api: bool) -> str:
         response_schema = self.response_schema.copy(deep=True)
         if (
             use_functions_api
             and response_schema.properties
-            and "use_tool" in response_schema.properties
+            and "command" in response_schema.properties
         ):
-            del response_schema.properties["use_tool"]
+            del response_schema.properties["command"]
 
         # Unindent for performance
         response_format = re.sub(
             r"\n\s+",
             "\n",
-            response_schema.to_typescript_object_interface(_RESPONSE_INTERFACE_NAME),
-        )
-        response_prefill = f'{{\n    "{list(response_schema.properties.keys())[0]}":'
+            response_schema.to_typescript_object_interface("Response"),
+        )
+
+        instruction = (
+            "Respond with pure JSON containing your thoughts, " "and invoke a tool."
+            if use_functions_api
+            else "Respond with pure JSON."
+        )
 
         return (
-            (
-                f"YOU MUST ALWAYS RESPOND WITH A JSON OBJECT OF THE FOLLOWING TYPE:\n"
-                f"{response_format}"
-                + ("\n\nYOU MUST ALSO INVOKE A TOOL!" if use_functions_api else "")
-            ),
-            response_prefill,
+            f"{instruction} "
+            "The JSON object should be compatible with the TypeScript type `Response` "
+            f"from the following:\n{response_format}"
         )
 
     def _generate_intro_prompt(self, ai_profile: AIProfile) -> list[str]:
@@ -275,7 +374,7 @@
     def parse_response_content(
         self,
         response: AssistantChatMessage,
-    ) -> OneShotAgentActionProposal:
+    ) -> Agent.ThoughtProcessOutput:
         if not response.content:
             raise InvalidAgentResponseError("Assistant response has no text content")
 
@@ -289,18 +388,10 @@
         )
         assistant_reply_dict = extract_dict_from_json(response.content)
         self.logger.debug(
-            "Parsing object extracted from LLM response:\n"
+            "Validating object extracted from LLM response:\n"
             f"{json.dumps(assistant_reply_dict, indent=4)}"
         )
 
-<<<<<<< HEAD
-        parsed_response = OneShotAgentActionProposal.parse_obj(assistant_reply_dict)
-        if self.config.use_functions_api:
-            if not response.tool_calls:
-                raise InvalidAgentResponseError("Assistant did not use a tool")
-            parsed_response.use_tool = response.tool_calls[0].function
-        return parsed_response
-=======
         response_schema = self.response_schema.copy(deep=True)
         if (
             self.config.use_functions_api
@@ -381,5 +472,4 @@
         raise InvalidAgentResponseError("Invalid JSON")
 
     except Exception as e:
-        raise InvalidAgentResponseError(str(e))
->>>>>>> 26324f29
+        raise InvalidAgentResponseError(str(e))