from requests import get, exceptions
from bs4 import BeautifulSoup
from config import Config
from llm_utils import create_chat_completion
from urllib.parse import urlparse, urljoin

cfg = Config()

# Function to check if the URL is valid
def is_valid_url(url):
    try:
        result = urlparse(url)
        return all([result.scheme, result.netloc])
    except ValueError:
        return False

# Function to sanitize the URL
def sanitize_url(url):
    return urljoin(url, urlparse(url).path)

# Function to make a request with a specified timeout and handle exceptions
def make_request(url, timeout=10):
    try:
        response = requests.get(url, headers=cfg.user_agent_header, timeout=timeout)
        response.raise_for_status()
        return response
    except requests.exceptions.RequestException as e:
        return "Error: " + str(e)

# Define and check for local file address prefixes
def check_local_file_access(url):
    local_prefixes = ['file:///', 'file://localhost', 'http://localhost', 'https://localhost']
    return any(url.startswith(prefix) for prefix in local_prefixes)

def scrape_text(url):
    """Scrape text from a webpage"""
    # Basic check if the URL is valid
    if not url.startswith('http'):
        return "Error: Invalid URL"

    # Restrict access to local files
    if check_local_file_access(url):
        return "Error: Access to local files is restricted"
    
<<<<<<< HEAD
    try:
        response = get(url, headers=cfg.user_agent_header)
    except exceptions.RequestException as e:
        return "Error: " + str(e)
=======
    # Validate the input URL
    if not is_valid_url(url):
        # Sanitize the input URL
        sanitized_url = sanitize_url(url)
>>>>>>> 7e3ff664

        # Make the request with a timeout and handle exceptions
        response = make_request(sanitized_url)

        if isinstance(response, str):
            return response
    else:
        # Sanitize the input URL
        sanitized_url = sanitize_url(url)

        response = requests.get(sanitized_url, headers=cfg.user_agent_header)

    soup = BeautifulSoup(response.text, "html.parser")

    for script in soup(["script", "style"]):
        script.extract()

    text = soup.get_text()
    lines = (line.strip() for line in text.splitlines())
    chunks = (phrase.strip() for line in lines for phrase in line.split("  "))
    text = '\n'.join(chunk for chunk in chunks if chunk)

    return text


def extract_hyperlinks(soup):
    """Extract hyperlinks from a BeautifulSoup object"""
    hyperlinks = []
    for link in soup.find_all('a', href=True):
        hyperlinks.append((link.text, link['href']))
    return hyperlinks


def format_hyperlinks(hyperlinks):
    """Format hyperlinks into a list of strings"""
    formatted_links = []
    for link_text, link_url in hyperlinks:
        formatted_links.append(f"{link_text} ({link_url})")
    return formatted_links


def scrape_links(url):
    """Scrape links from a webpage"""
    response = get(url, headers=cfg.user_agent_header)

    # Check if the response contains an HTTP error
    if response.status_code >= 400:
        return "error"

    soup = BeautifulSoup(response.text, "html.parser")

    for script in soup(["script", "style"]):
        script.extract()

    hyperlinks = extract_hyperlinks(soup)

    return format_hyperlinks(hyperlinks)


def split_text(text, max_length=8192):
    """Split text into chunks of a maximum length"""
    paragraphs = text.split("\n")
    current_length = 0
    current_chunk = []

    for paragraph in paragraphs:
        if current_length + len(paragraph) + 1 <= max_length:
            current_chunk.append(paragraph)
            current_length += len(paragraph) + 1
        else:
            yield "\n".join(current_chunk)
            current_chunk = [paragraph]
            current_length = len(paragraph) + 1

    if current_chunk:
        yield "\n".join(current_chunk)


def create_message(chunk, question):
    """Create a message for the user to summarize a chunk of text"""
    return {
        "role": "user",
        "content": f"\"\"\"{chunk}\"\"\" Using the above text, please answer the following question: \"{question}\" -- if the question cannot be answered using the text, please summarize the text."
    }

def summarize_text(text, question):
    """Summarize text using the LLM model"""
    if not text:
        return "Error: No text to summarize"

    text_length = len(text)
    print(f"Text length: {text_length} characters")

    summaries = []
    chunks = list(split_text(text))

    for i, chunk in enumerate(chunks):
        print(f"Summarizing chunk {i + 1} / {len(chunks)}")
        messages = [create_message(chunk, question)]

        summary = create_chat_completion(
            model=cfg.fast_llm_model,
            messages=messages,
            max_tokens=300,
        )
        summaries.append(summary)

    print(f"Summarized {len(chunks)} chunks.")

    combined_summary = "\n".join(summaries)
    messages = [create_message(combined_summary, question)]

    final_summary = create_chat_completion(
        model=cfg.fast_llm_model,
        messages=messages,
        max_tokens=300,
    )

    return final_summary<|MERGE_RESOLUTION|>--- conflicted
+++ resolved
@@ -21,10 +21,10 @@
 # Function to make a request with a specified timeout and handle exceptions
 def make_request(url, timeout=10):
     try:
-        response = requests.get(url, headers=cfg.user_agent_header, timeout=timeout)
+        response = get(url, headers=cfg.user_agent_header, timeout=timeout)
         response.raise_for_status()
         return response
-    except requests.exceptions.RequestException as e:
+    except exceptions.RequestException as e:
         return "Error: " + str(e)
 
 # Define and check for local file address prefixes
@@ -42,17 +42,10 @@
     if check_local_file_access(url):
         return "Error: Access to local files is restricted"
     
-<<<<<<< HEAD
-    try:
-        response = get(url, headers=cfg.user_agent_header)
-    except exceptions.RequestException as e:
-        return "Error: " + str(e)
-=======
     # Validate the input URL
     if not is_valid_url(url):
         # Sanitize the input URL
         sanitized_url = sanitize_url(url)
->>>>>>> 7e3ff664
 
         # Make the request with a timeout and handle exceptions
         response = make_request(sanitized_url)
@@ -63,7 +56,7 @@
         # Sanitize the input URL
         sanitized_url = sanitize_url(url)
 
-        response = requests.get(sanitized_url, headers=cfg.user_agent_header)
+        response = get(sanitized_url, headers=cfg.user_agent_header)
 
     soup = BeautifulSoup(response.text, "html.parser")
 
