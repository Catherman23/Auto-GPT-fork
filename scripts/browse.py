from googlesearch import search
import requests
from bs4 import BeautifulSoup
<<<<<<< HEAD
from readability import Document  #
=======
from readability import Document
>>>>>>> 99a33023
import openai

from config import Config

cfg = Config()


def scrape_text(url):
    response = requests.get(url)

    # Check if the response contains an HTTP error
    if response.status_code >= 400:
        return "Error: HTTP " + str(response.status_code) + " error"

    soup = BeautifulSoup(response.text, "html.parser")

    for script in soup(["script", "style"]):
        script.extract()

    text = soup.get_text()
    lines = (line.strip() for line in text.splitlines())
    chunks = (phrase.strip() for line in lines for phrase in line.split("  "))
    text = "\n".join(chunk for chunk in chunks if chunk)

    return text


def extract_hyperlinks(soup):
    hyperlinks = []
    for link in soup.find_all("a", href=True):
        hyperlinks.append((link.text, link["href"]))
    return hyperlinks


def format_hyperlinks(hyperlinks):
    formatted_links = []
    for link_text, link_url in hyperlinks:
        formatted_links.append(f"{link_text} ({link_url})")
    return formatted_links


def scrape_links(url):
    response = requests.get(url)

    # Check if the response contains an HTTP error
    if response.status_code >= 400:
        return "error"

    soup = BeautifulSoup(response.text, "html.parser")

    for script in soup(["script", "style"]):
        script.extract()

    hyperlinks = extract_hyperlinks(soup)

    return format_hyperlinks(hyperlinks)


def split_text(text, max_length=8192):
    paragraphs = text.split("\n")
    current_length = 0
    current_chunk = []

    for paragraph in paragraphs:
        if current_length + len(paragraph) + 1 <= max_length:
            current_chunk.append(paragraph)
            current_length += len(paragraph) + 1
        else:
            yield "\n".join(current_chunk)
            current_chunk = [paragraph]
            current_length = len(paragraph) + 1

    if current_chunk:
        yield "\n".join(current_chunk)


def summarize_text(text, is_website=True):
    if text == "":
        return "Error: No text to summarize"

    print("Text length: " + str(len(text)) + " characters")
    summaries = []
    chunks = list(split_text(text))

    for i, chunk in enumerate(chunks):
        print("Summarizing chunk " + str(i + 1) + " / " + str(len(chunks)))
        if is_website:
            messages = [
                {
                    "role": "user",
<<<<<<< HEAD
                    "content": "Please summarize the following website text, do not describe the general website, but instead concisely extract the specifc information this subpage contains.: "
                    + chunk,
                },
=======
                    "content": "Please summarize the following website text, do not describe the general website, but instead concisely extract the specifc information this subpage contains.: " +
                    chunk},
>>>>>>> 99a33023
            ]
        else:
            messages = [
                {
                    "role": "user",
<<<<<<< HEAD
                    "content": "Please summarize the following text, focusing on extracting concise and specific information: "
                    + chunk,
                },
            ]

        response = openai.ChatCompletion.create(
            model=cfg.openai_model,
=======
                    "content": "Please summarize the following text, focusing on extracting concise and specific information: " +
                    chunk},
            ]

        response = openai.ChatCompletion.create(
            model="gpt-3.5-turbo",
>>>>>>> 99a33023
            messages=messages,
            max_tokens=300,
        )

        summary = response.choices[0].message.content
        summaries.append(summary)
    print("Summarized " + str(len(chunks)) + " chunks.")

    combined_summary = "\n".join(summaries)

    # Summarize the combined summary
    if is_website:
        messages = [
            {
                "role": "user",
<<<<<<< HEAD
                "content": "Please summarize the following website text, do not describe the general website, but instead concisely extract the specifc information this subpage contains.: "
                + combined_summary,
            },
=======
                "content": "Please summarize the following website text, do not describe the general website, but instead concisely extract the specifc information this subpage contains.: " +
                combined_summary},
>>>>>>> 99a33023
        ]
    else:
        messages = [
            {
                "role": "user",
<<<<<<< HEAD
                "content": "Please summarize the following text, focusing on extracting concise and specific infomation: "
                + combined_summary,
            },
=======
                "content": "Please summarize the following text, focusing on extracting concise and specific infomation: " +
                combined_summary},
>>>>>>> 99a33023
        ]

    response = openai.ChatCompletion.create(
        model=cfg.openai_model,
        messages=messages,
        max_tokens=300,
    )

    final_summary = response.choices[0].message.content
    return final_summary<|MERGE_RESOLUTION|>--- conflicted
+++ resolved
@@ -1,11 +1,7 @@
 from googlesearch import search
 import requests
 from bs4 import BeautifulSoup
-<<<<<<< HEAD
-from readability import Document  #
-=======
 from readability import Document
->>>>>>> 99a33023
 import openai
 
 from config import Config
@@ -96,20 +92,16 @@
             messages = [
                 {
                     "role": "user",
-<<<<<<< HEAD
+
                     "content": "Please summarize the following website text, do not describe the general website, but instead concisely extract the specifc information this subpage contains.: "
                     + chunk,
                 },
-=======
-                    "content": "Please summarize the following website text, do not describe the general website, but instead concisely extract the specifc information this subpage contains.: " +
-                    chunk},
->>>>>>> 99a33023
+
             ]
         else:
             messages = [
                 {
                     "role": "user",
-<<<<<<< HEAD
                     "content": "Please summarize the following text, focusing on extracting concise and specific information: "
                     + chunk,
                 },
@@ -117,14 +109,7 @@
 
         response = openai.ChatCompletion.create(
             model=cfg.openai_model,
-=======
-                    "content": "Please summarize the following text, focusing on extracting concise and specific information: " +
-                    chunk},
-            ]
 
-        response = openai.ChatCompletion.create(
-            model="gpt-3.5-turbo",
->>>>>>> 99a33023
             messages=messages,
             max_tokens=300,
         )
@@ -140,27 +125,19 @@
         messages = [
             {
                 "role": "user",
-<<<<<<< HEAD
                 "content": "Please summarize the following website text, do not describe the general website, but instead concisely extract the specifc information this subpage contains.: "
                 + combined_summary,
             },
-=======
-                "content": "Please summarize the following website text, do not describe the general website, but instead concisely extract the specifc information this subpage contains.: " +
-                combined_summary},
->>>>>>> 99a33023
+
         ]
     else:
         messages = [
             {
                 "role": "user",
-<<<<<<< HEAD
                 "content": "Please summarize the following text, focusing on extracting concise and specific infomation: "
                 + combined_summary,
             },
-=======
-                "content": "Please summarize the following text, focusing on extracting concise and specific infomation: " +
-                combined_summary},
->>>>>>> 99a33023
+
         ]
 
     response = openai.ChatCompletion.create(
