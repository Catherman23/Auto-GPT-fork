import abc
import os
import openai
from dotenv import load_dotenv
# Load environment variables from .env file
load_dotenv()

class Singleton(abc.ABCMeta, type):
    """
    Singleton metaclass for ensuring only one instance of a class.
    """

    _instances = {}

    def __call__(cls, *args, **kwargs):
        """Call method for the singleton metaclass."""
        if cls not in cls._instances:
            cls._instances[cls] = super(
                Singleton, cls).__call__(
                *args, **kwargs)
        return cls._instances[cls]


class AbstractSingleton(abc.ABC, metaclass=Singleton):
    pass


class Config(metaclass=Singleton):
    """
    Configuration class to store the state of bools for different scripts access.
    """

    def __init__(self):
        """Initialize the Config class"""
        self.debug_mode = False
        self.continuous_mode = False
        self.speak_mode = False
        self.caching = False
        self.fast_llm_model = os.getenv("FAST_LLM_MODEL", "gpt-3.5-turbo") 

        self.smart_llm_model = os.getenv("SMART_LLM_MODEL", "gpt-4")
        self.fast_token_limit = int(os.getenv("FAST_TOKEN_LIMIT", 4000))
        self.smart_token_limit = int(os.getenv("SMART_TOKEN_LIMIT", 8000))


        self.openai_api_key = os.getenv("OPENAI_API_KEY")
        self.use_azure = False
        self.use_azure = os.getenv("USE_AZURE") == 'True'
        if self.use_azure:
            self.openai_api_base = os.getenv("OPENAI_AZURE_API_BASE")
            self.openai_api_version = os.getenv("OPENAI_AZURE_API_VERSION")
            self.openai_deployment_id = os.getenv("OPENAI_AZURE_DEPLOYMENT_ID")
            openai.api_type = "azure"
            openai.api_base = self.openai_api_base
            openai.api_version = self.openai_api_version

        self.elevenlabs_api_key = os.getenv("ELEVENLABS_API_KEY")

        self.google_api_key = os.getenv("GOOGLE_API_KEY")
        self.custom_search_engine_id = os.getenv("CUSTOM_SEARCH_ENGINE_ID")

        self.pinecone_api_key = os.getenv("PINECONE_API_KEY")
        self.pinecone_region = os.getenv("PINECONE_ENV")

        self.image_provider = os.getenv("IMAGE_PROVIDER")
        self.huggingface_api_token = os.getenv("HUGGINGFACE_API_TOKEN")

        # User agent headers to use when browsing web
        # Some websites might just completely deny request with an error code if no user agent was found.
        self.user_agent_header = {"User-Agent":"Mozilla/5.0 (Macintosh; Intel Mac OS X 10_15_4) AppleWebKit/537.36 (KHTML, like Gecko) Chrome/83.0.4103.97 Safari/537.36"}
        self.redis_host = os.getenv("REDIS_HOST", "localhost")
        self.redis_port = os.getenv("REDIS_PORT", "6379")
        self.redis_password = os.getenv("REDIS_PASSWORD", "")
        self.wipe_redis_on_start = os.getenv("WIPE_REDIS_ON_START", "True") == 'True'
        self.memory_index = os.getenv("MEMORY_INDEX", 'auto-gpt')
        # Note that indexes must be created on db 0 in redis, this is not configureable.

        self.memory_backend = os.getenv("MEMORY_BACKEND", 'local')
        # Initialize the OpenAI API client
        openai.api_key = self.openai_api_key

    def set_continuous_mode(self, value: bool):
        """Set the continuous mode value."""
        self.continuous_mode = value

    def set_speak_mode(self, value: bool):
        """Set the speak mode value."""
        self.speak_mode = value

    def set_fast_llm_model(self, value: str):
        """Set the fast LLM model value."""
        self.fast_llm_model = value

    def set_smart_llm_model(self, value: str):
        """Set the smart LLM model value."""
        self.smart_llm_model = value

    def set_fast_token_limit(self, value: int):
        """Set the fast token limit value."""
        self.fast_token_limit = value

    def set_smart_token_limit(self, value: int):
        """Set the smart token limit value."""
        self.smart_token_limit = value

    def set_openai_api_key(self, value: str):
        """Set the OpenAI API key value."""
        self.openai_api_key = value

    def set_elevenlabs_api_key(self, value: str):
        """Set the ElevenLabs API key value."""
        self.elevenlabs_api_key = value

    def set_google_api_key(self, value: str):
        """Set the Google API key value."""
        self.google_api_key = value


    def set_custom_search_engine_id(self, value: str):
        """Set the custom search engine id value."""
        self.custom_search_engine_id = value

    def set_pinecone_api_key(self, value: str):
        """Set the Pinecone API key value."""
        self.pinecone_api_key = value

    def set_pinecone_region(self, value: str):
        """Set the Pinecone region value."""
        self.pinecone_region = value

    def set_debug_mode(self, value: bool):
        """Set the debug mode value."""
<<<<<<< HEAD
        self.debug = value

    def set_caching(self, value: bool):
        self.caching = value
=======
        self.debug_mode = value
>>>>>>> d7b74760
<|MERGE_RESOLUTION|>--- conflicted
+++ resolved
@@ -130,11 +130,7 @@
 
     def set_debug_mode(self, value: bool):
         """Set the debug mode value."""
-<<<<<<< HEAD
         self.debug = value
 
     def set_caching(self, value: bool):
-        self.caching = value
-=======
-        self.debug_mode = value
->>>>>>> d7b74760
+        self.caching = value