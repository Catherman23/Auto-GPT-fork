import abc
import os
import openai
from dotenv import load_dotenv
# Load environment variables from .env file
load_dotenv()


class Singleton(abc.ABCMeta, type):
    """
    Singleton metaclass for ensuring only one instance of a class.
    """

    _instances = {}

    def __call__(cls, *args, **kwargs):
        """Call method for the singleton metaclass."""
        if cls not in cls._instances:
            cls._instances[cls] = super(
                Singleton, cls).__call__(
                *args, **kwargs)
        return cls._instances[cls]


class AbstractSingleton(abc.ABC, metaclass=Singleton):
    pass


class Config(metaclass=Singleton):
    """
    Configuration class to store the state of bools for different scripts access.
    """

    def __init__(self):
        """Initialize the Config class"""
        self.debug_mode = False
        self.continuous_mode = False
        self.speak_mode = False
<<<<<<< HEAD
        self.db_access = False
        # TODO - make these models be self-contained, using langchain, so we can configure them once and call it good 
        self.fast_llm_model = os.getenv("FAST_LLM_MODEL", "gpt-3.5-turbo") 
=======

        self.fast_llm_model = os.getenv("FAST_LLM_MODEL", "gpt-3.5-turbo")
>>>>>>> d7b74760
        self.smart_llm_model = os.getenv("SMART_LLM_MODEL", "gpt-4")
        self.fast_token_limit = int(os.getenv("FAST_TOKEN_LIMIT", 4000))
        self.smart_token_limit = int(os.getenv("SMART_TOKEN_LIMIT", 8000))

        self.openai_api_key = os.getenv("OPENAI_API_KEY")
        self.use_azure = False
        self.use_azure = os.getenv("USE_AZURE") == 'True'
        if self.use_azure:
            self.openai_api_base = os.getenv("OPENAI_AZURE_API_BASE")
            self.openai_api_version = os.getenv("OPENAI_AZURE_API_VERSION")
            self.openai_deployment_id = os.getenv("OPENAI_AZURE_DEPLOYMENT_ID")
            openai.api_type = "azure"
            openai.api_base = self.openai_api_base
            openai.api_version = self.openai_api_version

        self.elevenlabs_api_key = os.getenv("ELEVENLABS_API_KEY")

<<<<<<< HEAD
=======
        self.use_mac_os_tts = False
        self.use_mac_os_tts = os.getenv("USE_MAC_OS_TTS")
        
>>>>>>> d7b74760
        self.google_api_key = os.getenv("GOOGLE_API_KEY")
        self.custom_search_engine_id = os.getenv("CUSTOM_SEARCH_ENGINE_ID")

        self.db = {
            'host': os.getenv("DB_HOST", default="localhost"),
            'port': os.getenv("DB_PORT", default="3306"),
            'username': os.getenv("DB_USERNAME", default="root"),
            'password': os.getenv("DB_PASSWORD"),
            'database': os.getenv("DB_DATABASE"),
        }

        self.pinecone_api_key = os.getenv("PINECONE_API_KEY")
        self.pinecone_region = os.getenv("PINECONE_ENV")

        self.image_provider = os.getenv("IMAGE_PROVIDER")
        self.huggingface_api_token = os.getenv("HUGGINGFACE_API_TOKEN")

        # User agent headers to use when browsing web
        # Some websites might just completely deny request with an error code if no user agent was found.
        self.user_agent_header = {"User-Agent":"Mozilla/5.0 (Macintosh; Intel Mac OS X 10_15_4) AppleWebKit/537.36 (KHTML, like Gecko) Chrome/83.0.4103.97 Safari/537.36"}
        self.redis_host = os.getenv("REDIS_HOST", "localhost")
        self.redis_port = os.getenv("REDIS_PORT", "6379")
        self.redis_password = os.getenv("REDIS_PASSWORD", "")
        self.wipe_redis_on_start = os.getenv("WIPE_REDIS_ON_START", "True") == 'True'
        self.memory_index = os.getenv("MEMORY_INDEX", 'auto-gpt')
        # Note that indexes must be created on db 0 in redis, this is not configureable.

        self.memory_backend = os.getenv("MEMORY_BACKEND", 'local')

        # Initialize the OpenAI API client
        openai.api_key = self.openai_api_key

    def set_continuous_mode(self, value: bool):
        """Set the continuous mode value."""
        self.continuous_mode = value

    def set_speak_mode(self, value: bool):
        """Set the speak mode value."""
        self.speak_mode = value

    def set_fast_llm_model(self, value: str):
        """Set the fast LLM model value."""
        self.fast_llm_model = value

    def set_smart_llm_model(self, value: str):
        """Set the smart LLM model value."""
        self.smart_llm_model = value

    def set_fast_token_limit(self, value: int):
        """Set the fast token limit value."""
        self.fast_token_limit = value

    def set_smart_token_limit(self, value: int):
        """Set the smart token limit value."""
        self.smart_token_limit = value

    def set_openai_api_key(self, value: str):
        """Set the OpenAI API key value."""
        self.openai_api_key = value

    def set_elevenlabs_api_key(self, value: str):
        """Set the ElevenLabs API key value."""
        self.elevenlabs_api_key = value

    def set_google_api_key(self, value: str):
        """Set the Google API key value."""
        self.google_api_key = value

    def set_custom_search_engine_id(self, value: str):
        """Set the custom search engine id value."""
        self.custom_search_engine_id = value


    def set_db_access(self, value: bool):
        self.db_access = value

    def set_pinecone_api_key(self, value: str):
        """Set the Pinecone API key value."""
        self.pinecone_api_key = value

    def set_pinecone_region(self, value: str):
        """Set the Pinecone region value."""
        self.pinecone_region = value

    def set_debug_mode(self, value: bool):
        """Set the debug mode value."""
        self.debug_mode = value<|MERGE_RESOLUTION|>--- conflicted
+++ resolved
@@ -36,14 +36,9 @@
         self.debug_mode = False
         self.continuous_mode = False
         self.speak_mode = False
-<<<<<<< HEAD
         self.db_access = False
-        # TODO - make these models be self-contained, using langchain, so we can configure them once and call it good 
+
         self.fast_llm_model = os.getenv("FAST_LLM_MODEL", "gpt-3.5-turbo") 
-=======
-
-        self.fast_llm_model = os.getenv("FAST_LLM_MODEL", "gpt-3.5-turbo")
->>>>>>> d7b74760
         self.smart_llm_model = os.getenv("SMART_LLM_MODEL", "gpt-4")
         self.fast_token_limit = int(os.getenv("FAST_TOKEN_LIMIT", 4000))
         self.smart_token_limit = int(os.getenv("SMART_TOKEN_LIMIT", 8000))
@@ -61,12 +56,9 @@
 
         self.elevenlabs_api_key = os.getenv("ELEVENLABS_API_KEY")
 
-<<<<<<< HEAD
-=======
         self.use_mac_os_tts = False
         self.use_mac_os_tts = os.getenv("USE_MAC_OS_TTS")
         
->>>>>>> d7b74760
         self.google_api_key = os.getenv("GOOGLE_API_KEY")
         self.custom_search_engine_id = os.getenv("CUSTOM_SEARCH_ENGINE_ID")
 
