import dataclasses
import orjson
from typing import Any, List, Optional, Dict
import numpy as np
import os
from memory.base import MemoryProviderSingleton, get_ada_embedding


EMBED_DIM = 1536
SAVE_OPTIONS = orjson.OPT_SERIALIZE_NUMPY | orjson.OPT_SERIALIZE_DATACLASS


def create_default_embeddings():
    return np.zeros((0, EMBED_DIM)).astype(np.float32)


@dataclasses.dataclass
class NamespaceContent:
    texts: List[str] = dataclasses.field(default_factory=list)
    embeddings: np.ndarray = dataclasses.field(
        default_factory=create_default_embeddings
    )


@dataclasses.dataclass
class CacheContent:
    cache: Dict[str, NamespaceContent] = dataclasses.field(default_factory=dict)


class LocalCache(MemoryProviderSingleton):

    # on load, load our database
    def __init__(self, cfg) -> None:
        self.filename = f"{cfg.memory_index}.json"
        if os.path.exists(self.filename):
            try:
                with open(self.filename, 'rb') as f:
                    loaded = orjson.loads(f.read())
                    self.data = CacheContent(**loaded)
            except Exception as e:
                print("Error loading local cache: ", e)
                print("Creating new cache")
                self.data = CacheContent()
        else:
            self.data = CacheContent()

    def add(self, text: str, namespace="default"):
        """
        Add text to our list of texts, add embedding as row to our
            embeddings-matrix

        Args:
            text: str

        Returns: None
        """
        if 'Command Error:' in text:
            return ""
        
        if namespace not in self.data.cache:
            self.data.cache[namespace] = NamespaceContent()

        self.data.cache[namespace].texts.append(text)

        embedding = get_ada_embedding(text)

        vector = np.array(embedding).astype(np.float32)
        vector = vector[np.newaxis, :]
        self.data.cache[namespace].embeddings = np.concatenate(
            [
<<<<<<< HEAD
                vector,
                self.data.cache[namespace].embeddings,
=======
                self.data.embeddings,
                vector,
>>>>>>> 16b37fff
            ],
            axis=0,
        )

        with open(self.filename, 'wb') as f:
            out = orjson.dumps(
                self.data,
                option=SAVE_OPTIONS
            )
            f.write(out)
        return text

    def clear(self) -> str:
        """
        Clears the redis server.

        Returns: A message indicating that the memory has been cleared.
        """
        self.data = CacheContent()
        return "Obliviated"

    def get(self, data: str, namespace="default") -> Optional[List[Any]]:
        """
        Gets the data from the memory that is most relevant to the given data.

        Args:
            data: The data to compare to.

        Returns: The most relevant data.
        """
        return self.get_relevant(data, 1, namespace=namespace)

    def get_relevant(self, text: str, k: int, namespace="default") -> List[Any]:
        """"
        matrix-vector mult to find score-for-each-row-of-matrix
         get indices for top-k winning scores
         return texts for those indices
        Args:
            text: str
            k: int

        Returns: List[str]
        """
        if namespace not in self.data.cache:
            self.data.cache[namespace] = NamespaceContent()

        embedding = get_ada_embedding(text)

        scores = np.dot(self.data.cache[namespace].embeddings, embedding)

        top_k_indices = np.argsort(scores)[-k:][::-1]

        return [self.data.cache[namespace].texts[i] for i in top_k_indices]

    def get_stats(self):
        """
        Returns: The stats of the local cache.
        """
        num_namespaces = len(self.data.cache)
        namespace_stats = []
        for namespace, content in self.data.cache.items():
            namespace_stats.append(
                {
                    "namespace": namespace,
                    "len": len(content.texts),
                    "shape": content.embeddings.shape,
                }
            )
        return num_namespaces, namespace_stats<|MERGE_RESOLUTION|>--- conflicted
+++ resolved
@@ -68,13 +68,8 @@
         vector = vector[np.newaxis, :]
         self.data.cache[namespace].embeddings = np.concatenate(
             [
-<<<<<<< HEAD
+                self.data.cache[namespace].embeddings,
                 vector,
-                self.data.cache[namespace].embeddings,
-=======
-                self.data.embeddings,
-                vector,
->>>>>>> 16b37fff
             ],
             axis=0,
         )
