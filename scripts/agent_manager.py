--- conflicted
+++ resolved
@@ -10,13 +10,9 @@
     global next_key
     global agents
 
-<<<<<<< HEAD
     messages = [
         {"role": "user", "content": prompt},
     ]
-=======
-    messages = [{"role": "user", "content": prompt}, ]
->>>>>>> 73ef9350
 
     # Start GTP3 instance
     response = openai.ChatCompletion.create(
@@ -30,13 +26,9 @@
     messages.append({"role": "assistant", "content": agent_reply})
 
     key = next_key
-<<<<<<< HEAD
-    next_key += 1  # This is done instead of len(agents) to make keys unique even if agents are deleted
-=======
     # This is done instead of len(agents) to make keys unique even if agents
     # are deleted
     next_key += 1
->>>>>>> 73ef9350
 
     agents[key] = (task, messages, model)
 
