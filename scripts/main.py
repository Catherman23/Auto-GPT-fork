--- conflicted
+++ resolved
@@ -312,11 +312,7 @@
             Fore.CYAN,
             f"COMMAND = {Fore.CYAN}{command_name}{Style.RESET_ALL}  ARGUMENTS = {Fore.CYAN}{arguments}{Style.RESET_ALL}")
         print(
-<<<<<<< HEAD
-            "Enter 'y' to authorize command, 'n' to exit program, or 'r' to rethink command...",
-=======
             f"Enter 'y' to authorise command or 'n' to exit program, or enter feedback for {ai_name}...",
->>>>>>> 62dfd845
             flush=True)
         while True:
             console_input = input(Fore.MAGENTA + "Input:" + Style.RESET_ALL)
@@ -326,30 +322,13 @@
             elif console_input.lower() == "n":
                 user_input = "EXIT"
                 break
-            elif console_input.lower() == "r":
-                user_input = "RETHINK COMMAND"
-                break
             else:
-<<<<<<< HEAD
-                continue
-
-        if user_input == "EXIT":
-            print("Exiting...", flush=True)
-            break
-
-        if user_input == "RETHINK COMMAND":
-            user_input = previous_user_input
-            continue
-
-        print_to_console(
-=======
                 user_input = console_input
                 command_name = "human_feedback"
                 break
 
         if user_input == "GENERATE NEXT COMMAND JSON":
             print_to_console(
->>>>>>> 62dfd845
             "-=-=-=-=-=-=-= COMMAND AUTHORISED BY USER -=-=-=-=-=-=-=",
             Fore.MAGENTA,
             "")
