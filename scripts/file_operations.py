import os
import os.path

# Set a dedicated folder for file I/O
working_directory = "auto_gpt_workspace"

# Create the directory if it doesn't exist
if not os.path.exists(working_directory):
    os.makedirs(working_directory)


def safe_join(base, *paths, chat_id=None):
    """Join one or more path components intelligently."""
    if chat_id:
        return safe_join(base, chat_id, *paths)
    new_path = os.path.join(base, *paths)
    norm_new_path = os.path.normpath(new_path)

    if os.path.commonprefix([base, norm_new_path]) != base:
        raise ValueError("Attempted to access outside of working directory.")

    return norm_new_path


def read_file(filename, chat_id=None):
    """Read a file and return the contents"""
    try:
<<<<<<< HEAD
        filepath = safe_join(working_directory, filename, chat_id=chat_id)
        with open(filepath, "r") as f:
=======
        filepath = safe_join(working_directory, filename)
        with open(filepath, "r", encoding='utf-8') as f:
>>>>>>> 5a6e565c
            content = f.read()
        return content
    except Exception as e:
        return "Error: " + str(e)


def write_to_file(filename, text, chat_id=None):
    """Write text to a file"""
    try:
        filepath = safe_join(working_directory, filename, chat_id=chat_id)
        directory = os.path.dirname(filepath)
        if not os.path.exists(directory):
            os.makedirs(directory)
        with open(filepath, "w") as f:
            f.write(text)
        return "File written to successfully."
    except Exception as e:
        return "Error: " + str(e)


def append_to_file(filename, text, chat_id=None):
    """Append text to a file"""
    try:
        filepath = safe_join(working_directory, filename, chat_id=chat_id)
        with open(filepath, "a") as f:
            f.write(text)
        return "Text appended successfully."
    except Exception as e:
        return "Error: " + str(e)


def delete_file(filename, chat_id=None):
    """Delete a file"""
    try:
        filepath = safe_join(working_directory, filename, chat_id=chat_id)
        os.remove(filepath)
        return "File deleted successfully."
    except Exception as e:
        return "Error: " + str(e)

def search_files(directory, chat_id=None):
    found_files = []

    if directory == "" or directory == "/":
        search_directory = working_directory
    else:
        search_directory = safe_join(working_directory, directory, chat_id=chat_id)

    for root, _, files in os.walk(search_directory):
        for file in files:
            if file.startswith('.'):
                continue
            relative_path = os.path.relpath(os.path.join(root, file), working_directory)
            found_files.append(relative_path)

    return found_files<|MERGE_RESOLUTION|>--- conflicted
+++ resolved
@@ -25,13 +25,8 @@
 def read_file(filename, chat_id=None):
     """Read a file and return the contents"""
     try:
-<<<<<<< HEAD
         filepath = safe_join(working_directory, filename, chat_id=chat_id)
-        with open(filepath, "r") as f:
-=======
-        filepath = safe_join(working_directory, filename)
         with open(filepath, "r", encoding='utf-8') as f:
->>>>>>> 5a6e565c
             content = f.read()
         return content
     except Exception as e:
@@ -72,19 +67,22 @@
     except Exception as e:
         return "Error: " + str(e)
 
+
 def search_files(directory, chat_id=None):
     found_files = []
 
     if directory == "" or directory == "/":
         search_directory = working_directory
     else:
-        search_directory = safe_join(working_directory, directory, chat_id=chat_id)
+        search_directory = safe_join(
+            working_directory, directory, chat_id=chat_id)
 
     for root, _, files in os.walk(search_directory):
         for file in files:
             if file.startswith('.'):
                 continue
-            relative_path = os.path.relpath(os.path.join(root, file), working_directory)
+            relative_path = os.path.relpath(
+                os.path.join(root, file), working_directory)
             found_files.append(relative_path)
 
     return found_files