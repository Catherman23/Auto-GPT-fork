import browse
import json
from memory import get_memory
import datetime
import agent_manager as agents
import speak
from config import Config
import ai_functions as ai
from file_operations import read_file, write_to_file, append_to_file, delete_file, search_files
from execute_code import execute_python_file
from json_parser import fix_and_parse_json
from image_gen import generate_image
from duckduckgo_search import ddg
from googleapiclient.discovery import build
from googleapiclient.errors import HttpError

cfg = Config()


def is_valid_int(value):
    try:
        int(value)
        return True
    except ValueError:
        return False

def get_command(response):
<<<<<<< HEAD
    '''
    Attempts to extract the command name and arguments from the AI's response and returns it, if found.

    Args:
    response (str): A JSON string containing the command returned by the ChatAI.

    Returns:
    tuple: A tuple containg the command name and the arguments (<command_name>, <args_dict>), if found. Otherwise ('Error', <error_message>)
    '''
=======
    """Parse the response and return the command name and arguments"""
>>>>>>> 16b37fff
    try:
        response_json = fix_and_parse_json(response)

        if "command" not in response_json:
            return "Error:" , "Missing 'command' object in JSON"

        command = response_json["command"]

        if "name" not in command:
            return "Error:", "Missing 'name' field in 'command' object"

        command_name = command["name"]

        # Use an empty dictionary if 'args' field is not present in 'command' object
        arguments = command.get("args", {})

        return command_name, arguments
    except json.decoder.JSONDecodeError:
        return "Error:", "Invalid JSON"
    # All other errors, return "Error: + error message"
    except Exception as e:
        return "Error:", str(e)


def execute_command(command_name, arguments):
<<<<<<< HEAD
    '''
    Attempts to execute the specified command using the specified arguments.

    Args:
    command_name (str): The name of the command to be executed.
    arguments (dict): A dictionary containing arguments for the command execution.

    Returns:
    str: A string that represents the performed command.
    '''
=======
    """Execute the command and return the result"""
    memory = get_memory(cfg)

>>>>>>> 16b37fff
    try:
        if command_name == "google":

            # Check if the Google API key is set and use the official search method
            # If the API key is not set or has only whitespaces, use the unofficial search method
            if cfg.google_api_key and (cfg.google_api_key.strip() if cfg.google_api_key else None):
                return google_official_search(arguments["input"])
            else:
                return google_search(arguments["input"])
        elif command_name == "memory_add":
            return memory.add(arguments["string"])
        elif command_name == "start_agent":
            return start_agent(
                arguments["name"],
                arguments["task"],
                arguments["prompt"])
        elif command_name == "message_agent":
            return message_agent(arguments["key"], arguments["message"])
        elif command_name == "list_agents":
            return list_agents()
        elif command_name == "delete_agent":
            return delete_agent(arguments["key"])
        elif command_name == "get_text_summary":
            return get_text_summary(arguments["url"], arguments["question"])
        elif command_name == "get_hyperlinks":
            return get_hyperlinks(arguments["url"])
        elif command_name == "read_file":
            return read_file(arguments["file"])
        elif command_name == "write_to_file":
            return write_to_file(arguments["file"], arguments["text"])
        elif command_name == "append_to_file":
            return append_to_file(arguments["file"], arguments["text"])
        elif command_name == "delete_file":
            return delete_file(arguments["file"])
        elif command_name == "search_files":
            return search_files(arguments["directory"])
        elif command_name == "browse_website":
            return browse_website(arguments["url"], arguments["question"])
        # TODO: Change these to take in a file rather than pasted code, if
        # non-file is given, return instructions "Input should be a python
        # filepath, write your code to file and try again"
        elif command_name == "evaluate_code":
            return ai.evaluate_code(arguments["code"])
        elif command_name == "improve_code":
            return ai.improve_code(arguments["suggestions"], arguments["code"])
        elif command_name == "write_tests":
            return ai.write_tests(arguments["code"], arguments.get("focus"))
        elif command_name == "execute_python_file":  # Add this command
            return execute_python_file(arguments["file"])
        elif command_name == "generate_image":
            return generate_image(arguments["prompt"])
        elif command_name == "do_nothing":
            return "No action performed."
        elif command_name == "task_complete":
            shutdown()
        else:
            return f"Unknown command '{command_name}'. Please refer to the 'COMMANDS' list for available commands and only respond in the specified JSON format."
    # All errors, return "Error: + error message"
    except Exception as e:
        return "Error: " + str(e)


def get_datetime():
    """Return the current date and time"""
    return "Current date and time: " + \
        datetime.datetime.now().strftime("%Y-%m-%d %H:%M:%S")


def google_search(query, num_results=8):
    """Return the results of a google search"""
    search_results = []
    for j in ddg(query, max_results=num_results):
        search_results.append(j)

    return json.dumps(search_results, ensure_ascii=False, indent=4)

def google_official_search(query, num_results=8):
    """Return the results of a google search using the official Google API"""
    from googleapiclient.discovery import build
    from googleapiclient.errors import HttpError
    import json

    try:
        # Get the Google API key and Custom Search Engine ID from the config file
        api_key = cfg.google_api_key
        custom_search_engine_id = cfg.custom_search_engine_id

        # Initialize the Custom Search API service
        service = build("customsearch", "v1", developerKey=api_key)

        # Send the search query and retrieve the results
        result = service.cse().list(q=query, cx=custom_search_engine_id, num=num_results).execute()

        # Extract the search result items from the response
        search_results = result.get("items", [])

        # Create a list of only the URLs from the search results
        search_results_links = [item["link"] for item in search_results]

    except HttpError as e:
        # Handle errors in the API call
        error_details = json.loads(e.content.decode())

        # Check if the error is related to an invalid or missing API key
        if error_details.get("error", {}).get("code") == 403 and "invalid API key" in error_details.get("error", {}).get("message", ""):
            return "Error: The provided Google API key is invalid or missing."
        else:
            return f"Error: {e}"

    # Return the list of search result URLs
    return search_results_links

def browse_website(url, question):
    """Browse a website and return the summary and links"""
    summary = get_text_summary(url, question)
    links = get_hyperlinks(url)

    # Limit links to 5
    if len(links) > 5:
        links = links[:5]

    result = f"""Website Content Summary: {summary}\n\nLinks: {links}"""

    return result


def get_text_summary(url, question):
    """Return the results of a google search"""
    text = browse.scrape_text(url)
    summary = browse.summarize_text(text, question)
    return """ "Result" : """ + summary


def get_hyperlinks(url):
    """Return the results of a google search"""
    link_list = browse.scrape_links(url)
    return link_list


def commit_memory(string):
    """Commit a string to memory"""
    _text = f"""Committing memory with string "{string}" """
    mem.permanent_memory.append(string)
    return _text


def delete_memory(key):
    """Delete a memory with a given key"""
    if key >= 0 and key < len(mem.permanent_memory):
        _text = "Deleting memory with key " + str(key)
        del mem.permanent_memory[key]
        print(_text)
        return _text
    else:
        print("Invalid key, cannot delete memory.")
        return None


def overwrite_memory(key, string):
    """Overwrite a memory with a given key and string"""
    # Check if the key is a valid integer
    if is_valid_int(key):
        key_int = int(key)
        # Check if the integer key is within the range of the permanent_memory list
        if 0 <= key_int < len(mem.permanent_memory):
            _text = "Overwriting memory with key " + str(key) + " and string " + string
            # Overwrite the memory slot with the given integer key and string
            mem.permanent_memory[key_int] = string
            print(_text)
            return _text
        else:
            print(f"Invalid key '{key}', out of range.")
            return None
    # Check if the key is a valid string
    elif isinstance(key, str):
        _text = "Overwriting memory with key " + key + " and string " + string
        # Overwrite the memory slot with the given string key and string
        mem.permanent_memory[key] = string
        print(_text)
        return _text
    else:
        print(f"Invalid key '{key}', must be an integer or a string.")
        return None


def shutdown():
    """Shut down the program"""
    print("Shutting down...")
    quit()


def start_agent(name, task, prompt, model=cfg.fast_llm_model):
    """Start an agent with a given name, task, and prompt"""
    global cfg

    # Remove underscores from name
    voice_name = name.replace("_", " ")

    first_message = f"""You are {name}.  Respond with: "Acknowledged"."""
    agent_intro = f"{voice_name} here, Reporting for duty!"

    # Create agent
    if cfg.speak_mode:
        speak.say_text(agent_intro, 1)
    key, ack = agents.create_agent(task, first_message, model)

    if cfg.speak_mode:
        speak.say_text(f"Hello {voice_name}. Your task is as follows. {task}.")

    # Assign task (prompt), get response
    agent_response = message_agent(key, prompt)

    return f"Agent {name} created with key {key}. First response: {agent_response}"


def message_agent(key, message):
    """Message an agent with a given key and message"""
    global cfg

    # Check if the key is a valid integer
    if is_valid_int(key):
        agent_response = agents.message_agent(int(key), message)
    # Check if the key is a valid string
    elif isinstance(key, str):
        agent_response = agents.message_agent(key, message)
    else:
        return "Invalid key, must be an integer or a string."

    # Speak response
    if cfg.speak_mode:
        speak.say_text(agent_response, 1)
    return agent_response


def list_agents():
    """List all agents"""
    return agents.list_agents()


def delete_agent(key):
    """Delete an agent with a given key"""
    result = agents.delete_agent(key)
    if not result:
        return f"Agent {key} does not exist."
    return f"Agent {key} deleted."<|MERGE_RESOLUTION|>--- conflicted
+++ resolved
@@ -25,7 +25,6 @@
         return False
 
 def get_command(response):
-<<<<<<< HEAD
     '''
     Attempts to extract the command name and arguments from the AI's response and returns it, if found.
 
@@ -35,9 +34,6 @@
     Returns:
     tuple: A tuple containg the command name and the arguments (<command_name>, <args_dict>), if found. Otherwise ('Error', <error_message>)
     '''
-=======
-    """Parse the response and return the command name and arguments"""
->>>>>>> 16b37fff
     try:
         response_json = fix_and_parse_json(response)
 
@@ -63,7 +59,6 @@
 
 
 def execute_command(command_name, arguments):
-<<<<<<< HEAD
     '''
     Attempts to execute the specified command using the specified arguments.
 
@@ -74,11 +69,8 @@
     Returns:
     str: A string that represents the performed command.
     '''
-=======
-    """Execute the command and return the result"""
     memory = get_memory(cfg)
 
->>>>>>> 16b37fff
     try:
         if command_name == "google":
 
