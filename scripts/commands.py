--- conflicted
+++ resolved
@@ -6,12 +6,8 @@
 import speak
 from config import Config
 import ai_functions as ai
-<<<<<<< HEAD
-from file_operations import read_file, write_to_file, append_to_file, delete_file
+from file_operations import read_file, write_to_file, append_to_file, delete_file, search_files
 from db_operations import read_table, execute_sql
-=======
-from file_operations import read_file, write_to_file, append_to_file, delete_file, search_files
->>>>>>> da6c0240
 from execute_code import execute_python_file
 from json_parser import fix_and_parse_json
 from image_gen import generate_image
@@ -62,10 +58,7 @@
 
     try:
         if command_name == "google":
-<<<<<<< HEAD
-=======
-
->>>>>>> da6c0240
+
             # Check if the Google API key is set and use the official search method
             # If the API key is not set or has only whitespaces, use the unofficial search method
             if cfg.google_api_key and (cfg.google_api_key.strip() if cfg.google_api_key else None):
@@ -112,17 +105,14 @@
             return ai.write_tests(arguments["code"], arguments.get("focus"))
         elif command_name == "execute_python_file":  # Add this command
             return execute_python_file(arguments["file"])
-<<<<<<< HEAD
         elif command_name == "read_table":
             return read_table(arguments["table"])
         elif command_name == "execute_sql":
             return execute_sql(arguments["sql"])
-=======
         elif command_name == "generate_image":
             return generate_image(arguments["prompt"])
         elif command_name == "do_nothing":
             return "No action performed."
->>>>>>> da6c0240
         elif command_name == "task_complete":
             shutdown()
         else:
