import time
import browse
import json
from memory import get_memory
import datetime
import agent_manager as agents
import speak
from config import Config
import ai_functions as ai
from file_operations import read_file, write_to_file, append_to_file, delete_file, search_files
from execute_code import execute_python_file
from json_parser import fix_and_parse_json
from duckduckgo_search import ddg
from scripts.qa.agent import QAAgent
from googleapiclient.discovery import build
from googleapiclient.errors import HttpError

cfg = Config()


def is_valid_int(value):
    try:
        int(value)
        return True
    except ValueError:
        return False

def get_command(response):
    try:
        response_json = fix_and_parse_json(response)

        if "command" not in response_json:
            return "Error:" , "Missing 'command' object in JSON"

        command = response_json["command"]

        if "name" not in command:
            return "Error:", "Missing 'name' field in 'command' object"

        command_name = command["name"]

        # Use an empty dictionary if 'args' field is not present in 'command' object
        arguments = command.get("args", {})

        if not arguments:
            arguments = {}

        return command_name, arguments
    except json.decoder.JSONDecodeError:
        return "Error:", "Invalid JSON"
    # All other errors, return "Error: + error message"
    except Exception as e:
        return "Error:", str(e)


<<<<<<< HEAD
def execute_command(command_name, arguments):
    memory = get_memory(cfg)

=======
def execute_command(command_name, arguments, qamodel: QAAgent | None = None):
    memory = PineconeMemory()
>>>>>>> d519f834
    try:
        if command_name == "google":

            # Check if the Google API key is set and use the official search method
            # If the API key is not set or has only whitespaces, use the unofficial search method
            if cfg.google_api_key and (cfg.google_api_key.strip() if cfg.google_api_key else None):
                return google_official_search(arguments["input"])
            else:
                return google_search(arguments["input"])
        elif command_name == "memory_add":
            return memory.add(arguments["string"])
        elif command_name == "start_agent":
            return start_agent(
                arguments["name"],
                arguments["task"],
                arguments["prompt"])
        elif command_name == "message_agent":
            return message_agent(arguments["key"], arguments["message"])
        elif command_name == "list_agents":
            return list_agents()
        elif command_name == "delete_agent":
            return delete_agent(arguments["key"])
        elif command_name == "get_text_summary":
            return get_text_summary(arguments["url"], arguments["question"])
        elif command_name == "get_hyperlinks":
            return get_hyperlinks(arguments["url"])
        elif command_name == "read_file":
            return read_file(arguments["file"])
        elif command_name == "write_to_file":
            return write_to_file(arguments["file"], arguments["text"])
        elif command_name == "append_to_file":
            return append_to_file(arguments["file"], arguments["text"])
        elif command_name == "delete_file":
            return delete_file(arguments["file"])
        elif command_name == "search_files":
            return search_files(arguments["directory"])
        elif command_name == "browse_website":
            return browse_website(arguments["url"], arguments["question"])
        # TODO: Change these to take in a file rather than pasted code, if
        # non-file is given, return instructions "Input should be a python
        # filepath, write your code to file and try again"
        elif command_name == "evaluate_code":
            return ai.evaluate_code(arguments["code"])
        elif command_name == "improve_code":
            return ai.improve_code(arguments["suggestions"], arguments["code"])
        elif command_name == "write_tests":
            return ai.write_tests(arguments["code"], arguments.get("focus"))
        elif command_name == "sleep":
            print("Sleeping for " + str(arguments["seconds"]) + " seconds")
            time.sleep(int(arguments["seconds"]))
            return "Slept for " + arguments["seconds"] + " seconds"
        elif command_name == "execute_python_file":  # Add this command
            return execute_python_file(arguments["file"])
        elif cfg.qa_mode and qamodel is not None:
            if command_name == "message_user":
                return qamodel.message_user(arguments["message"], arguments["wait_for_response"])
        elif command_name == "task_complete":
            shutdown()
        else:
            return f"WARNING: Unknown command {command_name}"
    # All errors, return "Error: + error message"
    except Exception as e:
        return "Error: " + str(e)


def get_datetime():
    return "Current date and time: " + \
        datetime.datetime.now().strftime("%Y-%m-%d %H:%M:%S")


def google_search(query, num_results=8):
    search_results = []
    for j in ddg(query, max_results=num_results):
        search_results.append(j)

    return json.dumps(search_results, ensure_ascii=False, indent=4)

def google_official_search(query, num_results=8):
    from googleapiclient.discovery import build
    from googleapiclient.errors import HttpError
    import json

    try:
        # Get the Google API key and Custom Search Engine ID from the config file
        api_key = cfg.google_api_key
        custom_search_engine_id = cfg.custom_search_engine_id

        # Initialize the Custom Search API service
        service = build("customsearch", "v1", developerKey=api_key)

        # Send the search query and retrieve the results
        result = service.cse().list(q=query, cx=custom_search_engine_id, num=num_results).execute()

        # Extract the search result items from the response
        search_results = result.get("items", [])

        # Create a list of only the URLs from the search results
        search_results_links = [item["link"] for item in search_results]

    except HttpError as e:
        # Handle errors in the API call
        error_details = json.loads(e.content.decode())

        # Check if the error is related to an invalid or missing API key
        if error_details.get("error", {}).get("code") == 403 and "invalid API key" in error_details.get("error", {}).get("message", ""):
            return "Error: The provided Google API key is invalid or missing."
        else:
            return f"Error: {e}"

    # Return the list of search result URLs
    return search_results_links

def browse_website(url, question):
    summary = get_text_summary(url, question)
    links = get_hyperlinks(url)

    # Limit links to 5
    if len(links) > 5:
        links = links[:5]

    result = f"""Website Content Summary: {summary}\n\nLinks: {links}"""

    return result


def get_text_summary(url, question):
    text = browse.scrape_text(url)
    summary = browse.summarize_text(text, question)
    return """ "Result" : """ + summary


def get_hyperlinks(url):
    link_list = browse.scrape_links(url)
    return link_list


def commit_memory(string):
    _text = f"""Committing memory with string "{string}" """
    mem.permanent_memory.append(string)
    return _text


def delete_memory(key):
    if key >= 0 and key < len(mem.permanent_memory):
        _text = "Deleting memory with key " + str(key)
        del mem.permanent_memory[key]
        print(_text)
        return _text
    else:
        print("Invalid key, cannot delete memory.")
        return None


def overwrite_memory(key, string):
    # Check if the key is a valid integer
    if is_valid_int(key):
        key_int = int(key)
        # Check if the integer key is within the range of the permanent_memory list
        if 0 <= key_int < len(mem.permanent_memory):
            _text = "Overwriting memory with key " + str(key) + " and string " + string
            # Overwrite the memory slot with the given integer key and string
            mem.permanent_memory[key_int] = string
            print(_text)
            return _text
        else:
            print(f"Invalid key '{key}', out of range.")
            return None
    # Check if the key is a valid string
    elif isinstance(key, str):
        _text = "Overwriting memory with key " + key + " and string " + string
        # Overwrite the memory slot with the given string key and string
        mem.permanent_memory[key] = string
        print(_text)
        return _text
    else:
        print(f"Invalid key '{key}', must be an integer or a string.")
        return None


def shutdown():
    print("Shutting down...")
    quit()


def start_agent(name, task, prompt, model=cfg.fast_llm_model):
    global cfg

    # Remove underscores from name
    voice_name = name.replace("_", " ")

    first_message = f"""You are {name}.  Respond with: "Acknowledged"."""
    agent_intro = f"{voice_name} here, Reporting for duty!"

    # Create agent
    if cfg.speak_mode:
        speak.say_text(agent_intro, 1)
    key, ack = agents.create_agent(task, first_message, model)

    if cfg.speak_mode:
        speak.say_text(f"Hello {voice_name}. Your task is as follows. {task}.")

    # Assign task (prompt), get response
    agent_response = message_agent(key, prompt)

    return f"Agent {name} created with key {key}. First response: {agent_response}"


def message_agent(key, message):
    global cfg

    # Check if the key is a valid integer
    if is_valid_int(key):
        agent_response = agents.message_agent(int(key), message)
    # Check if the key is a valid string
    elif isinstance(key, str):
        agent_response = agents.message_agent(key, message)
    else:
        return "Invalid key, must be an integer or a string."

    # Speak response
    if cfg.speak_mode:
        speak.say_text(agent_response, 1)
    return agent_response


def list_agents():
    return agents.list_agents()


def delete_agent(key):
    result = agents.delete_agent(key)
    if not result:
        return f"Agent {key} does not exist."
    return f"Agent {key} deleted."<|MERGE_RESOLUTION|>--- conflicted
+++ resolved
@@ -53,14 +53,8 @@
         return "Error:", str(e)
 
 
-<<<<<<< HEAD
-def execute_command(command_name, arguments):
+def execute_command(command_name, arguments, qamodel: QAAgent):
     memory = get_memory(cfg)
-
-=======
-def execute_command(command_name, arguments, qamodel: QAAgent | None = None):
-    memory = PineconeMemory()
->>>>>>> d519f834
     try:
         if command_name == "google":
 
