from tiktoken import encoding_for_model, get_encoding
from typing import List, Dict
<<<<<<< HEAD
from logger import warn
=======


>>>>>>> 98efd264
def count_message_tokens(messages : List[Dict[str, str]], model : str = "gpt-3.5-turbo-0301") -> int:
    """
    Returns the number of tokens used by a list of messages.

    Args:
    messages (list): A list of messages, each of which is a dictionary containing the role and content of the message.
    model (str): The name of the model to use for tokenization. Defaults to "gpt-3.5-turbo-0301".

    Returns:
    int: The number of tokens used by the list of messages.
    """
    try:
        encoding = encoding_for_model(model)
    except KeyError:
        warn("Warning: model not found. Using cl100k_base encoding.")
        encoding = get_encoding("cl100k_base")
    if model == "gpt-3.5-turbo":
        # !Node: gpt-3.5-turbo may change over time. Returning num tokens assuming gpt-3.5-turbo-0301.")
        return count_message_tokens(messages, model="gpt-3.5-turbo-0301")
    elif model == "gpt-4":
        # !Note: gpt-4 may change over time. Returning num tokens assuming gpt-4-0314.")
        return count_message_tokens(messages, model="gpt-4-0314")
    elif model == "gpt-3.5-turbo-0301":
        tokens_per_message = 4  # every message follows <|start|>{role/name}\n{content}<|end|>\n
        tokens_per_name = -1  # if there's a name, the role is omitted
    elif model == "gpt-4-0314":
        tokens_per_message = 3
        tokens_per_name = 1
    else:
        raise NotImplementedError(f"""num_tokens_from_messages() is not implemented for model {model}. See https://github.com/openai/openai-python/blob/main/chatml.md for information on how messages are converted to tokens.""")
    num_tokens = 0
    for message in messages:
        num_tokens += tokens_per_message
        for key, value in message.items():
            num_tokens += len(encoding.encode(value))
            if key == "name":
                num_tokens += tokens_per_name
    num_tokens += 3  # every reply is primed with <|start|>assistant<|message|>
    return num_tokens


def count_string_tokens(string: str, model_name: str) -> int:
    """
    Returns the number of tokens in a text string.

    Args:
    string (str): The text string.
    model_name (str): The name of the encoding to use. (e.g., "gpt-3.5-turbo")

    Returns:
    int: The number of tokens in the text string.
    """
    encoding = encoding_for_model(model_name)
    num_tokens = len(encoding.encode(string))
    return num_tokens<|MERGE_RESOLUTION|>--- conflicted
+++ resolved
@@ -1,11 +1,7 @@
 from tiktoken import encoding_for_model, get_encoding
 from typing import List, Dict
-<<<<<<< HEAD
-from logger import warn
-=======
 
 
->>>>>>> 98efd264
 def count_message_tokens(messages : List[Dict[str, str]], model : str = "gpt-3.5-turbo-0301") -> int:
     """
     Returns the number of tokens used by a list of messages.
