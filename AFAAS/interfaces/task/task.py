from __future__ import annotations

import uuid
from abc import abstractmethod
from typing import Optional

from pydantic import Field

from AFAAS.interfaces.agent.main import BaseAgent
from AFAAS.interfaces.task.base import AbstractBaseTask
from AFAAS.interfaces.task.meta import TaskStatusList
from AFAAS.interfaces.task.stack import TaskStack


class AbstractTask(AbstractBaseTask):
    @abstractmethod
    def __init__(self, **data):
        super().__init__(**data)

    # Properties
    @property
    @abstractmethod
    def task_id(self) -> str: ...

    # @property
    # @abstractmethod
    # def plan_id(self) -> str:
    #     ...

    @abstractmethod
    async def task_parent(self) -> AbstractBaseTask: ...

    @property
    @abstractmethod
    def task_predecessors(self) -> TaskStack: ...

    @property
    @abstractmethod
    def task_successors(self) -> TaskStack: ...

    state: Optional[TaskStatusList] = Field(default=TaskStatusList.BACKLOG)

    rag_history_txt: Optional[str]
    """description of previous step built by rag"""
    rag_related_task_txt: Optional[str]
    """description of related task obtained (most likely from a vector search)"""
    task_workflow: Optional[str]
    """Workfrom of the task (cf: class Workflow)"""
    rag_uml: Optional[list[str]]
    """Experimental : Attempt to gather UML represenation of previous steps"""

    task_text_output: Optional[str]

    task_text_output_as_uml: Optional[str]

    # Methods
    @staticmethod
    def generate_uuid():
        return "T" + str(uuid.uuid4())

    @abstractmethod
    async def is_ready(self) -> bool: ...

    @abstractmethod
    def add_predecessor(self, task: "AbstractTask"): ...

    @abstractmethod
    def add_successor(self, task: "AbstractTask"): ...

    @classmethod
    @abstractmethod
    async def get_task_from_db(
        cls, task_id: str, agent: BaseAgent
    ) -> "AbstractTask": ...

    @classmethod
    @abstractmethod
    async def db_create(cls, task: "AbstractTask", agent: BaseAgent): ...

    @abstractmethod
    async def db_save(self): ...

    @abstractmethod
    async def get_task_path(
        self, task_to_root: bool = False, include_self: bool = False
    ) -> list["AbstractTask"]: ...

    @abstractmethod
    async def get_formated_task_path(self) -> str: ...

    @abstractmethod
    async def get_siblings(self) -> list["AbstractTask"]: ...

    @abstractmethod
    def __hash__(self): ...

    @abstractmethod
    def __eq__(self, other): ...

    def str_with__status__(self):
        return f"{self.task_goal} (id : {self.task_id} / status : {self.state})"

    @abstractmethod
    async def task_preprossessing(
        self,
        predecessors: bool = True,
        successors: bool = False,
        history: int = 10,
        sibblings: bool = True,
        path: bool = True,
        similar_tasks: int = 0,
        avoid_redondancy: bool = False,
    ): ...

    @abstractmethod
    async def task_execute(self): ...

    @abstractmethod
    async def task_postprocessing(self): ...

    @abstractmethod
    async def retry(self): ...

    @abstractmethod
<<<<<<< HEAD
    async def memorize_output(self):
        ...

    memory : dict = {}
    """ Task is the unit of work in the AFAAS system. It passes from one system to another and memory is the way to keep track of the data that has been processed."""
=======
    async def memorize_output(self): ...
>>>>>>> b1c92234
<|MERGE_RESOLUTION|>--- conflicted
+++ resolved
@@ -122,12 +122,8 @@
     async def retry(self): ...
 
     @abstractmethod
-<<<<<<< HEAD
     async def memorize_output(self):
         ...
 
     memory : dict = {}
-    """ Task is the unit of work in the AFAAS system. It passes from one system to another and memory is the way to keep track of the data that has been processed."""
-=======
-    async def memorize_output(self): ...
->>>>>>> b1c92234
+    """ Task is the unit of work in the AFAAS system. It passes from one system to another and memory is the way to keep track of the data that has been processed."""