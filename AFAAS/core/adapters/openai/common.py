--- conflicted
+++ resolved
@@ -32,21 +32,6 @@
 OpenAIChatParser = Callable[[str], dict]
 
 
-<<<<<<< HEAD
-=======
-class OpenAIRoleLabel(AbstractRoleLabels):
-    USER : str = "user"
-    SYSTEM : str = "system"
-    ASSISTANT : str = "assistant"
-
-    FUNCTION : str = "function"
-    """May be used for the return value of function calls"""
-
-
-class OpenAIChatMessage(AbstractChatMessage):
-    _role_labels: ClassVar[OpenAIRoleLabel] = OpenAIRoleLabel()
-
->>>>>>> 318dd99d
 
 class OpenAIModelName(str, enum.Enum):
     """
